--- conflicted
+++ resolved
@@ -50,11 +50,7 @@
     implementation 'com.android.support:multidex:1.0.3'
 
     // Remote binary dependency
-<<<<<<< HEAD
-    implementation ('com.microsoft.azure.sdk.iot:iot-device-client:2.0.0') {
-=======
-    api ('com.microsoft.azure.sdk.iot:iot-device-client:2.0.1') {
->>>>>>> e9c54e76
+    implementation ('com.microsoft.azure.sdk.iot:iot-device-client:2.0.1') {
         exclude module: 'slf4j-api'
         exclude module: 'log4j-slf4j-impl'
     }
