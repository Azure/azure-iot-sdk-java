/*
 *  Copyright (c) Microsoft. All rights reserved.
 *  Licensed under the MIT license. See LICENSE file in the project root for full license information.
 */

package samples.com.microsoft.azure.sdk.iot;

import org.apache.commons.codec.binary.Base64;

import javax.net.ssl.KeyManagerFactory;
import javax.net.ssl.SSLContext;
import javax.net.ssl.TrustManagerFactory;
import java.io.ByteArrayInputStream;
import java.io.IOException;
import java.io.InputStream;
import java.nio.charset.StandardCharsets;
import java.security.*;
import java.security.cert.Certificate;
import java.security.cert.CertificateException;
import java.security.cert.CertificateFactory;
import java.security.cert.X509Certificate;
import java.security.interfaces.RSAPrivateKey;
import java.security.spec.PKCS8EncodedKeySpec;
import java.util.ArrayList;
import java.util.Collection;
import java.util.UUID;

/**
 * Helper class that demonstrates how to build an SSLContext for x509 authentication from your public and private certificates,
 * or how to build an SSLContext for SAS authentication from the default IoT Hub public certificates
 */
public class SSLContextBuilder
{
    private static final String SSL_CONTEXT_INSTANCE = "TLS";
    private static final String CERTIFICATE_TYPE = "X.509";
    private static final String PRIVATE_KEY_ALGORITHM = "RSA";

    private static final String CERTIFICATE_ALIAS = "cert-alias";
    private static final String PRIVATE_KEY_ALIAS = "key-alias";

    /**
     * Create an SSLContext instance with the provided public certificate and private key that also trusts the public
     * certificates loaded in your device's trusted root certification authorities certificate store.
     * @param publicKeyCertificateString the public key to use for x509 authentication. Does not need to include the
     *                                   Iot Hub trusted certificate as it will be added automatically as long as it is
     *                                   in your device's trusted root certification authorities certificate store.
     * @param privateKeyString The private key to use for x509 authentication
     * @return The created SSLContext that uses the provided public key and private key
     * @throws GeneralSecurityException If the certificate creation fails, or if the SSLContext creation using those certificates fails.
     * @throws IOException If the certificates cannot be read.
     */
    public static SSLContext buildSSLContext(String publicKeyCertificateString, String privateKeyString) throws GeneralSecurityException, IOException
    {
        Key privateKey = parsePrivateKeyString(privateKeyString);
        Certificate[] publicKeyCertificates = parsePublicCertificateString(publicKeyCertificateString);

        char[] temporaryPassword = generateTemporaryPassword();

        KeyStore keystore = KeyStore.getInstance(KeyStore.getDefaultType());
        keystore.load(null);
        keystore.setCertificateEntry(CERTIFICATE_ALIAS, publicKeyCertificates[0]);
        keystore.setKeyEntry(PRIVATE_KEY_ALIAS, privateKey, temporaryPassword, publicKeyCertificates);

        KeyManagerFactory kmf = KeyManagerFactory.getInstance(KeyManagerFactory.getDefaultAlgorithm());
        kmf.init(keystore, temporaryPassword);

        SSLContext sslContext = SSLContext.getInstance(SSL_CONTEXT_INSTANCE);

        // By leaving the TrustManager array null, the SSLContext will trust the certificates stored on your device's
        // trusted root certification authorities certificate store.
        //
        // This must include the Baltimore CyberTrust Root public certificate: https://baltimore-cybertrust-root.chain-demos.digicert.com/info/index.html
        // and eventually it will need to include the DigiCert Global Root G2 public certificate: https://global-root-g2.chain-demos.digicert.com/info/index.html
        sslContext.init(kmf.getKeyManagers(), null, new SecureRandom());

        return sslContext;
    }

    /**
     * Build the default SSLContext. Trusts the certificates stored in your device's trusted root certification
     * authorities certificate store.
     * @return the default SSLContext
     * @throws NoSuchAlgorithmException If the SSLContext cannot be created because of a missing algorithm.
     * @throws KeyManagementException If the SSLContext cannot be initiated.
     */
    public static SSLContext buildSSLContext() throws NoSuchAlgorithmException, KeyManagementException
    {
        SSLContext sslContext = SSLContext.getInstance(SSL_CONTEXT_INSTANCE);

        // By leaving the KeyManager array null, the SSLContext will not present any private keys during the TLS
        // handshake. This means that the connection will need to be authenticated via a SAS token or similar mechanism.
        //
        // By leaving the TrustManager array null, the SSLContext will trust the certificates stored on your device's
        // trusted root certification authorities certificate store.
        //
        // This must include the Baltimore CyberTrust Root public certificate: https://baltimore-cybertrust-root.chain-demos.digicert.com/info/index.html
        // and eventually it will need to include the DigiCert Global Root G2 public certificate: https://global-root-g2.chain-demos.digicert.com/info/index.html
        sslContext.init(null, null, new SecureRandom());

        return sslContext;
    }

    private static RSAPrivateKey parsePrivateKeyString(String privateKeyPEM) throws GeneralSecurityException
    {
        if (privateKeyPEM == null || privateKeyPEM.isEmpty())
        {
            throw new IllegalArgumentException("Public key certificate cannot be null or empty");
        }

        privateKeyPEM = privateKeyPEM.replace("-----BEGIN PRIVATE KEY-----\n", "");
        privateKeyPEM = privateKeyPEM.replace("-----END PRIVATE KEY-----", "");
        byte[] encoded = Base64.decodeBase64(privateKeyPEM.getBytes(StandardCharsets.UTF_8));
        KeyFactory kf = KeyFactory.getInstance(PRIVATE_KEY_ALGORITHM);
        PKCS8EncodedKeySpec keySpec = new PKCS8EncodedKeySpec(encoded);
        return (RSAPrivateKey) kf.generatePrivate(keySpec);
    }

    private static X509Certificate[] parsePublicCertificateString(String pemString) throws GeneralSecurityException, IOException
    {
        if (pemString == null || pemString.isEmpty())
        {
            throw new IllegalArgumentException("Public key certificate cannot be null or empty");
        }

<<<<<<< HEAD
        try (InputStream pemInputStream = new ByteArrayInputStream(pemString.getBytes()))
=======
        InputStream pemInputStream = new ByteArrayInputStream(pemString.getBytes(StandardCharsets.UTF_8));
        CertificateFactory cf = CertificateFactory.getInstance("X.509");
        Collection<X509Certificate> collection = new ArrayList<>();
        X509Certificate x509Cert;

        try
>>>>>>> 1238a81c
        {
            CertificateFactory cf = CertificateFactory.getInstance(CERTIFICATE_TYPE);
            Collection<X509Certificate> collection = new ArrayList<>();
            X509Certificate x509Cert;

            while (pemInputStream.available() > 0)
            {
                x509Cert = (X509Certificate) cf.generateCertificate(pemInputStream);
                collection.add(x509Cert);
            }

            return collection.toArray(new X509Certificate[0]);
        }
    }

    private static char[] generateTemporaryPassword()
    {
        char[] randomChars = new char[256];
        SecureRandom secureRandom = new SecureRandom();

        for (int i = 0; i < 256; i++)
        {
            // character will be between 97 and 122 on the ASCII table. This forces it to be a lower case character.
            // that ensures that the password, as a whole, is alphanumeric
            randomChars[i] = (char) (97 + secureRandom.nextInt(26));
        }

        return randomChars;
    }
<<<<<<< HEAD
=======

    private static TrustManagerFactory generateTrustManagerFactory(KeyStore trustKeyStore)
            throws NoSuchAlgorithmException, KeyStoreException, IOException, CertificateException
    {
        if (trustKeyStore == null)
        {
            trustKeyStore = KeyStore.getInstance(KeyStore.getDefaultType());
            trustKeyStore.load(null);
        }

        CertificateFactory certificateFactory = CertificateFactory.getInstance("X.509");

        try (InputStream inputStream = new ByteArrayInputStream(DEFAULT_CERT.getBytes(StandardCharsets.UTF_8)))
        {
            Collection<? extends Certificate> certificates = certificateFactory.generateCertificates(inputStream);

            for (Certificate c : certificates)
            {
                trustKeyStore.setCertificateEntry(TRUSTED_IOT_HUB_CERT_PREFIX + UUID.randomUUID(), c);
            }
        }

        TrustManagerFactory trustManagerFactory = TrustManagerFactory.getInstance(TrustManagerFactory.getDefaultAlgorithm());
        trustManagerFactory.init(trustKeyStore);

        return trustManagerFactory;
    }

    private static final String TRUSTED_IOT_HUB_CERT_PREFIX = "trustedIotHubCert-";
    private static final String DEFAULT_CERT =
            /*D-TRUST Root Class 3 CA 2 2009*/
            "-----BEGIN CERTIFICATE-----\r\n" +
            "MIIEMzCCAxugAwIBAgIDCYPzMA0GCSqGSIb3DQEBCwUAME0xCzAJBgNVBAYTAkRF\r\n" +
            "MRUwEwYDVQQKDAxELVRydXN0IEdtYkgxJzAlBgNVBAMMHkQtVFJVU1QgUm9vdCBD\r\n" +
            "bGFzcyAzIENBIDIgMjAwOTAeFw0wOTExMDUwODM1NThaFw0yOTExMDUwODM1NTha\r\n" +
            "ME0xCzAJBgNVBAYTAkRFMRUwEwYDVQQKDAxELVRydXN0IEdtYkgxJzAlBgNVBAMM\r\n" +
            "HkQtVFJVU1QgUm9vdCBDbGFzcyAzIENBIDIgMjAwOTCCASIwDQYJKoZIhvcNAQEB\r\n" +
            "BQADggEPADCCAQoCggEBANOySs96R+91myP6Oi/WUEWJNTrGa9v+2wBoqOADER03\r\n" +
            "UAifTUpolDWzU9GUY6cgVq/eUXjsKj3zSEhQPgrfRlWLJ23DEE0NkVJD2IfgXU42\r\n" +
            "tSHKXzlABF9bfsyjxiupQB7ZNoTWSPOSHjRGICTBpFGOShrvUD9pXRl/RcPHAY9R\r\n" +
            "ySPocq60vFYJfxLLHLGvKZAKyVXMD9O0Gu1HNVpK7ZxzBCHQqr0ME7UAyiZsxGsM\r\n" +
            "lFqVlNpQmvH/pStmMaTJOKDfHR+4CS7zp+hnUquVH+BGPtikw8paxTGA6Eian5Rp\r\n" +
            "/hnd2HN8gcqW3o7tszIFZYQ05ub9VxC1X3a/L7AQDcUCAwEAAaOCARowggEWMA8G\r\n" +
            "A1UdEwEB/wQFMAMBAf8wHQYDVR0OBBYEFP3aFMSfMN4hvR5COfyrYyNJ4PGEMA4G\r\n" +
            "A1UdDwEB/wQEAwIBBjCB0wYDVR0fBIHLMIHIMIGAoH6gfIZ6bGRhcDovL2RpcmVj\r\n" +
            "dG9yeS5kLXRydXN0Lm5ldC9DTj1ELVRSVVNUJTIwUm9vdCUyMENsYXNzJTIwMyUy\r\n" +
            "MENBJTIwMiUyMDIwMDksTz1ELVRydXN0JTIwR21iSCxDPURFP2NlcnRpZmljYXRl\r\n" +
            "cmV2b2NhdGlvbmxpc3QwQ6BBoD+GPWh0dHA6Ly93d3cuZC10cnVzdC5uZXQvY3Js\r\n" +
            "L2QtdHJ1c3Rfcm9vdF9jbGFzc18zX2NhXzJfMjAwOS5jcmwwDQYJKoZIhvcNAQEL\r\n" +
            "BQADggEBAH+X2zDI36ScfSF6gHDOFBJpiBSVYEQBrLLpME+bUMJm2H6NMLVwMeni\r\n" +
            "acfzcNsgFYbQDfC+rAF1hM5+n02/t2A7nPPKHeJeaNijnZflQGDSNiH+0LS4F9p0\r\n" +
            "o3/U37CYAqxva2ssJSRyoWXuJVrl5jLn8t+rSfrzkGkj2wTZ51xY/GXUl77M/C4K\r\n" +
            "zCUqNQT4YJEVdT1B/yMfGchs64JTBKbkTCJNjYy6zltz7GRUUG3RnFX7acM2w4y8\r\n" +
            "PIWmawomDeCTmGCufsYkl4phX5GOZpIJhzbNi5stPvZR1FDUWSi9g/LMKHtThm3Y\r\n" +
            "Johw1+qRzT65ysCQblrGXnRl11z+o+I=\r\n" +
            "-----END CERTIFICATE-----\r\n" +
            /*DigiCert Global Root CA*/
            "-----BEGIN CERTIFICATE-----\r\n" +
            "MIIDrzCCApegAwIBAgIQCDvgVpBCRrGhdWrJWZHHSjANBgkqhkiG9w0BAQUFADBh\r\n" +
            "MQswCQYDVQQGEwJVUzEVMBMGA1UEChMMRGlnaUNlcnQgSW5jMRkwFwYDVQQLExB3\r\n" +
            "d3cuZGlnaWNlcnQuY29tMSAwHgYDVQQDExdEaWdpQ2VydCBHbG9iYWwgUm9vdCBD\r\n" +
            "QTAeFw0wNjExMTAwMDAwMDBaFw0zMTExMTAwMDAwMDBaMGExCzAJBgNVBAYTAlVT\r\n" +
            "MRUwEwYDVQQKEwxEaWdpQ2VydCBJbmMxGTAXBgNVBAsTEHd3dy5kaWdpY2VydC5j\r\n" +
            "b20xIDAeBgNVBAMTF0RpZ2lDZXJ0IEdsb2JhbCBSb290IENBMIIBIjANBgkqhkiG\r\n" +
            "9w0BAQEFAAOCAQ8AMIIBCgKCAQEA4jvhEXLeqKTTo1eqUKKPC3eQyaKl7hLOllsB\r\n" +
            "CSDMAZOnTjC3U/dDxGkAV53ijSLdhwZAAIEJzs4bg7/fzTtxRuLWZscFs3YnFo97\r\n" +
            "nh6Vfe63SKMI2tavegw5BmV/Sl0fvBf4q77uKNd0f3p4mVmFaG5cIzJLv07A6Fpt\r\n" +
            "43C/dxC//AH2hdmoRBBYMql1GNXRor5H4idq9Joz+EkIYIvUX7Q6hL+hqkpMfT7P\r\n" +
            "T19sdl6gSzeRntwi5m3OFBqOasv+zbMUZBfHWymeMr/y7vrTC0LUq7dBMtoM1O/4\r\n" +
            "gdW7jVg/tRvoSSiicNoxBN33shbyTApOB6jtSj1etX+jkMOvJwIDAQABo2MwYTAO\r\n" +
            "BgNVHQ8BAf8EBAMCAYYwDwYDVR0TAQH/BAUwAwEB/zAdBgNVHQ4EFgQUA95QNVbR\r\n" +
            "TLtm8KPiGxvDl7I90VUwHwYDVR0jBBgwFoAUA95QNVbRTLtm8KPiGxvDl7I90VUw\r\n" +
            "DQYJKoZIhvcNAQEFBQADggEBAMucN6pIExIK+t1EnE9SsPTfrgT1eXkIoyQY/Esr\r\n" +
            "hMAtudXH/vTBH1jLuG2cenTnmCmrEbXjcKChzUyImZOMkXDiqw8cvpOp/2PV5Adg\r\n" +
            "06O/nVsJ8dWO41P0jmP6P6fbtGbfYmbW0W5BjfIttep3Sp+dWOIrWcBAI+0tKIJF\r\n" +
            "PnlUkiaY4IBIqDfv8NZ5YBberOgOzW6sRBc4L0na4UU+Krk2U886UAb3LujEV0ls\r\n" +
            "YSEY1QSteDwsOoBrp+uvFRTp2InBuThs4pFsiv9kuXclVzDAGySj4dzp30d8tbQk\r\n" +
            "CAUw7C29C79Fv1C5qfPrmAESrciIxpg0X40KPMbp1ZWVbd4=\r\n" +
            "-----END CERTIFICATE-----\r\n" +
            /* Baltimore */
            "-----BEGIN CERTIFICATE-----\r\n" +
            "MIIDdzCCAl+gAwIBAgIEAgAAuTANBgkqhkiG9w0BAQUFADBaMQswCQYDVQQGEwJJ\r\n" +
            "RTESMBAGA1UEChMJQmFsdGltb3JlMRMwEQYDVQQLEwpDeWJlclRydXN0MSIwIAYD\r\n" +
            "VQQDExlCYWx0aW1vcmUgQ3liZXJUcnVzdCBSb290MB4XDTAwMDUxMjE4NDYwMFoX\r\n" +
            "DTI1MDUxMjIzNTkwMFowWjELMAkGA1UEBhMCSUUxEjAQBgNVBAoTCUJhbHRpbW9y\r\n" +
            "ZTETMBEGA1UECxMKQ3liZXJUcnVzdDEiMCAGA1UEAxMZQmFsdGltb3JlIEN5YmVy\r\n" +
            "VHJ1c3QgUm9vdDCCASIwDQYJKoZIhvcNAQEBBQADggEPADCCAQoCggEBAKMEuyKr\r\n" +
            "mD1X6CZymrV51Cni4eiVgLGw41uOKymaZN+hXe2wCQVt2yguzmKiYv60iNoS6zjr\r\n" +
            "IZ3AQSsBUnuId9Mcj8e6uYi1agnnc+gRQKfRzMpijS3ljwumUNKoUMMo6vWrJYeK\r\n" +
            "mpYcqWe4PwzV9/lSEy/CG9VwcPCPwBLKBsua4dnKM3p31vjsufFoREJIE9LAwqSu\r\n" +
            "XmD+tqYF/LTdB1kC1FkYmGP1pWPgkAx9XbIGevOF6uvUA65ehD5f/xXtabz5OTZy\r\n" +
            "dc93Uk3zyZAsuT3lySNTPx8kmCFcB5kpvcY67Oduhjprl3RjM71oGDHweI12v/ye\r\n" +
            "jl0qhqdNkNwnGjkCAwEAAaNFMEMwHQYDVR0OBBYEFOWdWTCCR1jMrPoIVDaGezq1\r\n" +
            "BE3wMBIGA1UdEwEB/wQIMAYBAf8CAQMwDgYDVR0PAQH/BAQDAgEGMA0GCSqGSIb3\r\n" +
            "DQEBBQUAA4IBAQCFDF2O5G9RaEIFoN27TyclhAO992T9Ldcw46QQF+vaKSm2eT92\r\n" +
            "9hkTI7gQCvlYpNRhcL0EYWoSihfVCr3FvDB81ukMJY2GQE/szKN+OMY3EU/t3Wgx\r\n" +
            "jkzSswF07r51XgdIGn9w/xZchMB5hbgF/X++ZRGjD8ACtPhSNzkE1akxehi/oCr0\r\n" +
            "Epn3o0WC4zxe9Z2etciefC7IpJ5OCBRLbf1wbWsaY71k5h+3zvDyny67G7fyUIhz\r\n" +
            "ksLi4xaNmjICq44Y3ekQEe5+NauQrz4wlHrQMz2nZQ/1/I6eYs9HRCwBXbsdtTLS\r\n" +
            "R9I4LtD+gdwyah617jzV/OeBHRnDJELqYzmp\r\n" +
            "-----END CERTIFICATE-----\r\n" +
            /* DigiCert Global Root G2 */
            "-----BEGIN CERTIFICATE-----\r\n" +
            "MIIDjjCCAnagAwIBAgIQAzrx5qcRqaC7KGSxHQn65TANBgkqhkiG9w0BAQsFADBh\r\n" +
            "MQswCQYDVQQGEwJVUzEVMBMGA1UEChMMRGlnaUNlcnQgSW5jMRkwFwYDVQQLExB3\r\n" +
            "d3cuZGlnaWNlcnQuY29tMSAwHgYDVQQDExdEaWdpQ2VydCBHbG9iYWwgUm9vdCBH\r\n" +
            "MjAeFw0xMzA4MDExMjAwMDBaFw0zODAxMTUxMjAwMDBaMGExCzAJBgNVBAYTAlVT\r\n" +
            "MRUwEwYDVQQKEwxEaWdpQ2VydCBJbmMxGTAXBgNVBAsTEHd3dy5kaWdpY2VydC5j\r\n" +
            "b20xIDAeBgNVBAMTF0RpZ2lDZXJ0IEdsb2JhbCBSb290IEcyMIIBIjANBgkqhkiG\r\n" +
            "9w0BAQEFAAOCAQ8AMIIBCgKCAQEAuzfNNNx7a8myaJCtSnX/RrohCgiN9RlUyfuI\r\n" +
            "2/Ou8jqJkTx65qsGGmvPrC3oXgkkRLpimn7Wo6h+4FR1IAWsULecYxpsMNzaHxmx\r\n" +
            "1x7e/dfgy5SDN67sH0NO3Xss0r0upS/kqbitOtSZpLYl6ZtrAGCSYP9PIUkY92eQ\r\n" +
            "q2EGnI/yuum06ZIya7XzV+hdG82MHauVBJVJ8zUtluNJbd134/tJS7SsVQepj5Wz\r\n" +
            "tCO7TG1F8PapspUwtP1MVYwnSlcUfIKdzXOS0xZKBgyMUNGPHgm+F6HmIcr9g+UQ\r\n" +
            "vIOlCsRnKPZzFBQ9RnbDhxSJITRNrw9FDKZJobq7nMWxM4MphQIDAQABo0IwQDAP\r\n" +
            "BgNVHRMBAf8EBTADAQH/MA4GA1UdDwEB/wQEAwIBhjAdBgNVHQ4EFgQUTiJUIBiV\r\n" +
            "5uNu5g/6+rkS7QYXjzkwDQYJKoZIhvcNAQELBQADggEBAGBnKJRvDkhj6zHd6mcY\r\n" +
            "1Yl9PMWLSn/pvtsrF9+wX3N3KjITOYFnQoQj8kVnNeyIv/iPsGEMNKSuIEyExtv4\r\n" +
            "NeF22d+mQrvHRAiGfzZ0JFrabA0UWTW98kndth/Jsw1HKj2ZL7tcu7XUIOGZX1NG\r\n" +
            "Fdtom/DzMNU+MeKNhJ7jitralj41E6Vf8PlwUHBHQRFXGU7Aj64GxJUTFy8bJZ91\r\n" +
            "8rGOmaFvE7FBcf6IKshPECBV1/MUReXgRPTqh5Uykw7+U0b6LJ3/iyK5S9kJRaTe\r\n" +
            "pLiaWN0bfVKfjllDiIGknibVb63dDcY3fe0Dkhvld1927jyNxF1WW6LZZm6zNTfl\r\n" +
            "MrY=\r\n" +
            "-----END CERTIFICATE-----\r\n";
>>>>>>> 1238a81c
}<|MERGE_RESOLUTION|>--- conflicted
+++ resolved
@@ -122,16 +122,7 @@
             throw new IllegalArgumentException("Public key certificate cannot be null or empty");
         }
 
-<<<<<<< HEAD
-        try (InputStream pemInputStream = new ByteArrayInputStream(pemString.getBytes()))
-=======
-        InputStream pemInputStream = new ByteArrayInputStream(pemString.getBytes(StandardCharsets.UTF_8));
-        CertificateFactory cf = CertificateFactory.getInstance("X.509");
-        Collection<X509Certificate> collection = new ArrayList<>();
-        X509Certificate x509Cert;
-
-        try
->>>>>>> 1238a81c
+        try (InputStream pemInputStream = new ByteArrayInputStream(pemString.getBytes(StandardCharsets.UTF_8)))
         {
             CertificateFactory cf = CertificateFactory.getInstance(CERTIFICATE_TYPE);
             Collection<X509Certificate> collection = new ArrayList<>();
@@ -161,131 +152,4 @@
 
         return randomChars;
     }
-<<<<<<< HEAD
-=======
-
-    private static TrustManagerFactory generateTrustManagerFactory(KeyStore trustKeyStore)
-            throws NoSuchAlgorithmException, KeyStoreException, IOException, CertificateException
-    {
-        if (trustKeyStore == null)
-        {
-            trustKeyStore = KeyStore.getInstance(KeyStore.getDefaultType());
-            trustKeyStore.load(null);
-        }
-
-        CertificateFactory certificateFactory = CertificateFactory.getInstance("X.509");
-
-        try (InputStream inputStream = new ByteArrayInputStream(DEFAULT_CERT.getBytes(StandardCharsets.UTF_8)))
-        {
-            Collection<? extends Certificate> certificates = certificateFactory.generateCertificates(inputStream);
-
-            for (Certificate c : certificates)
-            {
-                trustKeyStore.setCertificateEntry(TRUSTED_IOT_HUB_CERT_PREFIX + UUID.randomUUID(), c);
-            }
-        }
-
-        TrustManagerFactory trustManagerFactory = TrustManagerFactory.getInstance(TrustManagerFactory.getDefaultAlgorithm());
-        trustManagerFactory.init(trustKeyStore);
-
-        return trustManagerFactory;
-    }
-
-    private static final String TRUSTED_IOT_HUB_CERT_PREFIX = "trustedIotHubCert-";
-    private static final String DEFAULT_CERT =
-            /*D-TRUST Root Class 3 CA 2 2009*/
-            "-----BEGIN CERTIFICATE-----\r\n" +
-            "MIIEMzCCAxugAwIBAgIDCYPzMA0GCSqGSIb3DQEBCwUAME0xCzAJBgNVBAYTAkRF\r\n" +
-            "MRUwEwYDVQQKDAxELVRydXN0IEdtYkgxJzAlBgNVBAMMHkQtVFJVU1QgUm9vdCBD\r\n" +
-            "bGFzcyAzIENBIDIgMjAwOTAeFw0wOTExMDUwODM1NThaFw0yOTExMDUwODM1NTha\r\n" +
-            "ME0xCzAJBgNVBAYTAkRFMRUwEwYDVQQKDAxELVRydXN0IEdtYkgxJzAlBgNVBAMM\r\n" +
-            "HkQtVFJVU1QgUm9vdCBDbGFzcyAzIENBIDIgMjAwOTCCASIwDQYJKoZIhvcNAQEB\r\n" +
-            "BQADggEPADCCAQoCggEBANOySs96R+91myP6Oi/WUEWJNTrGa9v+2wBoqOADER03\r\n" +
-            "UAifTUpolDWzU9GUY6cgVq/eUXjsKj3zSEhQPgrfRlWLJ23DEE0NkVJD2IfgXU42\r\n" +
-            "tSHKXzlABF9bfsyjxiupQB7ZNoTWSPOSHjRGICTBpFGOShrvUD9pXRl/RcPHAY9R\r\n" +
-            "ySPocq60vFYJfxLLHLGvKZAKyVXMD9O0Gu1HNVpK7ZxzBCHQqr0ME7UAyiZsxGsM\r\n" +
-            "lFqVlNpQmvH/pStmMaTJOKDfHR+4CS7zp+hnUquVH+BGPtikw8paxTGA6Eian5Rp\r\n" +
-            "/hnd2HN8gcqW3o7tszIFZYQ05ub9VxC1X3a/L7AQDcUCAwEAAaOCARowggEWMA8G\r\n" +
-            "A1UdEwEB/wQFMAMBAf8wHQYDVR0OBBYEFP3aFMSfMN4hvR5COfyrYyNJ4PGEMA4G\r\n" +
-            "A1UdDwEB/wQEAwIBBjCB0wYDVR0fBIHLMIHIMIGAoH6gfIZ6bGRhcDovL2RpcmVj\r\n" +
-            "dG9yeS5kLXRydXN0Lm5ldC9DTj1ELVRSVVNUJTIwUm9vdCUyMENsYXNzJTIwMyUy\r\n" +
-            "MENBJTIwMiUyMDIwMDksTz1ELVRydXN0JTIwR21iSCxDPURFP2NlcnRpZmljYXRl\r\n" +
-            "cmV2b2NhdGlvbmxpc3QwQ6BBoD+GPWh0dHA6Ly93d3cuZC10cnVzdC5uZXQvY3Js\r\n" +
-            "L2QtdHJ1c3Rfcm9vdF9jbGFzc18zX2NhXzJfMjAwOS5jcmwwDQYJKoZIhvcNAQEL\r\n" +
-            "BQADggEBAH+X2zDI36ScfSF6gHDOFBJpiBSVYEQBrLLpME+bUMJm2H6NMLVwMeni\r\n" +
-            "acfzcNsgFYbQDfC+rAF1hM5+n02/t2A7nPPKHeJeaNijnZflQGDSNiH+0LS4F9p0\r\n" +
-            "o3/U37CYAqxva2ssJSRyoWXuJVrl5jLn8t+rSfrzkGkj2wTZ51xY/GXUl77M/C4K\r\n" +
-            "zCUqNQT4YJEVdT1B/yMfGchs64JTBKbkTCJNjYy6zltz7GRUUG3RnFX7acM2w4y8\r\n" +
-            "PIWmawomDeCTmGCufsYkl4phX5GOZpIJhzbNi5stPvZR1FDUWSi9g/LMKHtThm3Y\r\n" +
-            "Johw1+qRzT65ysCQblrGXnRl11z+o+I=\r\n" +
-            "-----END CERTIFICATE-----\r\n" +
-            /*DigiCert Global Root CA*/
-            "-----BEGIN CERTIFICATE-----\r\n" +
-            "MIIDrzCCApegAwIBAgIQCDvgVpBCRrGhdWrJWZHHSjANBgkqhkiG9w0BAQUFADBh\r\n" +
-            "MQswCQYDVQQGEwJVUzEVMBMGA1UEChMMRGlnaUNlcnQgSW5jMRkwFwYDVQQLExB3\r\n" +
-            "d3cuZGlnaWNlcnQuY29tMSAwHgYDVQQDExdEaWdpQ2VydCBHbG9iYWwgUm9vdCBD\r\n" +
-            "QTAeFw0wNjExMTAwMDAwMDBaFw0zMTExMTAwMDAwMDBaMGExCzAJBgNVBAYTAlVT\r\n" +
-            "MRUwEwYDVQQKEwxEaWdpQ2VydCBJbmMxGTAXBgNVBAsTEHd3dy5kaWdpY2VydC5j\r\n" +
-            "b20xIDAeBgNVBAMTF0RpZ2lDZXJ0IEdsb2JhbCBSb290IENBMIIBIjANBgkqhkiG\r\n" +
-            "9w0BAQEFAAOCAQ8AMIIBCgKCAQEA4jvhEXLeqKTTo1eqUKKPC3eQyaKl7hLOllsB\r\n" +
-            "CSDMAZOnTjC3U/dDxGkAV53ijSLdhwZAAIEJzs4bg7/fzTtxRuLWZscFs3YnFo97\r\n" +
-            "nh6Vfe63SKMI2tavegw5BmV/Sl0fvBf4q77uKNd0f3p4mVmFaG5cIzJLv07A6Fpt\r\n" +
-            "43C/dxC//AH2hdmoRBBYMql1GNXRor5H4idq9Joz+EkIYIvUX7Q6hL+hqkpMfT7P\r\n" +
-            "T19sdl6gSzeRntwi5m3OFBqOasv+zbMUZBfHWymeMr/y7vrTC0LUq7dBMtoM1O/4\r\n" +
-            "gdW7jVg/tRvoSSiicNoxBN33shbyTApOB6jtSj1etX+jkMOvJwIDAQABo2MwYTAO\r\n" +
-            "BgNVHQ8BAf8EBAMCAYYwDwYDVR0TAQH/BAUwAwEB/zAdBgNVHQ4EFgQUA95QNVbR\r\n" +
-            "TLtm8KPiGxvDl7I90VUwHwYDVR0jBBgwFoAUA95QNVbRTLtm8KPiGxvDl7I90VUw\r\n" +
-            "DQYJKoZIhvcNAQEFBQADggEBAMucN6pIExIK+t1EnE9SsPTfrgT1eXkIoyQY/Esr\r\n" +
-            "hMAtudXH/vTBH1jLuG2cenTnmCmrEbXjcKChzUyImZOMkXDiqw8cvpOp/2PV5Adg\r\n" +
-            "06O/nVsJ8dWO41P0jmP6P6fbtGbfYmbW0W5BjfIttep3Sp+dWOIrWcBAI+0tKIJF\r\n" +
-            "PnlUkiaY4IBIqDfv8NZ5YBberOgOzW6sRBc4L0na4UU+Krk2U886UAb3LujEV0ls\r\n" +
-            "YSEY1QSteDwsOoBrp+uvFRTp2InBuThs4pFsiv9kuXclVzDAGySj4dzp30d8tbQk\r\n" +
-            "CAUw7C29C79Fv1C5qfPrmAESrciIxpg0X40KPMbp1ZWVbd4=\r\n" +
-            "-----END CERTIFICATE-----\r\n" +
-            /* Baltimore */
-            "-----BEGIN CERTIFICATE-----\r\n" +
-            "MIIDdzCCAl+gAwIBAgIEAgAAuTANBgkqhkiG9w0BAQUFADBaMQswCQYDVQQGEwJJ\r\n" +
-            "RTESMBAGA1UEChMJQmFsdGltb3JlMRMwEQYDVQQLEwpDeWJlclRydXN0MSIwIAYD\r\n" +
-            "VQQDExlCYWx0aW1vcmUgQ3liZXJUcnVzdCBSb290MB4XDTAwMDUxMjE4NDYwMFoX\r\n" +
-            "DTI1MDUxMjIzNTkwMFowWjELMAkGA1UEBhMCSUUxEjAQBgNVBAoTCUJhbHRpbW9y\r\n" +
-            "ZTETMBEGA1UECxMKQ3liZXJUcnVzdDEiMCAGA1UEAxMZQmFsdGltb3JlIEN5YmVy\r\n" +
-            "VHJ1c3QgUm9vdDCCASIwDQYJKoZIhvcNAQEBBQADggEPADCCAQoCggEBAKMEuyKr\r\n" +
-            "mD1X6CZymrV51Cni4eiVgLGw41uOKymaZN+hXe2wCQVt2yguzmKiYv60iNoS6zjr\r\n" +
-            "IZ3AQSsBUnuId9Mcj8e6uYi1agnnc+gRQKfRzMpijS3ljwumUNKoUMMo6vWrJYeK\r\n" +
-            "mpYcqWe4PwzV9/lSEy/CG9VwcPCPwBLKBsua4dnKM3p31vjsufFoREJIE9LAwqSu\r\n" +
-            "XmD+tqYF/LTdB1kC1FkYmGP1pWPgkAx9XbIGevOF6uvUA65ehD5f/xXtabz5OTZy\r\n" +
-            "dc93Uk3zyZAsuT3lySNTPx8kmCFcB5kpvcY67Oduhjprl3RjM71oGDHweI12v/ye\r\n" +
-            "jl0qhqdNkNwnGjkCAwEAAaNFMEMwHQYDVR0OBBYEFOWdWTCCR1jMrPoIVDaGezq1\r\n" +
-            "BE3wMBIGA1UdEwEB/wQIMAYBAf8CAQMwDgYDVR0PAQH/BAQDAgEGMA0GCSqGSIb3\r\n" +
-            "DQEBBQUAA4IBAQCFDF2O5G9RaEIFoN27TyclhAO992T9Ldcw46QQF+vaKSm2eT92\r\n" +
-            "9hkTI7gQCvlYpNRhcL0EYWoSihfVCr3FvDB81ukMJY2GQE/szKN+OMY3EU/t3Wgx\r\n" +
-            "jkzSswF07r51XgdIGn9w/xZchMB5hbgF/X++ZRGjD8ACtPhSNzkE1akxehi/oCr0\r\n" +
-            "Epn3o0WC4zxe9Z2etciefC7IpJ5OCBRLbf1wbWsaY71k5h+3zvDyny67G7fyUIhz\r\n" +
-            "ksLi4xaNmjICq44Y3ekQEe5+NauQrz4wlHrQMz2nZQ/1/I6eYs9HRCwBXbsdtTLS\r\n" +
-            "R9I4LtD+gdwyah617jzV/OeBHRnDJELqYzmp\r\n" +
-            "-----END CERTIFICATE-----\r\n" +
-            /* DigiCert Global Root G2 */
-            "-----BEGIN CERTIFICATE-----\r\n" +
-            "MIIDjjCCAnagAwIBAgIQAzrx5qcRqaC7KGSxHQn65TANBgkqhkiG9w0BAQsFADBh\r\n" +
-            "MQswCQYDVQQGEwJVUzEVMBMGA1UEChMMRGlnaUNlcnQgSW5jMRkwFwYDVQQLExB3\r\n" +
-            "d3cuZGlnaWNlcnQuY29tMSAwHgYDVQQDExdEaWdpQ2VydCBHbG9iYWwgUm9vdCBH\r\n" +
-            "MjAeFw0xMzA4MDExMjAwMDBaFw0zODAxMTUxMjAwMDBaMGExCzAJBgNVBAYTAlVT\r\n" +
-            "MRUwEwYDVQQKEwxEaWdpQ2VydCBJbmMxGTAXBgNVBAsTEHd3dy5kaWdpY2VydC5j\r\n" +
-            "b20xIDAeBgNVBAMTF0RpZ2lDZXJ0IEdsb2JhbCBSb290IEcyMIIBIjANBgkqhkiG\r\n" +
-            "9w0BAQEFAAOCAQ8AMIIBCgKCAQEAuzfNNNx7a8myaJCtSnX/RrohCgiN9RlUyfuI\r\n" +
-            "2/Ou8jqJkTx65qsGGmvPrC3oXgkkRLpimn7Wo6h+4FR1IAWsULecYxpsMNzaHxmx\r\n" +
-            "1x7e/dfgy5SDN67sH0NO3Xss0r0upS/kqbitOtSZpLYl6ZtrAGCSYP9PIUkY92eQ\r\n" +
-            "q2EGnI/yuum06ZIya7XzV+hdG82MHauVBJVJ8zUtluNJbd134/tJS7SsVQepj5Wz\r\n" +
-            "tCO7TG1F8PapspUwtP1MVYwnSlcUfIKdzXOS0xZKBgyMUNGPHgm+F6HmIcr9g+UQ\r\n" +
-            "vIOlCsRnKPZzFBQ9RnbDhxSJITRNrw9FDKZJobq7nMWxM4MphQIDAQABo0IwQDAP\r\n" +
-            "BgNVHRMBAf8EBTADAQH/MA4GA1UdDwEB/wQEAwIBhjAdBgNVHQ4EFgQUTiJUIBiV\r\n" +
-            "5uNu5g/6+rkS7QYXjzkwDQYJKoZIhvcNAQELBQADggEBAGBnKJRvDkhj6zHd6mcY\r\n" +
-            "1Yl9PMWLSn/pvtsrF9+wX3N3KjITOYFnQoQj8kVnNeyIv/iPsGEMNKSuIEyExtv4\r\n" +
-            "NeF22d+mQrvHRAiGfzZ0JFrabA0UWTW98kndth/Jsw1HKj2ZL7tcu7XUIOGZX1NG\r\n" +
-            "Fdtom/DzMNU+MeKNhJ7jitralj41E6Vf8PlwUHBHQRFXGU7Aj64GxJUTFy8bJZ91\r\n" +
-            "8rGOmaFvE7FBcf6IKshPECBV1/MUReXgRPTqh5Uykw7+U0b6LJ3/iyK5S9kJRaTe\r\n" +
-            "pLiaWN0bfVKfjllDiIGknibVb63dDcY3fe0Dkhvld1927jyNxF1WW6LZZm6zNTfl\r\n" +
-            "MrY=\r\n" +
-            "-----END CERTIFICATE-----\r\n";
->>>>>>> 1238a81c
 }