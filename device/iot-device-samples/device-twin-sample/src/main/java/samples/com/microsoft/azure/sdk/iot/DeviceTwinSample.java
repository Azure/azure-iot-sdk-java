--- conflicted
+++ resolved
@@ -22,174 +22,6 @@
 public class DeviceTwinSample
 {
     private enum LIGHTS{ ON, OFF }
-<<<<<<< HEAD
-    private enum CAMERA{ DETECTED_BURGLAR, SAFELY_WORKING }
-    private static final int MAX_EVENTS_TO_REPORT = 5;
-
-    private static final AtomicBoolean Succeed = new AtomicBoolean(false);
-
-    protected static class ReportedPropertiesCorrelation implements CorrelatingMessageCallback {
-
-        private String _message = "";
-        public ReportedPropertiesCorrelation(String message) {
-            _message = message;
-        }
-        @Override
-        public void onRequestQueued(Message message, IotHubTransportPacket packet, Object callbackContext)
-        {
-            String messageId = message.getCorrelationId();
-
-            if (message != null)
-            {
-                System.out.println("==========CORRELATIONCALLBACK["+ messageId+ "] onRequestQueued (" + _message + ") CorrelationId: " + message.getCorrelationId());
-            }
-            if (callbackContext instanceof ReportedPropertiesContext) {
-
-                ((ReportedPropertiesContext) callbackContext).setCorrelationId(messageId);
-            }
-        }
-
-        @Override
-        public void onRequestSent(Message message, IotHubTransportPacket packet, Object callbackContext)
-        {
-            String messageId = message.getCorrelationId();
-
-            if (message != null)
-            {
-                System.out.println("==========CORRELATIONCALLBACK["+messageId+"] onRequestSent (" + _message + ") CorrelationId: " + message.getCorrelationId());
-            }
-        }
-
-        @Override
-        public void onRequestAcknowledged(IotHubTransportPacket packet, Object callbackContext, Throwable e) {
-            Message message = packet.getMessage();
-            String messageId = message.getCorrelationId();
-
-            if (message != null)
-            {
-                System.out.println("==========CORRELATIONCALLBACK["+messageId+"] onRequestAcknowledged (" + _message + ") CorrelationId: " + message.getCorrelationId());
-            }
-            if (e != null) {
-                System.out.println("==========CORRELATIONCALLBACK["+messageId+"] onRequestAcknowledged (" + _message + ") ERROR: " + e.getMessage());
-            }
-        }
-
-        @Override
-        public void onResponseAcknowledged(Message message, Object callbackContext, Throwable e) {
-            String messageId = message.getCorrelationId();
-
-            if (message != null)
-            {
-                System.out.println("==========CORRELATIONCALLBACK["+messageId+"] onResponseAcknowledged (" + _message + ") CorrelationId: " + message.getCorrelationId());
-            }
-            if (e != null) {
-                System.out.println("==========CORRELATIONCALLBACK["+messageId+"] onResponseAcknowledged (" + _message + ") ERROR: " + e.getMessage());
-            }
-        }
-
-        @Override
-        public void onResponseReceived(Message message, Object callbackContext, Throwable e) {
-            String messageId = message.getCorrelationId();
-
-            if (message != null)
-            {
-                System.out.println("==========CORRELATIONCALLBACK["+messageId+"] onResponseReceived (" + _message + ") CorrelationId: " + message.getCorrelationId());
-            }
-        }
-
-        @Override
-        public void onUnknownMessageAcknowledged(Message message, Object callbackContext, Throwable e) {
-            String messageId = message.getCorrelationId();
-
-            if (message != null)
-            {
-                System.out.println("==========CORRELATIONCALLBACK["+messageId+"] onUnknownMessageAcknowledged (" + _message + ") CorrelationId: " + message.getCorrelationId());
-            }
-            if (e != null) {
-                System.out.println("==========CORRELATIONCALLBACK["+messageId+"] onUnknownMessageAcknowledged (" + _message + ") ERROR: " + e.getMessage());
-            }
-        }
-    }
-
-
-    protected static class DeviceTwinStatusCallBack implements IotHubEventCallback
-    {
-        @Override
-        public void execute(IotHubStatusCode status, Object context)
-        {
-            if (context == null) {
-                System.out.println("==========DEVICETWINCALLBACK context null");
-            }
-            Succeed.set((status == IotHubStatusCode.OK) || (status == IotHubStatusCode.OK_EMPTY));
-            System.out.println("==========DEVICETWINCALLBACK IoT Hub responded to device twin operation with status " + status.name());
-        }
-    }
-
-    protected static class ReportedPropertiesContext
-    {
-        private boolean calledFromEvent = false;
-        private String _correlationId = "";
-        private String _message = "";
-
-        public ReportedPropertiesContext(String message) { this._message = message;}
-        public void setCorrelationId(String message) { _correlationId = message; }
-        public String getcorrelationId() { return _correlationId; }
-        public String getMessageOfContext() { return _message; }
-    }
-
-    protected static class ReportedPropertiesCallback implements IotHubEventCallback
-    {
-        private String _message = "";
-        public ReportedPropertiesCallback(String message) {
-            this._message = message;
-        }
-
-        @Override
-        public void execute(IotHubStatusCode status, Object context)
-        {
-            if (context instanceof ReportedPropertiesContext)
-            {
-                ReportedPropertiesContext myContext = (ReportedPropertiesContext)context;
-                String messageId = myContext.getcorrelationId();
-                System.out.println("==========REPORTEDPROPERTYCALLBACK["+messageId+"] Executing reported properties callback for " + _message);
-                System.out.println("==========REPORTEDPROPERTYCALLBACK["+messageId+"] Found ReportedPropertiesContext with message " + myContext.getMessageOfContext());
-                System.out.println("==========REPORTEDPROPERTYCALLBACK["+messageId+"] Found ReportedPropertiesContext with correlationId " + myContext.getcorrelationId());
-                System.out.println("==========REPORTEDPROPERTYCALLBACK["+messageId+"] This context was set by ReportedPropertiesCallback " + status.name());
-                System.out.println("==========REPORTEDPROPERTYCALLBACK["+messageId+"] IoT Hub responded to device twin reported properties with status " + status.name());
-            }
-
-        }
-    }
-
-    /*
-     * If you don't care about version, you can use the PropertyCallBack.
-     */
-    protected static class provaCallback implements TwinPropertyCallBack
-    {
-        @Override
-        public void TwinPropertyCallBack(Property property, Object context)
-        {
-            System.out.println(
-                    "provaCallback change " + property.getKey() +
-                            " to " + property.getValue() +
-                            ", Properties version:" + property.getVersion());
-        }
-    }
-   
-    protected static class onProperty implements TwinPropertyCallBack
-    {
-        @Override
-        public void TwinPropertyCallBack(Property property, Object context)
-        {
-            System.out.println(
-                    "onProperty callback for " + (property.getIsReported()?"reported": "desired") +
-                            " property " + property.getKey() +
-                            " to " + property.getValue() +
-                            ", Properties version:" + property.getVersion());
-        }
-    }
-=======
->>>>>>> 7748fc95
 
     protected static class IotHubConnectionStatusChangeCallbackLogger implements IotHubConnectionStatusChangeCallback
     {
@@ -201,9 +33,9 @@
             Throwable throwable = connectionStatusChangeContext.getCause();
 
             System.out.println();
-            System.out.println("==========CONNECTION STATUS UPDATE: " + status);
-            System.out.println("==========CONNECTION STATUS REASON: " + statusChangeReason);
-            System.out.println("==========CONNECTION STATUS THROWABLE: " + (throwable == null ? "null" : throwable.getMessage()));
+            System.out.println("CONNECTION STATUS UPDATE: " + status);
+            System.out.println("CONNECTION STATUS REASON: " + statusChangeReason);
+            System.out.println("CONNECTION STATUS THROWABLE: " + (throwable == null ? "null" : throwable.getMessage()));
             System.out.println();
 
             if (throwable != null)
@@ -213,18 +45,18 @@
 
             if (status == IotHubConnectionStatus.DISCONNECTED)
             {
-                System.out.println("==========The connection was lost, and is not being re-established." +
+                System.out.println("The connection was lost, and is not being re-established." +
                         " Look at provided exception for how to resolve this issue." +
                         " Cannot send messages until this issue is resolved, and you manually re-open the device client");
             }
             else if (status == IotHubConnectionStatus.DISCONNECTED_RETRYING)
             {
-                System.out.println("==========The connection was lost, but is being re-established." +
+                System.out.println("The connection was lost, but is being re-established." +
                         " Can still send messages, but they won't be sent until the connection is re-established");
             }
             else if (status == IotHubConnectionStatus.CONNECTED)
             {
-                System.out.println("==========The connection was successfully established. Can send messages.");
+                System.out.println("The connection was successfully established. Can send messages.");
             }
         }
     }
@@ -239,8 +71,8 @@
     public static void main(String[] args)
             throws IOException, URISyntaxException
     {
-        System.out.println("==========Starting...");
-        System.out.println("==========Beginning setup.");
+        System.out.println("Starting...");
+        System.out.println("Beginning setup.");
 
 
         if (args.length < 1)
@@ -292,69 +124,17 @@
             }
         }
 
-        System.out.println("==========Successfully read input parameters.");
+        System.out.println("Successfully read input parameters.");
         System.out.format("Using communication protocol %s.\n",
                 protocol.name());
 
         DeviceClient client = new DeviceClient(connString, protocol);
-        System.out.println("==========Successfully created an IoT Hub client.");
+        System.out.println("Successfully created an IoT Hub client.");
 
         client.setConnectionStatusChangeCallback(new IotHubConnectionStatusChangeCallbackLogger(), new Object());
 
         try
         {
-<<<<<<< HEAD
-            System.out.println("==========Open connection to IoT Hub.");
-            client.open();
-
-            System.out.println("==========Start device Twin and get remaining properties...");
-            // Properties already set in the Service will shows up in the generic onProperty callback, with value and version.
-            Succeed.set(false);
-            client.startDeviceTwin(new DeviceTwinStatusCallBack(), null, new onProperty(), null);
-            do
-            {
-                Thread.sleep(1000);
-            }
-            while(!Succeed.get());
-
-
-            System.out.println("==========Subscribe to Desired properties on device Twin...");
-            Map<Property, Pair<TwinPropertyCallBack, Object>> desiredProperties = new HashMap<Property, Pair<TwinPropertyCallBack, Object>>()
-            {
-                {
-                    put(new Property("prova", null), new Pair<TwinPropertyCallBack, Object>(new provaCallback(), null));
-                    put(new Property("version", null), new Pair<TwinPropertyCallBack, Object>(new onProperty(), null));
-                }
-            };
-            client.subscribeToTwinDesiredProperties(desiredProperties);
-
-            System.out.println("==========Get device Twin...");
-            client.getDeviceTwin(); // For each desired property in the Service, the SDK will call the appropriate callback with the value and version.
-
-            System.out.println("==========Update reported properties...");
-            Set<Property> reportProperties = new HashSet<Property>()
-            {
-                {
-                    add(new Property("prova", 1));
-                    add(new Property("version", 1));
-                }
-            };
-
-            ReportedPropertiesParameters params = new ReportedPropertiesParameters(reportProperties);
-            ReportedPropertiesContext sharableContext = new ReportedPropertiesContext("Send All Params Reported Properties Context Message");
-            params.setCorrelationCallback(new ReportedPropertiesCorrelation("SendAllParams"), sharableContext);
-            params.setReportedPropertiesCallback(new ReportedPropertiesCallback("SendAllParams"), sharableContext);
-
-            client.sendReportedProperties(params);
-
-            System.out.println("==========Waiting for Desired properties");
-        }
-        catch (Exception e)
-        {
-            System.out.println("==========On exception, shutting down \n" + " Cause: " + e.getCause() + " \n" +  e.getMessage());
-            client.closeNow();
-            System.out.println("==========Shutting down...");
-=======
             System.out.println("Open connection to IoT Hub.");
             client.open(false);
 
@@ -431,21 +211,15 @@
             System.out.println("On exception, shutting down \n" + " Cause: " + e.getCause() + " \n" +  e.getMessage());
             client.close();
             System.out.println("Shutting down...");
->>>>>>> 7748fc95
-        }
-
-        System.out.println("==========Press any key to exit...");
+        }
+
+        System.out.println("Press any key to exit...");
 
         Scanner scanner = new Scanner(System.in, StandardCharsets.UTF_8.name());
         scanner.nextLine();
 
         client.close();
 
-<<<<<<< HEAD
-        System.out.println("==========Shutting down...");
-
-=======
         System.out.println("Shutting down...");
->>>>>>> 7748fc95
     }
 }