--- conflicted
+++ resolved
@@ -17,15 +17,8 @@
 import lombok.extern.slf4j.Slf4j;
 
 import java.io.IOException;
-<<<<<<< HEAD
 import java.nio.charset.StandardCharsets;
-import java.util.Date;
-import java.util.Map;
-import java.util.Set;
-import java.util.UUID;
-=======
 import java.util.*;
->>>>>>> 071fb3f9
 import java.util.concurrent.ConcurrentSkipListMap;
 
 import static com.microsoft.azure.sdk.iot.device.IotHubMessageResult.ABANDON;
@@ -162,6 +155,7 @@
                                 writablePropertiesRequestsCallback.onWritablePropertyCallbackReceived(new ClientPropertyCollection(dtMessage.getBytes(), config.getPayloadConvention(), true), writablePropertiesRequestsContext);
                             }
                         }
+
                         break;
                     }
                     default:
