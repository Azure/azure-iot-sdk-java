--- conflicted
+++ resolved
@@ -305,9 +305,6 @@
         log.debug("Amqp connection opened successfully");
     }
 
-<<<<<<< HEAD
-    public void close()
-=======
     private void clearLocalState()
     {
         this.sessionHandlers.clear();
@@ -321,7 +318,6 @@
     }
 
     public void close() throws TransportException
->>>>>>> fefa2515
     {
         log.debug("Shutting down amqp layer...");
         try
