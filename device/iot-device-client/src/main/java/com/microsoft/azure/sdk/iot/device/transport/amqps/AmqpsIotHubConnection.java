--- conflicted
+++ resolved
@@ -113,13 +113,9 @@
 
     private final boolean isMultiplexing;
 
-<<<<<<< HEAD
     private final int keepAliveInterval;
 
-    public AmqpsIotHubConnection(DeviceClientConfig config)
-=======
-    public AmqpsIotHubConnection(DeviceClientConfig config, String transportUniqueIdentifier, boolean isMultiplexing)
->>>>>>> f5512f58
+    public AmqpsIotHubConnection(DeviceClientConfig config, String transportUniqueIdentifier)
     {
         // This allows us to create thread safe sets despite there being no such type default in Java 7 or 8
         this.deviceClientConfigs = Collections.newSetFromMap(new ConcurrentHashMap<DeviceClientConfig, Boolean>());
@@ -156,11 +152,7 @@
         log.trace("AmqpsIotHubConnection object is created successfully and will use port {}", this.isWebsocketConnection ? WEB_SOCKET_PORT : AMQP_PORT);
     }
 
-<<<<<<< HEAD
-    public AmqpsIotHubConnection(String hostName, boolean isWebsocketConnection, SSLContext sslContext, ProxySettings proxySettings, int keepAliveInterval)
-=======
-    public AmqpsIotHubConnection(String hostName, String transportUniqueIdentifier, boolean isWebsocketConnection, SSLContext sslContext, ProxySettings proxySettings)
->>>>>>> f5512f58
+    public AmqpsIotHubConnection(String hostName, String transportUniqueIdentifier, boolean isWebsocketConnection, SSLContext sslContext, ProxySettings proxySettings, int keepAliveInterval)
     {
         // This allows us to create thread safe sets despite there being no such type default in Java 7 or 8
         this.deviceClientConfigs = Collections.newSetFromMap(new ConcurrentHashMap<DeviceClientConfig, Boolean>());
