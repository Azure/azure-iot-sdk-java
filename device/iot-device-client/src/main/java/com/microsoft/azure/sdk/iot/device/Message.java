// Copyright (c) Microsoft. All rights reserved.
// Licensed under the MIT license. See LICENSE file in the project root for full license information.

package com.microsoft.azure.sdk.iot.device;

import java.io.ByteArrayInputStream;
import java.io.ByteArrayOutputStream;
import java.nio.charset.Charset;
import java.nio.charset.StandardCharsets;
import java.util.ArrayList;
import java.util.Arrays;
import java.util.Date;
import java.util.UUID;

public class Message
{
    // ----- Constants -----

    public static final Charset DEFAULT_IOTHUB_MESSAGE_CHARSET = StandardCharsets.UTF_8;


    // ----- Data Fields -----

    /**
     * [Required for two way requests] Used to correlate two-way communication.
     * Format: A case-sensitive string (up to 128 char long) of ASCII 7-bit alphanumeric chars
     * plus {'-', ':', '/', '\', '.', '+', '%', '_', '#', '*', '?', '!', '(', ')', ',', '=', '@', ';', '$', '''}.
     * Non-alphanumeric characters are from URN RFC.
     */
    private String messageId;

    /// <summary>
    /// Destination of the message
    /// </summary>
    private String to;

    /// <summary>
    /// [Optional] Expiry time in milliseconds.
    /// </summary>
    private long expiryTime;

    /// <summary>
    /// Used by receiver to Abandon, Reject or Complete the message
    /// </summary>
    private String lockToken;

    /// <summary>
    /// Used in message responses and feedback
    /// </summary>
    private String correlationId;

    /// <summary>
    /// [Required in feedback messages] Used to specify the entity creating the message.
    /// </summary>
    private String userId;

    /// <summary>
    /// [Optional] On C2D messages it is interpreted by hub to specify the expected feedback messages. Ignored in other cases.
    /// </summary>
    private FeedbackStatusCodeEnum ack;

    /// <summary>
    /// [Optional] Used when batching on HTTP Default: false.
    /// </summary>
    private Boolean httpBatchSerializeAsString;

    /// <summary>
    /// [Optional] Used when batching on HTTP Default: UTF-8.
    /// </summary>
    private StandardCharsets httpBatchEncoding;

    /// <summary>
    /// [Stamped on servicebound messages by IoT Hub] The authenticated id used to send this message.
    /// </summary>
    private String connectionDeviceId;

    /// <summary>
    /// [Stamped on servicebound messages by IoT Hub] The generationId of the authenticated device used to send this message.
    /// </summary>
    private String connectionDeviceGenerationId;

    /// <summary>
    /// [Stamped on servicebound messages by IoT Hub] The authentication type used to send this message, format as in IoT Hub Specs
    /// </summary>
    private String connectionAuthenticationMethod;

    /// <summary>
    /// [Required in feedback messages] Used in feedback messages generated by IoT Hub.
    /// 0 = success 1 = message expired 2 = max delivery count exceeded 3 = message rejected
    /// </summary>
    private FeedbackStatusCodeEnum feedbackStatusCode;

    /// <summary>
    /// [Required in feedback messages] Used in feedback messages generated by IoT Hub. "success", "Message expired", "Max delivery count exceeded", "Message rejected"
    /// </summary>
    private String feedbackDescription;

    /// <summary>
    /// [Required in feedback messages] Used in feedback messages generated by IoT Hub.
    /// </summary>
    private String feedbackDeviceId;

    /// <summary>
    /// [Required in feedback messages] Used in feedback messages generated by IoT Hub.
    /// </summary>
    private String feedbackDeviceGenerationId;

    /// <summary>
    /// [Optional] Used to specify the type of message exchanged between Iot Hub and Device
    /// </summary>
    private MessageType messageType;

    /// <summary>
    /// [Optional] Used to specify the sender device client for multiplexing scenarios
    /// </summary>
    private IotHubConnectionString iotHubConnectionString;

    private String deliveryAcknowledgement;

    /**
     * User-defined properties.
     */
    private ArrayList<MessageProperty> properties;

    /// <summary>
    /// The message body
    /// </summary>
    private byte[] body;

    /**
     * Stream that will provide the bytes for the body of the
     */
    private ByteArrayInputStream bodyStream;
    private CustomLogger logger;

    // Diagnostic data attached to the message
    private DiagnosticPropertyData diagnosticPropertyData;

    // ----- Constructors -----

    /**
     * Constructor.
     */
    public Message()
    {
        initialize();
    }

    /**
     * Constructor.
     * @param stream A stream to provide the body of the new Message instance.
     */
    public Message(ByteArrayInputStream stream)
    {
        initialize();
    }

    /**
     * Constructor.
     * @param body The body of the new Message instance.
     */
    public Message(byte[] body)
    {
        // Codes_SRS_MESSAGE_11_025: [If the message body is null, the constructor shall throw an IllegalArgumentException.]
        if (body == null)
        {
            throw new IllegalArgumentException("Message body cannot be 'null'.");
        }

        initialize();

        // Codes_SRS_MESSAGE_11_024: [The constructor shall save the message body.]
        this.body = body;
    }

    /**
     * Constructor.
     * @param body The body of the new Message instance. It is internally serialized to a byte array using UTF-8 encoding.
     */
    public Message(String body)
    {
        if (body == null)
        {
            throw new IllegalArgumentException("Message body cannot be 'null'.");
        }

        initialize();

        this.body = body.getBytes(DEFAULT_IOTHUB_MESSAGE_CHARSET);
    }

    
    // ----- Public Methods -----

    /// <summary>
    /// The stream content of the body.
    /// </summary>
    public ByteArrayOutputStream getBodyStream()
    {
        return null;
    }

    /**
     * The byte content of the body.
     * @return A copy of this Message body, as a byte array.
     */
    public byte[] getBytes()
    {
        // Codes_SRS_MESSAGE_11_002: [The function shall return the message body.]
        byte[] bodyClone = null;

        if (this.body != null) {
            bodyClone = Arrays.copyOf(this.body, this.body.length);
        }

        return bodyClone;
    }

    /**
     * Gets the values of user-defined properties of this Message.
     * @param name Name of the user-defined property to search for.
     * @return The value of the property if it is set, or null otherwise.
     */
    public String getProperty(String name)
    {
        MessageProperty messageProperty = null;

        for (MessageProperty currentMessageProperty: this.properties)
        {
            if (currentMessageProperty.hasSameName(name))
            {
                messageProperty = currentMessageProperty;
                break;
            }
        }

        // Codes_SRS_MESSAGE_11_034: [If no value associated with the property name is found, the function shall return null.]
        if (messageProperty == null) {
            return null;
        }

        // Codes_SRS_MESSAGE_11_032: [The function shall return the value associated with the message property name, where the name can be either the HTTPS or AMQPS property name.]
        return messageProperty.getValue();
    }

    /**
     * Adds or sets user-defined properties of this Message.
     * @param name Name of the property to be set.
     * @param value Value of the property to be set.
     * @exception IllegalArgumentException If any of the arguments provided is null.
     */
    public void setProperty(String name, String value)
    {
        // Codes_SRS_MESSAGE_11_028: [If name is null, the function shall throw an IllegalArgumentException.]
        if (name == null)
        {
            throw new IllegalArgumentException("Property name cannot be 'null'.");
        }

        // Codes_SRS_MESSAGE_11_029: [If value is null, the function shall throw an IllegalArgumentException.]
        if (value == null)
        {
            throw new IllegalArgumentException("Property value cannot be 'null'.");
        }

        // Codes_SRS_MESSAGE_11_026: [The function shall set the message property to the given value.]
        MessageProperty messageProperty = null;

        for (MessageProperty currentMessageProperty: this.properties)
        {
            if (currentMessageProperty.hasSameName(name))
            {
                messageProperty = currentMessageProperty;
                break;
            }
        }

        if (messageProperty != null)
        {
            this.properties.remove(messageProperty);
        }

        logger.LogInfo("Setting message property with name=%s and value=%s, method name is %s ", name, value, logger.getMethodName());
        this.properties.add(new MessageProperty(name, value));
    }

    /**
     * Returns a copy of the message properties.
     *
     * @return a copy of the message properties.
     */
    public MessageProperty[] getProperties() {
        // Codes_SRS_MESSAGE_11_033: [The function shall return a copy of the message properties.]
        return properties.toArray(new MessageProperty[this.properties.size()]);
    }

    // ----- Private Methods -----

    /**
     * Internal initializer method for a new Message instance.
     */
    private void initialize() {
        this.lockToken = UUID.randomUUID().toString();
        this.messageId = UUID.randomUUID().toString();
        this.correlationId = UUID.randomUUID().toString();
        this.feedbackStatusCode = FeedbackStatusCodeEnum.none;
        this.ack = FeedbackStatusCodeEnum.none;
        this.properties = new ArrayList<>();
        this.logger = new CustomLogger(this.getClass());
        this.diagnosticPropertyData = null;
    }

    /**
     * Verifies whether the message is expired or not
     * @return true if the message is expired, false otherwise
     */
    public boolean isExpired()
    {
        boolean messageExpired;

        // Codes_SRS_MESSAGE_15_035: [The function shall return false if the expiryTime is set to 0.]
        if (this.expiryTime == 0)
        {
            messageExpired = false;
        }
        else
        {
            // Codes_SRS_MESSAGE_15_036: [The function shall return true if the current time is greater than the expiry time and false otherwise.]
            long currentTime = System.currentTimeMillis();
            if (currentTime > expiryTime)
            {
                logger.LogWarn("The message with messageid %s expired on %s, method name is %s ", this.getMessageId(), new Date(), logger.getMethodName());
                messageExpired = true;
            }
            else
            {
                messageExpired = false;
            }
        }

        return messageExpired;
    }

    /**
     * Getter for the messageId property
     * @return The property value
     */
    public String getMessageId()
    {
        // Codes_SRS_MESSAGE_34_043: [The function shall return the message's message Id.]
        return messageId;
    }

    /**
     * Setter for the messageId property
     * @param messageId The string containing the property value
     */
    public void setMessageId(String messageId)
    {
        // Codes_SRS_MESSAGE_34_044: [The function shall set the message's message ID to the provided value.]
        this.messageId = messageId;
    }

    /**
     * Getter for the correlationId property
     * @return The property value
     */
    public String getCorrelationId()
    {
        // Codes_SRS_MESSAGE_34_045: [The function shall return the message's correlation ID.]
        return correlationId;
    }

    /**
     * Setter for the correlationId property
     * @param correlationId The string containing the property value
     */
    public void setCorrelationId(String correlationId)
    {
        // Codes_SRS_MESSAGE_34_046: [The function shall set the message's correlation ID to the provided value.]
        this.correlationId = correlationId;
    }

    /**
     * Setter for the expiryTime property. This setter uses relative time, not absolute time.
     * @param timeOut The time out for the message, in milliseconds, from the current time.
     */
    public void setExpiryTime(long timeOut)
    {
        // Codes_SRS_MESSAGE_34_047: [The function shall set the message's expiry time.]
        long currentTime = System.currentTimeMillis();
        this.expiryTime = currentTime + timeOut;
        logger.LogInfo("The message with messageid %s has expiry time as %s milliseconds and the message will expire on %s, method name is %s ", this.getMessageId(), timeOut, new Date(this.expiryTime), logger.getMethodName());
    }

    /**
     * Setter for the expiryTime property using absolute time
     * @param absoluteTimeout The time out for the message, in milliseconds.
     */
    public void setAbsoluteExpiryTime(long absoluteTimeout)
    {
        // Codes_SRS_MESSAGE_34_038: [If the provided absolute expiry time is negative, an IllegalArgumentException shall be thrown.]
        if (absoluteTimeout < 0)
        {
            throw new IllegalArgumentException("ExpiryTime may not be negative");
        }

        // Codes_SRS_MESSAGE_34_037: [The function shall set the message's expiry time to be the number of milliseconds since the epoch provided in absoluteTimeout.]
        this.expiryTime = absoluteTimeout;
        logger.LogInfo("The message with messageid %s has expiry time as %s milliseconds and the message will expire on %s, method name is %s ", this.getMessageId(), absoluteTimeout, new Date(this.expiryTime), logger.getMethodName());
    }

    /**
     * Getter for the Message type
     * @return the Message type value
     */
    public MessageType getMessageType()
    {
        // Codes_SRS_MESSAGE_34_049: [The function shall return the message's message type.]
        return this.messageType;
    }

    /**
     * Setter for the Message type
     * @param type The enum containing the Message type value
     */
    public void setMessageType(MessageType type)
    {
        // Codes_SRS_MESSAGE_34_048: [The function shall set the message's message type.]
        this.messageType = type;
    }

    /**
     * Getter for the To system property
     * @return the To value
     */
    public String getTo()
    {
        // Codes_SRS_MESSAGE_34_041: [The function shall return the message's To value.]
        return this.to;
    }

    /**
     * Getter for the delivery acknowledgement system property
     * @return the delivery acknowledgement value
     */
    public String getDeliveryAcknowledgement()
    {
        // Codes_SRS_MESSAGE_34_039: [The function shall return the message's DeliveryAcknowledgement.]
        return this.deliveryAcknowledgement;
    }

    /**
     * Getter for the User ID system property
     * @return the User ID value
     */
    public String getUserId ()
    {
        // Codes_SRS_MESSAGE_34_037: [The function shall return the message's user ID.]
        return this.userId;
    }

    /**
<<<<<<< HEAD
     * Getter for the diagnostic property data
     * @return the diagnostic property data
     */
    public DiagnosticPropertyData getDiagnosticPropertyData() {
        // Codes_SRS_MESSAGE_35_001: [The function shall return the message's diagnostic property data.]
        return diagnosticPropertyData;
    }

    /**
     * Setter for the ediagnostic property data
     * @param diagnosticPropertyData The diagnostic property data
     */
    public void setDiagnosticPropertyData(DiagnosticPropertyData diagnosticPropertyData) {
        // Codes_SRS_MESSAGE_35_002: [The function shall set the message's diagnostic property data.]
        if (diagnosticPropertyData == null)
        {
            throw new IllegalArgumentException("diagnosticPropertyData cannot be 'null'.");
        }
        this.diagnosticPropertyData = diagnosticPropertyData;
    }
=======
     * Getter for the iotHubConnectionString property
     * @return the iotHubConnectionString value
     */
    public IotHubConnectionString getIotHubConnectionString()
    {
        // Codes_SRS_MESSAGE_12_001: [The function shall return the message's iotHubConnectionString object.]
        return iotHubConnectionString;
    }

    /**
     * Setter for the iotHubConnectionString type
     * @param iotHubConnectionString The iotHubConnectionString value to set
     */
    public void setIotHubConnectionString(IotHubConnectionString iotHubConnectionString)
    {
        // Codes_SRS_MESSAGE_12_002: [The function shall set the message's iotHubConnectionString object to the provided value.]
        this.iotHubConnectionString = iotHubConnectionString;
    }

>>>>>>> b750670c
}<|MERGE_RESOLUTION|>--- conflicted
+++ resolved
@@ -461,11 +461,11 @@
     }
 
     /**
-<<<<<<< HEAD
      * Getter for the diagnostic property data
      * @return the diagnostic property data
      */
-    public DiagnosticPropertyData getDiagnosticPropertyData() {
+    public DiagnosticPropertyData getDiagnosticPropertyData()
+    {
         // Codes_SRS_MESSAGE_35_001: [The function shall return the message's diagnostic property data.]
         return diagnosticPropertyData;
     }
@@ -474,7 +474,8 @@
      * Setter for the ediagnostic property data
      * @param diagnosticPropertyData The diagnostic property data
      */
-    public void setDiagnosticPropertyData(DiagnosticPropertyData diagnosticPropertyData) {
+    public void setDiagnosticPropertyData(DiagnosticPropertyData diagnosticPropertyData)
+    {
         // Codes_SRS_MESSAGE_35_002: [The function shall set the message's diagnostic property data.]
         if (diagnosticPropertyData == null)
         {
@@ -482,7 +483,8 @@
         }
         this.diagnosticPropertyData = diagnosticPropertyData;
     }
-=======
+
+    /*
      * Getter for the iotHubConnectionString property
      * @return the iotHubConnectionString value
      */
@@ -502,5 +504,4 @@
         this.iotHubConnectionString = iotHubConnectionString;
     }
 
->>>>>>> b750670c
 }