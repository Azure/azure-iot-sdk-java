// Copyright (c) Microsoft. All rights reserved.
// Licensed under the MIT license. See LICENSE file in the project root for full license information.

package com.microsoft.azure.sdk.iot.device;

import lombok.Getter;
import lombok.Setter;
import lombok.experimental.Accessors;
import lombok.extern.slf4j.Slf4j;

import java.io.ByteArrayInputStream;
import java.io.ByteArrayOutputStream;
import java.nio.charset.Charset;
import java.nio.charset.StandardCharsets;
import java.text.SimpleDateFormat;
import java.util.*;

@Slf4j
public class Message
{
    // ----- Constants -----

    public static final Charset DEFAULT_IOTHUB_MESSAGE_CHARSET = StandardCharsets.UTF_8;

    private static final String DATE_TIME_FORMAT = "yyyy-MM-dd_HH:mm:ss.SSSSSSS";

    private static final String SECURITY_CLIENT_JSON_ENCODING = "application/json";

    private static final String UTC_TIMEZONE = "UTC";

    // ----- Data Fields -----

    /**
     * Used to correlate two-way communication.
     *
     * <p>
     *     Required for two way requests.
     * </p>
     * <p>
     *     Format: A case-sensitive string (up to 128 char long) of ASCII 7-bit alphanumeric chars
     *     plus {'-', ':', '/', '\', '.', '+', '%', '_', '#', '*', '?', '!', '(', ')', ',', '=', '@', ';', '$', '''}.
     *     Non-alphanumeric characters are from URN RFC.
     * </p>
     */
    @Getter
    @Setter
    private String messageId;

    /**
     * Destination of the message.
     */
    @SuppressWarnings("unused") // Used in getter, leaving for future expansion
    @Getter
    @Setter
    private String to;

    /**
     * Expiry time in milliseconds.
     * <p>
     *      Optional.
     * </p>
     */
    private long expiryTime;

    /**
     * Used in message responses and feedback.
     */
    @Setter
    private String correlationId;

    /**
     * Used to specify the entity creating the message.
     * <p>
     *     Required in feedback messages.
     * </p>
     */
    @Getter
    @Setter
    private String userId;

    /**
     * The authenticated id used to send this message.
     * <p>
     *     Stamped on servicebound messages by IoT Hub.
     * </p>
     */
    @Getter
    @Setter
    private String connectionDeviceId;

    /**
     * Used to specify the type of message exchanged between Iot Hub and Device.
     * <p>
     *     Optional.
     * </p>
     */
    @Getter
    @Setter
    private MessageType messageType;

    /**
     * Used to specify the sender device client for multiplexing scenarios.
     * <p>
     *     Optional.
     * </p>
     */
    @Getter
    @Setter
    private IotHubConnectionString iotHubConnectionString;

<<<<<<< HEAD
    /**
     * Used to correlate the message across the send/receive lifecycle.
     * <p>
     *     Optional.
     * </p>
     */
    @Getter
    @Setter
=======
>>>>>>> 7748fc95
    private CorrelatingMessageCallback correlatingMessageCallback;

    /**
     * User context to send when using the correlating message callback.
     * <p>
     *     Optional.
     * </p>
     */
    @Getter
    @Setter
    private Object correlatingMessageCallbackContext;

    /**
     * The connection module id.
     */
    @Getter
    @Setter
    private String connectionModuleId;

    /**
     * The input name of the message, used in routing for module communications.
     * @param inputName the input channel the message was received from.
     * @return the message's input name value.
     */
    @Getter
    @Setter
    private String inputName;

    /**
     * The output channel name to send to.
     * <p>
     *     Used in routing for module communications.
     * </p>
     * @param outputName the output channel name to send to.
     * @return the output channel name.
     */
    @Getter
    @Setter
    private String outputName;

    @SuppressWarnings("unused") // This is not set anywhere but is used in a method
    @Getter
    @Setter
    private String deliveryAcknowledgement;

    /**
     * User-defined properties.
     */
    private ArrayList<MessageProperty> properties;

    /**
     * The message body
     */
    private byte[] body;

    /**
     * The message's content type. This value is null by default
     * @param contentType the content type of the message. May be null if you don't want to specify a content type.
     * @return the message's content type
     */
    @Getter
    @Setter
    private String contentType;

    /**
     * The content encoding of this message. Used in message routing.
     * @param contentEncoding the content encoding of the message. May be null if you don't want to specify a content encoding.
     * @return the message's content encoding.
     */
    @Getter
    @Setter
    private String contentEncoding;

    /**
     * The message creation time in UTC.
     */
    @Getter
    @Setter
    private Date creationTimeUTC;

    /**
     * Security Client flag
     */
<<<<<<< HEAD
    @Getter
    @Setter
    @Accessors(prefix = "is")
    boolean isSecurityMessage;
=======
    private boolean isSecurityClient;
>>>>>>> 7748fc95

    /**
     * Sets the component name of the message.
     * <p>
     *     Optional.
     * </p>
     */
    @Getter
    @Setter
    String componentName;
    // ----- Constructors -----

    /**
     * Constructor.
     */
    public Message()
    {
        initialize();
    }

    /**
     * Constructor.
     * @param stream A stream to provide the body of the new Message instance.
     */
    private Message(ByteArrayInputStream stream)
    {
        initialize();
    }

    /**
     * Constructor.
     * @param body The body of the new Message instance.
     */
    public Message(byte[] body)
    {
        if (body == null)
        {
            throw new IllegalArgumentException("Message body cannot be 'null'.");
        }

        initialize();

        this.body = body;
    }

    /**
     * Constructor.
     * @param body The body of the new Message instance. It is internally serialized to a byte array using UTF-8 encoding.
     */
    public Message(String body)
    {
        if (body == null)
        {
            throw new IllegalArgumentException("Message body cannot be 'null'.");
        }

        initialize();

        this.body = body.getBytes(DEFAULT_IOTHUB_MESSAGE_CHARSET);
        this.setContentType(DEFAULT_IOTHUB_MESSAGE_CHARSET.name());
    }

    
    // ----- Public Methods -----

    /**
     * The stream content of the body.
     * @return always returns null.
     */
    @SuppressWarnings("SameReturnValue")
    public ByteArrayOutputStream getBodyStream()
    {
        return null;
    }

    /**
     * The byte content of the body.
     * @return A copy of this Message body, as a byte array.
     */
    public byte[] getBytes()
    {
        byte[] bodyClone = null;

        if (this.body != null) {
            bodyClone = Arrays.copyOf(this.body, this.body.length);
        }

        return bodyClone;
    }

    /**
     * Gets the values of user-defined properties of this Message.
     * @param name Name of the user-defined property to search for.
     * @return The value of the property if it is set, or null otherwise.
     */
    public String getProperty(String name)
    {
        MessageProperty messageProperty = null;

        for (MessageProperty currentMessageProperty: this.properties)
        {
            if (currentMessageProperty.hasSameName(name))
            {
                messageProperty = currentMessageProperty;
                break;
            }
        }

        if (messageProperty == null)
        {
            return null;
        }

        return messageProperty.getValue();
    }

    /**
     * Getter for the correlationId property
     * @return The property value
     */
    public String getCorrelationId()
    {
        // Codes_SRS_MESSAGE_34_045: [The function shall return the message's correlation ID.]
        if (correlationId == null)
        {
            return "";
        }

        return correlationId;
    }

    /**
     * Adds or sets user-defined properties of this Message.
     * @param name Name of the property to be set.
     * @param value Value of the property to be set.
     * @exception IllegalArgumentException If any of the arguments provided is null.
     */
    public void setProperty(String name, String value)
    {
        if (name == null)
        {
            throw new IllegalArgumentException("Property name cannot be 'null'.");
        }

        if (value == null)
        {
            throw new IllegalArgumentException("Property value cannot be 'null'.");
        }

        MessageProperty messageProperty = null;

        for (MessageProperty currentMessageProperty: this.properties)
        {
            if (currentMessageProperty.hasSameName(name))
            {
                messageProperty = currentMessageProperty;
                break;
            }
        }

        if (messageProperty != null)
        {
            this.properties.remove(messageProperty);
        }

        this.properties.add(new MessageProperty(name, value));
    }

    /**
     * Returns a copy of the message properties.
     *
     * @return a copy of the message properties.
     */
    public MessageProperty[] getProperties()
    {
        return properties.toArray(new MessageProperty[this.properties.size()]);
    }

    // ----- Private Methods -----

    /**
     * Internal initializer method for a new Message instance.
     */
    private void initialize()
    {
        this.messageId = UUID.randomUUID().toString();
        this.correlationId = UUID.randomUUID().toString();
        this.properties = new ArrayList<>();
        this.isSecurityMessage = false;
    }

    /**
     * Verifies whether the message is expired or not
     * @return true if the message is expired, false otherwise
     */
    public boolean isExpired()
    {
        boolean messageExpired;

        if (this.expiryTime == 0)
        {
            messageExpired = false;
        }
        else
        {
            long currentTime = System.currentTimeMillis();
            if (currentTime > expiryTime)
            {
                log.warn("The message with correlation id {} expired", this.getCorrelationId());
                messageExpired = true;
            }
            else
            {
                messageExpired = false;
            }
        }

        return messageExpired;
    }

    /**
<<<<<<< HEAD
=======
     * Getter for the messageId property
     * @return The property value
     */
    public String getMessageId()
    {
        return messageId;
    }

    /**
     * Setter for the messageId property
     * @param messageId The string containing the property value
     */
    public void setMessageId(String messageId)
    {
        this.messageId = messageId;
    }

    public void setUserId(String userId)
    {
        this.userId = userId;
    }

    /**
     * Getter for the correlationId property
     * @return The property value
     */
    public String getCorrelationId()
    {
        if (correlationId == null)
        {
            return "";
        }

        return correlationId;
    }

    /**
     * Setter for the correlationId property
     * @param correlationId The string containing the property value
     */
    public void setCorrelationId(String correlationId)
    {
        this.correlationId = correlationId;
    }

    /**
>>>>>>> 7748fc95
     * Setter for the expiryTime property. This setter uses relative time, not absolute time.
     * @param timeOut The time out for the message, in milliseconds, from the current time.
     */
    public void setExpiryTime(long timeOut)
    {
        long currentTime = System.currentTimeMillis();
        this.expiryTime = currentTime + timeOut;
        log.trace("The message with messageid {} has expiry time in {} milliseconds and the message will expire on {}", this.getMessageId(), timeOut, new Date(this.expiryTime));
    }

    /**
     * Setter for the expiryTime property using absolute time
     * @param absoluteTimeout The time out for the message, in milliseconds.
     */
    public void setAbsoluteExpiryTime(long absoluteTimeout)
    {
        if (absoluteTimeout < 0)
        {
            throw new IllegalArgumentException("ExpiryTime may not be negative");
        }

        this.expiryTime = absoluteTimeout;
    }

<<<<<<< HEAD

    /**
     * Set the content type of this message. Used in message routing.
=======
    /**
     * Getter for the Message type
     * @return the Message type value
     */
    public MessageType getMessageType()
    {
        return this.messageType;
    }

    public void setConnectionDeviceId(String connectionDeviceId)
    {
        this.connectionDeviceId = connectionDeviceId;
    }

    public void setConnectionModuleId(String connectionModuleId)
    {
        this.connectionModuleId = connectionModuleId;
    }

    /**
     * Set the output channel name to send to. Used in routing for module communications
     * @param outputName the output channel name to send to
     */
    public void setOutputName(String outputName)
    {
        this.outputName = outputName;
    }

    /**
     * Set the input name of the message, used in routing for module communications
     * @param inputName the input channel the message was received from
     */
    public void setInputName(String inputName)
    {
        this.inputName = inputName;
    }

    /**
     * Setter for the Message type
     * @param type The enum containing the Message type value
     */
    public void setMessageType(MessageType type)
    {
        this.messageType = type;
    }

    /**
     * Getter for the To system property
     * @return the To value
     */
    public String getTo()
    {
        return this.to;
    }

    public String getConnectionDeviceId()
    {
        return connectionDeviceId;
    }

    public String getConnectionModuleId()
    {
        return connectionModuleId;
    }

    public String getInputName()
    {
        return inputName;
    }

    public String getOutputName()
    {
        return outputName;
    }

    /**
     * Getter for the delivery acknowledgement system property
     * @return the delivery acknowledgement value
     */
    public String getDeliveryAcknowledgement()
    {
        return this.deliveryAcknowledgement;
    }

    /**
     * Getter for the User ID system property
     * @return the User ID value
     */
    public String getUserId ()
    {
        return this.userId;
    }

    /**
     * Getter for the iotHubConnectionString property
     * @return the iotHubConnectionString value
     */
    public IotHubConnectionString getIotHubConnectionString()
    {
        return iotHubConnectionString;
    }

    /**
     * Setter for the iotHubConnectionString type
     * @param iotHubConnectionString The iotHubConnectionString value to set
     */
    public void setIotHubConnectionString(IotHubConnectionString iotHubConnectionString)
    {
        this.iotHubConnectionString = iotHubConnectionString;
    }

    /**
     * Return the message's content type. This value is null by default
     * @return the message's content type
     */
    public String getContentType()
    {
        return this.contentType;
    }

    /**
     * Set the content type of this message. Used in message routing.
     *
>>>>>>> 7748fc95
     * @param contentType the content type of the message. May be null if you don't want to specify a content type.
     */
    public final void setContentType(String contentType)
    {
        this.contentType = contentType;
    }

    /**
<<<<<<< HEAD
=======
     * Returns this message's content encoding. This value is null by default
     * @return the message's content encoding.
     */
    public String getContentEncoding()
    {
        return this.contentEncoding;
    }

    /**
     * Set the content encoding of this message. Used in message routing.
     * @param contentEncoding the content encoding of the message. May be null if you don't want to specify a content encoding.
     */
    public void setContentEncoding(String contentEncoding)
    {
        this.contentEncoding = contentEncoding;
    }

    public Date getCreationTimeUTC()
    {
        return this.creationTimeUTC;
    }

    /**
>>>>>>> 7748fc95
     * Returns the iot hub accepted format for the creation time utc
     *
     * ex:
     * oct 1st, 2018 yields
     * 2008-10-01T17:04:32.0000000
     *
     * @return the iot hub accepted format for the creation time utc
     */
    public String getCreationTimeUTCString()
    {
        if (this.creationTimeUTC == null)
        {
            return null;
        }

        SimpleDateFormat sdf = new SimpleDateFormat(DATE_TIME_FORMAT);
        sdf.setTimeZone(TimeZone.getTimeZone(UTC_TIMEZONE));
        return sdf.format(this.creationTimeUTC).replace("_", "T") + "Z";
    }

<<<<<<< HEAD
=======
    public final void setCreationTimeUTC(Date creationTimeUTC)
    {
        this.creationTimeUTC = creationTimeUTC;
    }

>>>>>>> 7748fc95
    public void setAsSecurityMessage()
    {
        // Set the message as json encoding
        this.contentEncoding = SECURITY_CLIENT_JSON_ENCODING;
        this.isSecurityMessage = true;
    }

    @Override
    public String toString()
    {
        StringBuilder s = new StringBuilder();
        s.append(" Message details: ");
        if (this.correlationId != null && !this.correlationId.isEmpty())
        {
            s.append("Correlation Id [").append(this.correlationId).append("] ");
        }

        if (this.messageId != null && !this.messageId.isEmpty())
        {
            s.append("Message Id [").append(this.messageId).append("] ");
        }

        return s.toString();
    }
}<|MERGE_RESOLUTION|>--- conflicted
+++ resolved
@@ -108,17 +108,6 @@
     @Setter
     private IotHubConnectionString iotHubConnectionString;
 
-<<<<<<< HEAD
-    /**
-     * Used to correlate the message across the send/receive lifecycle.
-     * <p>
-     *     Optional.
-     * </p>
-     */
-    @Getter
-    @Setter
-=======
->>>>>>> 7748fc95
     private CorrelatingMessageCallback correlatingMessageCallback;
 
     /**
@@ -202,14 +191,7 @@
     /**
      * Security Client flag
      */
-<<<<<<< HEAD
-    @Getter
-    @Setter
-    @Accessors(prefix = "is")
-    boolean isSecurityMessage;
-=======
     private boolean isSecurityClient;
->>>>>>> 7748fc95
 
     /**
      * Sets the component name of the message.
@@ -398,7 +380,7 @@
         this.messageId = UUID.randomUUID().toString();
         this.correlationId = UUID.randomUUID().toString();
         this.properties = new ArrayList<>();
-        this.isSecurityMessage = false;
+        this.isSecurityClient = false;
     }
 
     /**
@@ -431,55 +413,6 @@
     }
 
     /**
-<<<<<<< HEAD
-=======
-     * Getter for the messageId property
-     * @return The property value
-     */
-    public String getMessageId()
-    {
-        return messageId;
-    }
-
-    /**
-     * Setter for the messageId property
-     * @param messageId The string containing the property value
-     */
-    public void setMessageId(String messageId)
-    {
-        this.messageId = messageId;
-    }
-
-    public void setUserId(String userId)
-    {
-        this.userId = userId;
-    }
-
-    /**
-     * Getter for the correlationId property
-     * @return The property value
-     */
-    public String getCorrelationId()
-    {
-        if (correlationId == null)
-        {
-            return "";
-        }
-
-        return correlationId;
-    }
-
-    /**
-     * Setter for the correlationId property
-     * @param correlationId The string containing the property value
-     */
-    public void setCorrelationId(String correlationId)
-    {
-        this.correlationId = correlationId;
-    }
-
-    /**
->>>>>>> 7748fc95
      * Setter for the expiryTime property. This setter uses relative time, not absolute time.
      * @param timeOut The time out for the message, in milliseconds, from the current time.
      */
@@ -504,135 +437,8 @@
         this.expiryTime = absoluteTimeout;
     }
 
-<<<<<<< HEAD
-
     /**
      * Set the content type of this message. Used in message routing.
-=======
-    /**
-     * Getter for the Message type
-     * @return the Message type value
-     */
-    public MessageType getMessageType()
-    {
-        return this.messageType;
-    }
-
-    public void setConnectionDeviceId(String connectionDeviceId)
-    {
-        this.connectionDeviceId = connectionDeviceId;
-    }
-
-    public void setConnectionModuleId(String connectionModuleId)
-    {
-        this.connectionModuleId = connectionModuleId;
-    }
-
-    /**
-     * Set the output channel name to send to. Used in routing for module communications
-     * @param outputName the output channel name to send to
-     */
-    public void setOutputName(String outputName)
-    {
-        this.outputName = outputName;
-    }
-
-    /**
-     * Set the input name of the message, used in routing for module communications
-     * @param inputName the input channel the message was received from
-     */
-    public void setInputName(String inputName)
-    {
-        this.inputName = inputName;
-    }
-
-    /**
-     * Setter for the Message type
-     * @param type The enum containing the Message type value
-     */
-    public void setMessageType(MessageType type)
-    {
-        this.messageType = type;
-    }
-
-    /**
-     * Getter for the To system property
-     * @return the To value
-     */
-    public String getTo()
-    {
-        return this.to;
-    }
-
-    public String getConnectionDeviceId()
-    {
-        return connectionDeviceId;
-    }
-
-    public String getConnectionModuleId()
-    {
-        return connectionModuleId;
-    }
-
-    public String getInputName()
-    {
-        return inputName;
-    }
-
-    public String getOutputName()
-    {
-        return outputName;
-    }
-
-    /**
-     * Getter for the delivery acknowledgement system property
-     * @return the delivery acknowledgement value
-     */
-    public String getDeliveryAcknowledgement()
-    {
-        return this.deliveryAcknowledgement;
-    }
-
-    /**
-     * Getter for the User ID system property
-     * @return the User ID value
-     */
-    public String getUserId ()
-    {
-        return this.userId;
-    }
-
-    /**
-     * Getter for the iotHubConnectionString property
-     * @return the iotHubConnectionString value
-     */
-    public IotHubConnectionString getIotHubConnectionString()
-    {
-        return iotHubConnectionString;
-    }
-
-    /**
-     * Setter for the iotHubConnectionString type
-     * @param iotHubConnectionString The iotHubConnectionString value to set
-     */
-    public void setIotHubConnectionString(IotHubConnectionString iotHubConnectionString)
-    {
-        this.iotHubConnectionString = iotHubConnectionString;
-    }
-
-    /**
-     * Return the message's content type. This value is null by default
-     * @return the message's content type
-     */
-    public String getContentType()
-    {
-        return this.contentType;
-    }
-
-    /**
-     * Set the content type of this message. Used in message routing.
-     *
->>>>>>> 7748fc95
      * @param contentType the content type of the message. May be null if you don't want to specify a content type.
      */
     public final void setContentType(String contentType)
@@ -641,32 +447,6 @@
     }
 
     /**
-<<<<<<< HEAD
-=======
-     * Returns this message's content encoding. This value is null by default
-     * @return the message's content encoding.
-     */
-    public String getContentEncoding()
-    {
-        return this.contentEncoding;
-    }
-
-    /**
-     * Set the content encoding of this message. Used in message routing.
-     * @param contentEncoding the content encoding of the message. May be null if you don't want to specify a content encoding.
-     */
-    public void setContentEncoding(String contentEncoding)
-    {
-        this.contentEncoding = contentEncoding;
-    }
-
-    public Date getCreationTimeUTC()
-    {
-        return this.creationTimeUTC;
-    }
-
-    /**
->>>>>>> 7748fc95
      * Returns the iot hub accepted format for the creation time utc
      *
      * ex:
@@ -687,19 +467,11 @@
         return sdf.format(this.creationTimeUTC).replace("_", "T") + "Z";
     }
 
-<<<<<<< HEAD
-=======
-    public final void setCreationTimeUTC(Date creationTimeUTC)
-    {
-        this.creationTimeUTC = creationTimeUTC;
-    }
-
->>>>>>> 7748fc95
     public void setAsSecurityMessage()
     {
         // Set the message as json encoding
         this.contentEncoding = SECURITY_CLIENT_JSON_ENCODING;
-        this.isSecurityMessage = true;
+        this.isSecurityClient = true;
     }
 
     @Override
