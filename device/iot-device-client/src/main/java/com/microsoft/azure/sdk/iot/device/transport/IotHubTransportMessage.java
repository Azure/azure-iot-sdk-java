--- conflicted
+++ resolved
@@ -5,20 +5,16 @@
 
 import com.microsoft.azure.sdk.iot.device.twin.DeviceOperations;
 import com.microsoft.azure.sdk.iot.device.*;
-<<<<<<< HEAD
 import com.microsoft.azure.sdk.iot.device.convention.ClientPropertiesCallback;
 import lombok.Getter;
 import lombok.Setter;
-=======
 import com.microsoft.azure.sdk.iot.device.transport.https.HttpsMethod;
->>>>>>> 7748fc95
 
 /**
  * Extends Message, adding transport artifacts.
  */
 public class IotHubTransportMessage extends Message
 {
-<<<<<<< HEAD
     /**
      * The method invoked for the message (POST, GET).
      * <p>
@@ -27,13 +23,7 @@
      */
     @Getter
     @Setter
-    private IotHubMethod iotHubMethod;
-=======
-    /// <summary>
-    /// [Required in IoTHubTransportManager] Used to specify the method invoked for the message (POST, GET).
-    /// </summary>
     private HttpsMethod iotHubMethod;
->>>>>>> 7748fc95
 
     /**
      * The URI path of this message.
@@ -50,23 +40,19 @@
      */
     @Getter
     private String methodName;
-<<<<<<< HEAD
 
     /**
      * The version for the message.
      */
     @Getter
     @Setter
-    private String version;
+    private Integer version;
 
     /**
      * The message id.
      */
     @Getter
     @Setter
-=======
-    private int version;
->>>>>>> 7748fc95
     private String requestId;
 
     /**
@@ -105,16 +91,6 @@
      */
     public IotHubTransportMessage(byte[] data, MessageType messageType)
     {
-<<<<<<< HEAD
-        /*
-         **Codes_SRS_IOTHUBTRANSPORTMESSAGE_12_001: [**If the message body is null, the constructor shall throw an IllegalArgumentException thrown by base constructor.**]**
-         **Codes_SRS_IOTHUBTRANSPORTMESSAGE_12_002: [**The constructor shall save the message body by calling super with the body as parameter.**]**
-         **Codes_SRS_IOTHUBTRANSPORTMESSAGE_12_003: [**The constructor shall set the messageType to the given value by calling the super with the given value.**]**
-         **Codes_SRS_IOTHUBTRANSPORTMESSAGE_12_015: [**The constructor shall initialize version, requestId and status to null.**]**
-         **Codes_SRS_IOTHUBTRANSPORTMESSAGE_12_016: [**The constructor shall initialize operationType to UNKNOWN**]**
-         */
-=======
->>>>>>> 7748fc95
         super(data);
         super.setMessageType(messageType);
         this.methodName = null;
@@ -153,101 +129,6 @@
         }
     }
 
-<<<<<<< HEAD
-=======
-    public MessageCallback getMessageCallback()
-    {
-        return messageCallback;
-    }
-
-    public void setMessageCallback(MessageCallback messageCallback)
-    {
-        this.messageCallback = messageCallback;
-    }
-
-    public Object getMessageCallbackContext()
-    {
-        return messageCallbackContext;
-    }
-
-    public void setMessageCallbackContext(Object messageCallbackContext)
-    {
-        this.messageCallbackContext = messageCallbackContext;
-    }
-
-    /**
-     * Setter for the message version
-     * @param version The String containing the version.
-     */
-    public void setVersion(int version)
-    {
-        this.version = version;
-    }
-
-    /**
-     * Getter for the message version
-     * @return the String containing the version.
-     */
-    public int getVersion()
-    {
-        return this.version;
-    }
-
-    /**
-     * Setter for the message id
-     * @param id The String containing the id.
-     */
-    public void setRequestId(String id)
-    {
-        this.requestId = id;
-    }
-
-    /**
-     * Getter for the request id
-     * @return the String containing the request id.
-     */
-    public String getRequestId()
-    {
-        return this.requestId;
-    }
-
-    /**
-     * Setter for the status
-     * @param status The String containing the status.
-     */
-    public void setStatus(String status)
-    {
-        this.status = status;
-    }
-
-    /**
-     * Getter for the request status
-     * @return the String containing the request status.
-     */
-    public String getStatus()
-    {
-        return this.status;
-    }
-
-    /**
-     * Setter for the device operation type
-     * @param deviceOperationType The DeviceOperations enum value.
-     */
-    public void setDeviceOperationType(DeviceOperations deviceOperationType)
-    {
-        this.operationType = deviceOperationType;
-    }
-
-    /**
-     * Getter for the device operation type
-     * @return the DeviceOperations eum value with the current operation type.
-     */
-    public DeviceOperations getDeviceOperationType()
-    {
-        return this.operationType;
-    }
-
->>>>>>> 7748fc95
     public boolean isMessageAckNeeded(IotHubClientProtocol protocol)
     {
         if (protocol == IotHubClientProtocol.MQTT || protocol == IotHubClientProtocol.MQTT_WS)
@@ -271,66 +152,11 @@
     {
         if (methodName == null)
         {
-<<<<<<< HEAD
-            /*
-             **Codes_SRS_IOTHUBTRANSPORTMESSAGE_12_012: [**The function shall throw IllegalArgumentException if the methodName is null.**]**
-             **Codes_SRS_IOTHUBTRANSPORTMESSAGE_12_013: [**The function shall set the methodName.**]**
-             */
-=======
->>>>>>> 7748fc95
             throw new IllegalArgumentException("Method name cannot be null");
         }
         this.methodName = methodName;
     }
 
-<<<<<<< HEAD
-=======
-    /**
-     * Getter for the method name of device method operation
-     * @return the methodName of device method operation.
-     */
-    public String getMethodName()
-    {
-        return methodName;
-    }
-
-    /**
-     * Setter for the IoT Hub method
-     * @param iotHubMethod The HTTPS method.
-     */
-    public void setIotHubMethod(HttpsMethod iotHubMethod)
-    {
-        this.iotHubMethod = iotHubMethod;
-    }
-
-    /**
-     * Setter for the URI path
-     * @param uriPath The string with the URI path.
-     */
-    public void setUriPath(String uriPath)
-    {
-        this.uriPath = uriPath;
-    }
-
-    /**
-     * Getter for the HTTPS method
-     * @return the IoT Hub method (POST, GET).
-     */
-    public HttpsMethod getIotHubMethod()
-    {
-        return this.iotHubMethod;
-    }
-
-    /**
-     * Getter for the URI path
-     * @return the string with the URI path.
-     */
-    public String getUriPath()
-    {
-        return uriPath;
-    }
-
->>>>>>> 7748fc95
     @Override
     public String toString()
     {
