/*
 *
 *  Copyright (c) Microsoft. All rights reserved.
 *  Licensed under the MIT license. See LICENSE file in the project root for full license information.
 *
 */

package com.microsoft.azure.sdk.iot.device.transport;

import com.microsoft.azure.sdk.iot.device.*;
import com.microsoft.azure.sdk.iot.device.exceptions.*;
import com.microsoft.azure.sdk.iot.device.transport.amqps.AmqpsIotHubConnection;
import com.microsoft.azure.sdk.iot.device.transport.amqps.exceptions.AmqpConnectionThrottledException;
import com.microsoft.azure.sdk.iot.device.transport.amqps.exceptions.AmqpUnauthorizedAccessException;
import com.microsoft.azure.sdk.iot.device.transport.https.HttpsIotHubConnection;
import com.microsoft.azure.sdk.iot.device.transport.mqtt.MqttIotHubConnection;
import com.microsoft.azure.sdk.iot.device.transport.mqtt.exceptions.MqttUnauthorizedException;
import lombok.extern.slf4j.Slf4j;

import javax.net.ssl.SSLContext;
import java.util.*;
import java.util.concurrent.*;

import static java.util.concurrent.TimeUnit.MILLISECONDS;
import static java.util.concurrent.TimeUnit.NANOSECONDS;

/**
 * Manages queueing of message sending, receiving and callbacks. Manages notifying users of connection status change updates
 */
@Slf4j
public class IotHubTransport implements IotHubListener
{
    private static final int MAX_MESSAGES_TO_SEND_PER_THREAD = 10;

    // For tracking the state of this layer in particular. If multiplexing, this value may be CONNECTED while a
    // device specific state is DISCONNECTED_RETRYING. If this state is DISCONNECTED_RETRYING, then the multiplexed
    // connection will be completely torn down and re-opened.
    private volatile IotHubConnectionStatus connectionStatus;

    // for multiplexing. A particular device can be disconnected retrying while the tcp connection is fine and the other
    // device sessions are open.
    private Map<String, IotHubConnectionStatus> deviceConnectionStates = new HashMap<>();

    private IotHubTransportConnection iotHubTransportConnection;

    // Messages waiting to be sent to the IoT Hub.
    private final Queue<IotHubTransportPacket> waitingPacketsQueue = new ConcurrentLinkedQueue<>();

    // Messages which are sent to the IoT Hub but did not receive ack yet.
    private final Map<String, IotHubTransportPacket> inProgressPackets = new ConcurrentHashMap<>();

    // Messages received from the IoT Hub
    private final Queue<IotHubTransportMessage> receivedMessagesQueue = new ConcurrentLinkedQueue<>();

    // Messages whose callbacks that are waiting to be invoked.
    private final Queue<IotHubTransportPacket> callbackPacketsQueue = new ConcurrentLinkedQueue<>();

    // Connection Status callback information (deprecated)
    private IotHubConnectionStateCallback stateCallback;
    private Object stateCallbackContext;

    // Connection Status change callback information
    private final Map<String, IotHubConnectionStatusChangeCallback> connectionStatusChangeCallbacks = new ConcurrentHashMap<>();
    private final Map<String, Object> connectionStatusChangeCallbackContexts = new ConcurrentHashMap<>();

    // Connection Status callback information for multiplexed connection level events (whole multiplexed connection dropped, for instance)
    private IotHubConnectionStatusChangeCallback multiplexingStateCallback;
    private Object multiplexingStateCallbackContext;

    private RetryPolicy multiplexingRetryPolicy = new ExponentialBackoffWithJitter();

    // Callback for notifying the DeviceIO layer of connection status change events. The deviceIO layer
    // should stop spawning send/receive threads when this layer is disconnected or disconnected retrying
    private IotHubConnectionStatusChangeCallback deviceIOConnectionStatusChangeCallback;

    // Lock on reading and writing on the inProgressPackets map
    final private Object inProgressMessagesLock = new Object();

    // Lock on setting and reading the state of multiplexed devices.
    final private Object multiplexingDeviceStateLock = new Object();

<<<<<<< HEAD
    private final Queue<DeviceClientConfig> deviceClientConfigs = new ConcurrentLinkedQueue<>();
=======
    // Keys are deviceIds. Helps with getting configs based on deviceIds
    private final Map<String, DeviceClientConfig> deviceClientConfigs;
>>>>>>> d8b84f1a

    private ScheduledExecutorService taskScheduler;

    final private Object reconnectionLock = new Object();

    // State lock used to communicate to the IotHubSendTask thread when a message needs to be sent or a callback needs to be invoked.
    // It is this layer's responsibility to notify that task each time a message is queued to send, or when a callback is queued to be invoked.
    private final Object sendThreadLock = new Object();

    // State lock used to communicate to the IotHubReceiveTask thread when a received message needs to be handled. It is this
    // layer's responsibility to notify that task each time a message is received.
    private final Object receiveThreadLock = new Object();

    private final IotHubClientProtocol protocol;
    private final String hostName;
    private final ProxySettings proxySettings;
    private SSLContext sslContext;

    /**
     * Constructor for an IotHubTransport object with default values
     * @param defaultConfig the config used for opening connections, retrieving retry policy, and checking protocol
     * @throws IllegalArgumentException if defaultConfig is null
     */
    public IotHubTransport(DeviceClientConfig defaultConfig, IotHubConnectionStatusChangeCallback deviceIOConnectionStatusChangeCallback) throws IllegalArgumentException
    {
        if (defaultConfig == null)
        {
            throw new IllegalArgumentException("Config cannot be null");
        }

<<<<<<< HEAD
        this.protocol = defaultConfig.getProtocol();
        this.hostName = defaultConfig.getIotHubHostname();
        this.deviceClientConfigs.add(defaultConfig);
=======
        this.deviceClientConfigs = new ConcurrentHashMap<>();

        this.protocol = defaultConfig.getProtocol();
        this.hostName = defaultConfig.getIotHubHostname();
        this.deviceClientConfigs.put(defaultConfig.getDeviceId(), defaultConfig);
>>>>>>> d8b84f1a
        this.deviceConnectionStates.put(defaultConfig.getDeviceId(), IotHubConnectionStatus.DISCONNECTED);
        this.proxySettings = defaultConfig.getProxySettings();
        this.connectionStatus = IotHubConnectionStatus.DISCONNECTED;

        this.deviceIOConnectionStatusChangeCallback = deviceIOConnectionStatusChangeCallback;
    }

    public IotHubTransport(String hostName, IotHubClientProtocol protocol, SSLContext sslContext, ProxySettings proxySettings, IotHubConnectionStatusChangeCallback deviceIOConnectionStatusChangeCallback) throws IllegalArgumentException
    {
        this.protocol = protocol;
        this.hostName = hostName;
        this.sslContext = sslContext;
        this.proxySettings = proxySettings;
        this.connectionStatus = IotHubConnectionStatus.DISCONNECTED;
        this.deviceIOConnectionStatusChangeCallback = deviceIOConnectionStatusChangeCallback;
<<<<<<< HEAD
=======
        this.deviceClientConfigs = new ConcurrentHashMap<>();
>>>>>>> d8b84f1a
    }

    public Object getSendThreadLock()
    {
        return this.sendThreadLock;
    }

    public Object getReceiveThreadLock()
    {
        return this.receiveThreadLock;
    }

    public boolean hasMessagesToSend()
    {
        synchronized (sendThreadLock)
        {
            return this.waitingPacketsQueue.size() > 0;
        }
    }

    public boolean hasReceivedMessagesToHandle()
    {
        synchronized (receiveThreadLock)
        {
            return this.receivedMessagesQueue.size() > 0;
        }
    }

    public boolean hasCallbacksToExecute()
    {
        synchronized (sendThreadLock)
        {
            return this.callbackPacketsQueue.size() > 0;
        }
    }

    public boolean isClosed()
    {
        return this.connectionStatus == IotHubConnectionStatus.DISCONNECTED;
    }

    @Override
    public void onMessageSent(Message message, String deviceId, Throwable e)
    {
        if (message == null)
        {
            log.warn("onMessageSent called with null message");
            return;
        }

        log.debug("IotHub message was acknowledged. Checking if there is record of sending this message ({})", message);

        // remove from in progress queue and add to callback queue
        IotHubTransportPacket packet;
        synchronized (this.inProgressMessagesLock)
        {
            //Codes_SRS_IOTHUBTRANSPORT_34_004: [This function shall retrieve a packet from the inProgressPackets
            // queue with the message id from the provided message if there is one.]
            packet = inProgressPackets.remove(message.getMessageId());
        }

        if (packet != null)
        {
            if (e == null)
            {
                //Codes_SRS_IOTHUBTRANSPORT_34_005: [If there was a packet in the inProgressPackets queue tied to the
                // provided message, and the provided throwable is null, this function shall set the status of that
                // packet to OK_EMPTY and add it to the callbacks queue.]
                log.trace("Message was sent by this client, adding it to callbacks queue with OK_EMPTY ({})", message);
                packet.setStatus(IotHubStatusCode.OK_EMPTY);
                this.addToCallbackQueue(packet);
            }
            else
            {
                if (e instanceof TransportException)
                {
                    //Codes_SRS_IOTHUBTRANSPORT_34_006: [If there was a packet in the inProgressPackets queue tied to
                    // the provided message, and the provided throwable is a TransportException, this function shall
                    // call "handleMessageException" with the provided packet and transport exception.]
                    this.handleMessageException(packet, (TransportException) e);
                }
                else
                {
                    //Codes_SRS_IOTHUBTRANSPORT_34_007: [If there was a packet in the inProgressPackets queue tied to
                    // the provided message, and the provided throwable is not a TransportException, this function
                    // shall call "handleMessageException" with the provided packet and a new transport exception with
                    // the provided exception as the inner exception.]
                    this.handleMessageException(packet, new TransportException(e));
                }
            }
        }
        else if (message != null)
        {
            log.warn("A message was acknowledged by IoT Hub, but this client has no record of sending it ({})", message);
        }
    }

    @Override
    public void onMessageReceived(IotHubTransportMessage message, Throwable e)
    {
        if (message != null && e != null)
        {
            //Codes_SRS_IOTHUBTRANSPORT_34_008: [If this function is called with a non-null message and a non-null
            // throwable, this function shall log an IllegalArgumentException.]
            log.error("Exception encountered while receiving a message from service {}", message, e);
        }
        else if (message != null)
        {
            //Codes_SRS_IOTHUBTRANSPORT_34_009: [If this function is called with a non-null message and a null
            // exception, this function shall add that message to the receivedMessagesQueue.]
            log.info("Message was received from IotHub ({})", message);
            this.addToReceivedMessagesQueue(message);
        }
        else
        {
            //Codes_SRS_IOTHUBTRANSPORT_34_010: [If this function is called with a null message and a non-null
            // throwable, this function shall log that exception.]
            log.error("Exception encountered while receiving messages from service", e);
        }
    }

    @Override
    public void onConnectionLost(Throwable e, String connectionId)
    {
        synchronized (this.reconnectionLock)
        {
            if (!connectionId.equals(this.iotHubTransportConnection.getConnectionId()))
            {
                //Codes_SRS_IOTHUBTRANSPORT_34_078: [If this function is called with a connection id that is not the same
                // as the current connection id, this function shall do nothing.]

                //This connection status update is for a connection that is no longer tracked at this level, so it can be ignored.
                log.trace("OnConnectionLost was fired, but for an outdated connection. Ignoring...");
                return;
            }

            if (this.connectionStatus != IotHubConnectionStatus.CONNECTED)
            {
<<<<<<< HEAD
                this.log.trace("OnConnectionLost was fired, but connection is already disconnected. Ignoring...", e);
=======
                log.trace("OnConnectionLost was fired, but connection is already disconnected. Ignoring...", e);
>>>>>>> d8b84f1a
                return;
            }

            if (e instanceof TransportException)
            {
                //Codes_SRS_IOTHUBTRANSPORT_34_012: [If this function is called with a TransportException, this function
                // shall call handleDisconnection with that exception.]
                this.handleDisconnection((TransportException) e);
            }
            else
            {
                //Codes_SRS_IOTHUBTRANSPORT_34_013: [If this function is called with any other type of exception, this
                // function shall call handleDisconnection with that exception as the inner exception in a new
                // TransportException.]
                this.handleDisconnection(new TransportException(e));
            }
        }
    }

    @Override
    public void onConnectionEstablished(String connectionId)
    {
        if (connectionId.equals(this.iotHubTransportConnection.getConnectionId()))
        {
            log.debug("The connection to the IoT Hub has been established");

            this.updateStatus(IotHubConnectionStatus.CONNECTED, IotHubConnectionStatusChangeReason.CONNECTION_OK, null);
        }
    }

    @Override
    public void onMultiplexedDeviceSessionEstablished(String connectionId, String deviceId)
    {
        if (connectionId.equals(this.iotHubTransportConnection.getConnectionId()))
        {
            log.debug("The device session in the multiplexed connection to the IoT Hub has been established for device {}", deviceId);
            this.updateStatus(IotHubConnectionStatus.CONNECTED, IotHubConnectionStatusChangeReason.CONNECTION_OK, null, deviceId);
        }
    }

    @Override
    public void onMultiplexedDeviceSessionLost(Throwable e, String connectionId, String deviceId)
    {
        if (connectionId.equals(this.iotHubTransportConnection.getConnectionId()))
        {
            log.debug("The device session in the multiplexed connection to the IoT Hub has been lost for device {}", deviceId);
            if (e == null)
            {
                this.updateStatus(IotHubConnectionStatus.DISCONNECTED, IotHubConnectionStatusChangeReason.CLIENT_CLOSE, null, deviceId);
            }
            else
            {
                this.updateStatus(IotHubConnectionStatus.DISCONNECTED_RETRYING, exceptionToStatusChangeReason(e), e, deviceId);

                if (e instanceof TransportException)
                {
                    this.reconnectDeviceSession((TransportException) e, deviceId);
                }
                else
                {
                    this.reconnectDeviceSession(new TransportException(e), deviceId);
                }
            }
        }
    }

    public void setMultiplexingRetryPolicy(RetryPolicy retryPolicy)
    {
        this.multiplexingRetryPolicy = retryPolicy;
    }

    /**
     * Establishes a communication channel with an IoT Hub. If a channel is
     * already open, the function shall do nothing.
     *
     * If reconnection is occurring when this is called, this function shall block and wait for the reconnection
     * to finish before trying to open the connection
     *
     * @throws DeviceClientException if a communication channel cannot be
     * established.
     */
    public void open() throws DeviceClientException
    {
        if (this.connectionStatus == IotHubConnectionStatus.CONNECTED)
        {
            return;
        }

        if (this.connectionStatus == IotHubConnectionStatus.DISCONNECTED_RETRYING)
        {
            throw new TransportException("Open cannot be called while transport is reconnecting");
        }

        // The default config is only null when someone creates a multiplexing client and opens it before
        // registering any devices to it. No need to check for SAS token expiry if no devices are registered yet.
        if (this.getDefaultConfig() != null)
        {
            if (this.isSasTokenExpired())
            {
                throw new SecurityException("Your sas token has expired");
            }
        }

        this.taskScheduler = Executors.newScheduledThreadPool(1);

        //Codes_SRS_IOTHUBTRANSPORT_34_019: [This function shall open the invoke the method openConnection.]
        openConnection();

        log.debug("Client connection opened successfully");
    }

    /**
     * Closes all resources used to communicate with an IoT Hub. Once {@code close()} is
     * called, the transport is no longer usable. If the transport is already
     * closed, the function shall do nothing.
     *
     * @param cause the cause of why this connection is closing, to be reported over connection status change callback
     * @param reason the reason to close this connection, to be reported over connection status change callback
     *
     * @throws DeviceClientException if an error occurs in closing the transport.
     */
    public void close(IotHubConnectionStatusChangeReason reason, Throwable cause) throws DeviceClientException
    {
        if (reason == null)
        {
            //Codes_SRS_IOTHUBTRANSPORT_34_026: [If the supplied reason is null, this function shall throw an
            // IllegalArgumentException.]
            throw new IllegalArgumentException("reason cannot be null");
        }

        this.cancelPendingPackets();

        //Codes_SRS_IOTHUBTRANSPORT_34_023: [This function shall invoke all callbacks.]
        this.invokeCallbacks();

        if (this.taskScheduler != null)
        {
            this.taskScheduler.shutdown();
        }

        //Codes_SRS_IOTHUBTRANSPORT_34_024: [This function shall close the connection.]
        if (this.iotHubTransportConnection != null)
        {
            this.iotHubTransportConnection.close();
        }

        //Codes_SRS_IOTHUBTRANSPORT_34_025: [This function shall invoke updateStatus with status DISCONNECTED and the
        // supplied reason and cause.]
        this.updateStatus(IotHubConnectionStatus.DISCONNECTED, reason, cause);

        // Notify send thread to finish up so it doesn't survive this close
        synchronized (this.sendThreadLock)
        {
            this.sendThreadLock.notifyAll();
        }

        // Notify receive thread to finish up so it doesn't survive this close
        synchronized (this.receiveThreadLock)
        {
            this.receiveThreadLock.notifyAll();
        }

        log.debug("Client connection closed successfully");
    }

    /**
     * Adds a message to the transport queue.
     *
     * @param message the message to be sent.
     * @param callback the callback to be invoked when a response for the
     * message is received.
     * @param callbackContext the context to be passed in when the callback is
     * @param deviceId the Id of the device that is sending this message.
     * invoked.
     */
    public void addMessage(Message message, IotHubEventCallback callback, Object callbackContext, String deviceId)
    {
        if (this.connectionStatus == IotHubConnectionStatus.DISCONNECTED)
        {
            //Codes_SRS_IOTHUBTRANSPORT_34_041: [If this object's connection state is DISCONNECTED, this function shall
            // throw an IllegalStateException.]
            throw new IllegalStateException("Cannot add a message when the transport is closed.");
        }

        //Codes_SRS_IOTHUBTRANSPORT_34_042: [This function shall build a transport packet from the provided message,
        // callback, and context and then add that packet to the waiting queue.]

        // We will get the nested messages and queue them normally if this is a batch message but the protocol is not HTTPS
        // Currently only HTTPS is supports batch message events.
        if (message instanceof BatchMessage && !(this.iotHubTransportConnection instanceof HttpsIotHubConnection))
        {
            for (Message singleMessage : ((BatchMessage)message).getNestedMessages())
            {
                this.addToWaitingQueue(new IotHubTransportPacket(singleMessage, callback, callbackContext,null, System.currentTimeMillis(), deviceId));
                log.info("Messages were queued to be sent later ({})", singleMessage);
            }

            return;
        }

        IotHubTransportPacket packet = new IotHubTransportPacket(message, callback, callbackContext, null, System.currentTimeMillis(), deviceId);
        this.addToWaitingQueue(packet);

        log.info("Message was queued to be sent later ({})", message);
    }

    public IotHubClientProtocol getProtocol()
    {
        return this.protocol;
    }

    /**
     * Sends all messages on the transport queue. If a previous send attempt had
     * failed, the function will attempt to resend the messages in the previous
     * attempt.
     */
    public void sendMessages()
    {
        checkForExpiredMessages();

        if (this.connectionStatus == IotHubConnectionStatus.DISCONNECTED
                || this.connectionStatus == IotHubConnectionStatus.DISCONNECTED_RETRYING)
        {
            //Codes_SRS_IOTHUBTRANSPORT_34_043: [If the connection status of this object is not CONNECTED, this function shall do nothing]
            return;
        }

        int timeSlice = MAX_MESSAGES_TO_SEND_PER_THREAD;

        while (this.connectionStatus == IotHubConnectionStatus.CONNECTED && timeSlice-- > 0)
        {
            IotHubTransportPacket packet = waitingPacketsQueue.poll();

            if (packet != null)
            {
                Message message = packet.getMessage();
                log.trace("Dequeued a message from waiting queue to be sent ({})", message);

                if (message != null && this.isMessageValid(packet))
                {
                    //Codes_SRS_IOTHUBTRANSPORT_34_044: [This function continue to dequeue packets saved in the waiting
                    // queue and send them until connection status isn't CONNECTED or until 10 messages have been sent]
                    sendPacket(packet);
                }
            }
        }
    }

    private void checkForExpiredMessages()
    {
        //Check waiting packets, remove any that have expired.
        IotHubTransportPacket packet = this.waitingPacketsQueue.poll();
        Queue<IotHubTransportPacket> packetsToAddBackIntoWaitingPacketsQueue = new LinkedBlockingQueue<>();
        while (packet != null)
        {
            if (packet.getMessage().isExpired())
            {
                packet.setStatus(IotHubStatusCode.MESSAGE_EXPIRED);
                this.addToCallbackQueue(packet);
            }
            else
            {
                //message not expired, requeue it
                packetsToAddBackIntoWaitingPacketsQueue.add(packet);
            }

            packet = this.waitingPacketsQueue.poll();
        }

        //Requeue all the non-expired messages.
        this.waitingPacketsQueue.addAll(packetsToAddBackIntoWaitingPacketsQueue);

        //Check in progress messages
        synchronized (this.inProgressMessagesLock)
        {
            List<String> expiredPacketMessageIds = new ArrayList<>();
            for (String messageId : this.inProgressPackets.keySet())
            {
                if (this.inProgressPackets.get(messageId).getMessage().isExpired())
                {
                    expiredPacketMessageIds.add(messageId);
                }
            }

            for (String messageId : expiredPacketMessageIds)
            {
                IotHubTransportPacket expiredPacket = this.inProgressPackets.remove(messageId);
                expiredPacket.setStatus(IotHubStatusCode.MESSAGE_EXPIRED);
                this.addToCallbackQueue(expiredPacket);
            }
        }
    }

    /**
     * Invokes the callbacks for all completed requests.
     */
    public void invokeCallbacks()
    {
        IotHubTransportPacket packet = this.callbackPacketsQueue.poll();
        while (packet != null)
        {
            IotHubStatusCode status = packet.getStatus();
            IotHubEventCallback callback = packet.getCallback();
            Object context = packet.getContext();

            log.debug("Invoking the callback function for sent message, IoT Hub responded to message ({}) with status {}", packet.getMessage(), status);

            //Codes_SRS_IOTHUBTRANSPORT_34_045: [This function shall dequeue each packet in the callback queue and
            // execute their saved callback with their saved status and context]
            callback.execute(status, context);

            packet = this.callbackPacketsQueue.poll();
        }
    }

    /**
     * <p>
     * Invokes the message callback if a message is found and
     * responds to the IoT Hub on how the processed message should be
     * handled by the IoT Hub.
     * </p>
     * If no message callback is set, the function will do nothing.
     *
     * @throws DeviceClientException if the server could not be reached.
     */
    public void handleMessage() throws DeviceClientException
    {
        //Codes_SRS_IOTHUBTRANSPORT_34_046: [If this object's connection status is not CONNECTED, this function shall do nothing.]
        if (this.connectionStatus == IotHubConnectionStatus.CONNECTED)
        {
            if (this.iotHubTransportConnection instanceof HttpsIotHubConnection)
            {
                log.trace("Sending http request to check for any cloud to device messages...");
                //Codes_SRS_IOTHUBTRANSPORT_34_047: [If this object's connection status is CONNECTED and is using HTTPS,
                // this function shall invoke addReceivedMessagesOverHttpToReceivedQueue.]
                addReceivedMessagesOverHttpToReceivedQueue();
            }

            IotHubTransportMessage receivedMessage = this.receivedMessagesQueue.poll();
            if (receivedMessage != null)
            {
                //Codes_SRS_IOTHUBTRANSPORT_34_048: [If this object's connection status is CONNECTED and there is a
                // received message in the queue, this function shall acknowledge the received message
                this.acknowledgeReceivedMessage(receivedMessage);
            }
        }
    }

    /**
     * Returns {@code true} if the transport has no more messages to handle,
     * and {@code false} otherwise.
     *
     * @return {@code true} if the transport has no more messages to handle,
     * and {@code false} otherwise.
     */
    public boolean isEmpty()
    {
        synchronized (this.inProgressMessagesLock)
        {
            //Codes_SRS_IOTHUBTRANSPORT_34_043: [This function return true if and only if there are no packets in the
            // waiting queue, in progress, or in the callbacks queue.]
            return this.waitingPacketsQueue.isEmpty() && this.inProgressPackets.size() == 0 && this.callbackPacketsQueue.isEmpty();
        }
    }

    /**
     * Registers a callback to be executed whenever the connection to the IoT Hub is lost or established.
     *
     * @param callback the callback to be called.
     * @param callbackContext a context to be passed to the callback. Can be
     * {@code null} if no callback is provided.
     */
    public void registerConnectionStateCallback(IotHubConnectionStateCallback callback, Object callbackContext)
    {
        if (callback == null)
        {
            //Codes_SRS_IOTHUBTRANSPORT_34_049: [If the provided callback is null, this function shall throw an IllegalArgumentException.]
            throw new IllegalArgumentException("Callback cannot be null");
        }

        //Codes_SRS_IOTHUBTRANSPORT_34_050: [This function shall save the provided callback and context.]
        this.stateCallback = callback;
        this.stateCallbackContext = callbackContext;
    }

    /**
     * Registers a callback to be executed whenever the connection status to the IoT Hub has changed.
     *
     * @param callback the callback to be called. Can be null if callbackContext is not null
     * @param callbackContext a context to be passed to the callback. Can be {@code null}.
     */
    public void registerConnectionStatusChangeCallback(IotHubConnectionStatusChangeCallback callback, Object callbackContext, String deviceId)
    {
        if (callbackContext != null && callback == null)
        {
            //Codes_SRS_IOTHUBTRANSPORT_34_051: [If the provided callback is null but the context is not, this function shall throw an IllegalArgumentException.]
            throw new IllegalArgumentException("Callback cannot be null if callback context is null");
        }

        if (callback == null)
        {
            this.connectionStatusChangeCallbacks.remove(deviceId);
            this.connectionStatusChangeCallbackContexts.remove(deviceId);
        }
        else
        {
            this.connectionStatusChangeCallbacks.put(deviceId, callback);

            if (callbackContext != null)
            {
                // ConcurrentHashMaps don't support null values. If user provides null context,
                // then calls to connectionStatusChangeCallbackContexts.get(...) will return null which lets this layer still work as expected.
                this.connectionStatusChangeCallbackContexts.put(deviceId, callbackContext);
            }

        }
    }

    public void registerMultiplexingConnectionStateCallback(IotHubConnectionStatusChangeCallback callback, Object callbackContext)
    {
        if (callback == null && callbackContext != null)
        {
            throw new IllegalArgumentException("Cannot have a null callback and a non-null context associated with it");
        }

        this.multiplexingStateCallback = callback;
        this.multiplexingStateCallbackContext = callbackContext;
    }

    public void registerMultiplexedDeviceClient(List<DeviceClientConfig> configs) throws InterruptedException {
        if (getProtocol() != IotHubClientProtocol.AMQPS && getProtocol() != IotHubClientProtocol.AMQPS_WS)
        {
            throw new UnsupportedOperationException("Cannot add a multiplexed device unless connection is over AMQPS or AMQPS_WS");
        }

        for (DeviceClientConfig configToRegister : configs)
        {
<<<<<<< HEAD
            // default config is already in this list, so don't add it again
            if (!this.deviceClientConfigs.contains(configToRegister))
            {
                this.deviceClientConfigs.add(configToRegister);
            }
=======
            this.deviceClientConfigs.put(configToRegister.getDeviceId(), configToRegister);
>>>>>>> d8b84f1a

            this.deviceConnectionStates.put(configToRegister.getDeviceId(), IotHubConnectionStatus.DISCONNECTED);
            if (this.iotHubTransportConnection != null)
            {
                // Safe cast since amqps and amqps_ws always use this transport connection type.
                ((AmqpsIotHubConnection) this.iotHubTransportConnection).registerMultiplexedDevice(configToRegister);
            }
        }

        // If the multiplexed connection is active, block until all the registered devices have been connected.
        if (this.connectionStatus != IotHubConnectionStatus.DISCONNECTED)
        {
            for (DeviceClientConfig newlyRegisteredConfig : configs)
            {
                while (deviceConnectionStates.get(newlyRegisteredConfig.getDeviceId()) != IotHubConnectionStatus.CONNECTED)
                {
<<<<<<< HEAD
                    Thread.sleep(200);
=======
                    Thread.sleep(100);
>>>>>>> d8b84f1a
                }
            }
        }
    }

    public void unregisterMultiplexedDeviceClient(List<DeviceClientConfig> configs) throws InterruptedException
    {
        if (getProtocol() != IotHubClientProtocol.AMQPS && getProtocol() != IotHubClientProtocol.AMQPS_WS)
        {
            throw new UnsupportedOperationException("Cannot add a multiplexed device unless connection is over AMQPS or AMQPS_WS");
        }

        for (DeviceClientConfig configToRegister : configs)
        {
            if (this.iotHubTransportConnection != null)
            {
                // Safe cast since amqps and amqps_ws always use this transport connection type.
                ((AmqpsIotHubConnection) this.iotHubTransportConnection).unregisterMultiplexedDevice(configToRegister);
            }
            else
            {
                this.deviceConnectionStates.remove(configToRegister.getDeviceId());
            }

<<<<<<< HEAD
            this.deviceClientConfigs.remove(configToRegister);
=======
            this.deviceClientConfigs.remove(configToRegister.getDeviceId());
>>>>>>> d8b84f1a
        }

        // If the multiplexed connection is active, block until all the unregistered devices have been disconnected.
        if (this.connectionStatus != IotHubConnectionStatus.DISCONNECTED)
        {
            for (DeviceClientConfig newlyUnregisteredConfig : configs)
            {
                while (deviceConnectionStates.get(newlyUnregisteredConfig.getDeviceId()) != IotHubConnectionStatus.DISCONNECTED)
                {
<<<<<<< HEAD
                    Thread.sleep(200);
=======
                    Thread.sleep(100);
>>>>>>> d8b84f1a
                }
            }
        }
    }

    /**
     * Moves all packets from waiting queue and in progress map into callbacks queue with status MESSAGE_CANCELLED_ONCLOSE
     */
    private void cancelPendingPackets()
    {
        //Codes_SRS_IOTHUBTRANSPORT_34_021: [This function shall move all waiting messages to the callback queue with
        // status MESSAGE_CANCELLED_ONCLOSE.]
        IotHubTransportPacket packet = this.waitingPacketsQueue.poll();
        while (packet != null)
        {
            packet.setStatus(IotHubStatusCode.MESSAGE_CANCELLED_ONCLOSE);
            this.addToCallbackQueue(packet);

            packet = this.waitingPacketsQueue.poll();
        }

        synchronized (this.inProgressMessagesLock)
        {
            //Codes_SRS_IOTHUBTRANSPORT_34_022: [This function shall move all in progress messages to the callback queue
            // with status MESSAGE_CANCELLED_ONCLOSE.]
            for (Map.Entry<String, IotHubTransportPacket> packetEntry : inProgressPackets.entrySet())
            {
                IotHubTransportPacket inProgressPacket = packetEntry.getValue();
                inProgressPacket.setStatus(IotHubStatusCode.MESSAGE_CANCELLED_ONCLOSE);
                this.addToCallbackQueue(inProgressPacket);
            }

            inProgressPackets.clear();
        }
    }

    /**
     * If the provided received message has a saved callback, this function shall execute that callback and send the ack
     * to the service
     * @param receivedMessage the message to acknowledge
     * @throws TransportException if any exception is encountered while sending the acknowledgement
     */
    private void acknowledgeReceivedMessage(IotHubTransportMessage receivedMessage) throws TransportException
    {
        MessageCallback messageCallback = receivedMessage.getMessageCallback();
        Object messageCallbackContext = receivedMessage.getMessageCallbackContext();

        if (messageCallback != null)
        {
            log.debug("Executing callback for received message ({})", receivedMessage);
            //Codes_SRS_IOTHUBTRANSPORT_34_053: [This function shall execute the callback associate with the provided
            // transport message with the provided message and its saved callback context.]
            IotHubMessageResult result = messageCallback.execute(receivedMessage, messageCallbackContext);

            try
            {
                //Codes_SRS_IOTHUBTRANSPORT_34_054: [This function shall send the message callback result along the
                // connection as the ack to the service.]
                log.debug("Sending acknowledgement for received cloud to device message ({})", receivedMessage);
                this.iotHubTransportConnection.sendMessageResult(receivedMessage, result);
            }
            catch (TransportException e)
            {
                //Codes_SRS_IOTHUBTRANSPORT_34_055: [If an exception is thrown while acknowledging the received message,
                // this function shall add the received message back into the receivedMessagesQueue and then rethrow the exception.]
                log.warn("Sending acknowledgement for received cloud to device message failed, adding it back to the queue ({})", receivedMessage, e);
                this.addToReceivedMessagesQueue(receivedMessage);
                throw e;
            }
        }
    }

    /**
     * Checks if any messages were received over HTTP and adds all of them to the received messages queue
     * @throws TransportException if an exception occurs while receiving messages over HTTP connection
     */
    private void addReceivedMessagesOverHttpToReceivedQueue() throws TransportException
    {
        //since Http behaves synchronously, we need to check synchronously for any messages it may have received
        IotHubTransportMessage transportMessage = ((HttpsIotHubConnection)this.iotHubTransportConnection).receiveMessage();

        if (transportMessage != null)
        {
            //Codes_SRS_IOTHUBTRANSPORT_34_056: [If the saved http transport connection can receive a message, add it to receivedMessagesQueue.]
            log.info("Message was received from IotHub ({})", transportMessage);
            this.addToReceivedMessagesQueue(transportMessage);
        }
    }

    /**
     * Maps a given throwable to an IotHubConnectionStatusChangeReason
     * @param e the throwable to map to an IotHubConnectionStatusChangeReason
     * @return the mapped IotHubConnectionStatusChangeReason
     */
    private IotHubConnectionStatusChangeReason exceptionToStatusChangeReason(Throwable e)
    {
        if (e instanceof TransportException)
        {
            TransportException transportException = (TransportException) e;
            if (transportException.isRetryable())
            {
                log.debug("Mapping throwable to NO_NETWORK because it was a retryable exception", e);

                //Codes_SRS_IOTHUBTRANSPORT_34_033: [If the provided exception is a retryable TransportException,
                // this function shall return NO_NETWORK.]
                return IotHubConnectionStatusChangeReason.NO_NETWORK;
            }
            else if (isSasTokenExpired())
            {
                log.debug("Mapping throwable to EXPIRED_SAS_TOKEN because it was a non-retryable exception and the saved sas token has expired", e);

                //Codes_SRS_IOTHUBTRANSPORT_34_034: [If the provided exception is a TransportException that isn't
                // retryable and the saved sas token has expired, this function shall return EXPIRED_SAS_TOKEN.]
                return IotHubConnectionStatusChangeReason.EXPIRED_SAS_TOKEN;
            }
            else if (e instanceof UnauthorizedException || e instanceof MqttUnauthorizedException || e instanceof AmqpUnauthorizedAccessException)
            {
                log.debug("Mapping throwable to BAD_CREDENTIAL because it was a non-retryable exception authorization exception but the saved sas token has not expired yet", e);

                //Codes_SRS_IOTHUBTRANSPORT_34_035: [If the provided exception is a TransportException that isn't
                // retryable and the saved sas token has not expired, but the exception is an unauthorized exception,
                // this function shall return BAD_CREDENTIAL.]
                return IotHubConnectionStatusChangeReason.BAD_CREDENTIAL;
            }
        }

        log.debug("Mapping exception throwable to COMMUNICATION_ERROR because the sdk was unable to classify the thrown exception to anything other category", e);

        //Codes_SRS_IOTHUBTRANSPORT_34_032: [If the provided exception is not a TransportException, this function shall
        // return COMMUNICATION_ERROR.]
        return IotHubConnectionStatusChangeReason.COMMUNICATION_ERROR;
    }

    /**
     * Creates a new iotHubTransportConnection instance, sets this object as its listener, and opens that connection
     * @throws TransportException if any exception is thrown while opening the connection
     */
    private void openConnection() throws TransportException
    {
        if (this.iotHubTransportConnection == null)
        {
            switch (this.protocol) {
                case HTTPS:
                    this.iotHubTransportConnection = new HttpsIotHubConnection(this.getDefaultConfig());
                    break;
                case MQTT:
                case MQTT_WS:
                    this.iotHubTransportConnection = new MqttIotHubConnection(this.getDefaultConfig());
                    break;
                case AMQPS:
                case AMQPS_WS:
                    if (this.getDefaultConfig() == null)
                    {
                        // The default config is only null when someone creates a multiplexing client and opens it before
                        // registering any devices to it
                        this.iotHubTransportConnection = new AmqpsIotHubConnection(
                                this.hostName,
                                this.protocol == IotHubClientProtocol.AMQPS_WS,
                                this.sslContext,
                                this.proxySettings);
                    }
                    else
                    {
                        this.iotHubTransportConnection = new AmqpsIotHubConnection(this.getDefaultConfig());
                    }

                    // If multiplexing, register all devices in the amqp connection that are registered here at this point
                    if (this.deviceClientConfigs.size() > 1)
                    {
<<<<<<< HEAD
                        for (DeviceClientConfig config : this.deviceClientConfigs)
                        {
                            if (!config.equals(this.getDefaultConfig()))
                            {
                                ((AmqpsIotHubConnection) this.iotHubTransportConnection).registerMultiplexedDevice(config);
                            }
=======
                        for (DeviceClientConfig config : this.deviceClientConfigs.values())
                        {
                            ((AmqpsIotHubConnection) this.iotHubTransportConnection).registerMultiplexedDevice(config);
>>>>>>> d8b84f1a
                        }
                    }

                    break;
                default:
                    throw new TransportException("Protocol not supported");
            }
        }

        //Codes_SRS_IOTHUBTRANSPORT_34_038: [This function shall set this object as the listener of the iotHubTransportConnection object.]
        this.iotHubTransportConnection.setListener(this);

        //Codes_SRS_IOTHUBTRANSPORT_34_039: [This function shall open the iotHubTransportConnection object with the saved list of configs.]
        this.iotHubTransportConnection.open();

        //Codes_SRS_IOTHUBTRANSPORT_34_040: [This function shall invoke the method updateStatus with status CONNECTED,
        // reason CONNECTION_OK, and a null throwable.]
        this.updateStatus(IotHubConnectionStatus.CONNECTED, IotHubConnectionStatusChangeReason.CONNECTION_OK, null);
    }

    /**
     * Attempts to reconnect. By the end of this call, the state of this object shall be either CONNECTED or DISCONNECTED
     * @param transportException the exception that caused the disconnection
     */
    private void handleDisconnection(TransportException transportException)
    {
<<<<<<< HEAD
        this.log.debug("Handling a disconnection event", transportException);
=======
        log.debug("Handling a disconnection event", transportException);
>>>>>>> d8b84f1a

        synchronized (this.inProgressMessagesLock)
        {
            //Codes_SRS_IOTHUBTRANSPORT_34_057: [This function shall move all packets from inProgressQueue to waiting queue.]
            log.trace("Due to disconnection event, clearing active queues, and re-queueing them to waiting queues to be re-processed later upon reconnection");
            for (IotHubTransportPacket packetToRequeue : inProgressPackets.values())
            {
                this.addToWaitingQueue(packetToRequeue);
            }

            inProgressPackets.clear();
        }

        //Codes_SRS_IOTHUBTRANSPORT_34_058: [This function shall invoke updateStatus with DISCONNECTED_RETRYING, and the provided transportException.]
        this.updateStatus(IotHubConnectionStatus.DISCONNECTED_RETRYING, exceptionToStatusChangeReason(transportException), transportException);

        //Codes_SRS_IOTHUBTRANSPORT_34_059: [This function shall invoke checkForUnauthorizedException with the provided exception.]
        checkForUnauthorizedException(transportException);

        log.debug("Starting reconnection logic");
        //Codes_SRS_IOTHUBTRANSPORT_34_060: [This function shall invoke reconnect with the provided exception.]
        reconnect(transportException);
    }

    // should only be called when multiplexing an only a particular device went offline
    private void reconnectDeviceSession(TransportException transportException, String deviceId)
    {
        long reconnectionStartTimeMillis = System.currentTimeMillis();
        int reconnectionAttempts = 0;
        boolean hasReconnectOperationTimedOut = this.hasOperationTimedOut(reconnectionStartTimeMillis, deviceId);
        RetryDecision retryDecision = null;

        while (this.deviceConnectionStates.get(deviceId) == IotHubConnectionStatus.DISCONNECTED_RETRYING
                && !hasReconnectOperationTimedOut)
        {
<<<<<<< HEAD
            this.log.trace("Attempting to reconnect device session: attempt {}", reconnectionAttempts);
=======
            log.trace("Attempting to reconnect device session: attempt {}", reconnectionAttempts);
>>>>>>> d8b84f1a
            reconnectionAttempts++;

            RetryPolicy retryPolicy = this.getConfig(deviceId).getRetryPolicy();
            retryDecision = retryPolicy.getRetryDecision(reconnectionAttempts, transportException);
            if (!retryDecision.shouldRetry())
            {
                break;
            }

            // This call triggers some async amqp logic, so all this function can do is wait for a bit and check the connection
            // status for this device before retrying.
            singleDeviceReconnectAttemptAsync(deviceId);

<<<<<<< HEAD
            this.log.trace("Sleeping between device reconnect attempts for device {}", deviceId);
=======
            log.trace("Sleeping between device reconnect attempts for device {}", deviceId);
>>>>>>> d8b84f1a
            IotHubTransport.sleepUninterruptibly(retryDecision.getDuration(), MILLISECONDS);

            hasReconnectOperationTimedOut = this.hasOperationTimedOut(reconnectionStartTimeMillis);
        }

        // reconnection may have failed, so check last retry decision, check for timeout, and check if last exception
        // was terminal
        try
        {
            if (retryDecision != null && !retryDecision.shouldRetry())
            {
<<<<<<< HEAD
                this.log.debug("Reconnection was abandoned due to the retry policy");
=======
                log.debug("Reconnection was abandoned due to the retry policy");
>>>>>>> d8b84f1a
                this.close(IotHubConnectionStatusChangeReason.RETRY_EXPIRED, transportException);
            }
            else if (this.hasOperationTimedOut(reconnectionStartTimeMillis))
            {
<<<<<<< HEAD
                this.log.debug("Reconnection was abandoned due to the operation timeout");
=======
                log.debug("Reconnection was abandoned due to the operation timeout");
>>>>>>> d8b84f1a
                this.close(
                        IotHubConnectionStatusChangeReason.RETRY_EXPIRED,
                        new DeviceOperationTimeoutException("Device operation for reconnection timed out"));
            }
            else if (transportException != null && !transportException.isRetryable())
            {
<<<<<<< HEAD
                this.log.error("Reconnection was abandoned due to encountering a non-retryable exception", transportException);
=======
                log.error("Reconnection was abandoned due to encountering a non-retryable exception", transportException);
>>>>>>> d8b84f1a
                this.close(this.exceptionToStatusChangeReason(transportException), transportException);
            }
        }
        catch (DeviceClientException ex)
        {
<<<<<<< HEAD
            this.log.error("Encountered an exception while closing the client object, client instance should no longer be used as the state is unknown", ex);
=======
            log.error("Encountered an exception while closing the client object, client instance should no longer be used as the state is unknown", ex);
>>>>>>> d8b84f1a
            this.updateStatus(IotHubConnectionStatus.DISCONNECTED, IotHubConnectionStatusChangeReason.COMMUNICATION_ERROR, transportException, deviceId);
        }
    }

    /**
     * Attempts to close and then re-open the connection until connection reestablished, retry policy expires, or a
     * terminal exception is encountered. At the end of this call, the state of this object should be either
     * CONNECTED or DISCONNECTED depending on how reconnection goes.
     *
     * If multiplexing, this will close all open device sessions and the amqp connection and then will attempt to re-open all
     * of them.
     */
    private void reconnect(TransportException transportException)
    {
        long reconnectionStartTimeMillis = System.currentTimeMillis();
        int reconnectionAttempts = 0;

        boolean hasReconnectOperationTimedOut = this.hasOperationTimedOut(reconnectionStartTimeMillis);
        RetryDecision retryDecision = null;

        //Codes_SRS_IOTHUBTRANSPORT_34_066: [This function shall attempt to reconnect while this object's state is
        // DISCONNECTED_RETRYING, the operation hasn't timed out, and the last transport exception is retryable.]
        while (this.connectionStatus == IotHubConnectionStatus.DISCONNECTED_RETRYING
                && !hasReconnectOperationTimedOut
                && transportException != null
                && transportException.isRetryable())
        {
<<<<<<< HEAD
            this.log.trace("Attempting reconnect attempt {}", reconnectionAttempts);
            reconnectionAttempts++;

            RetryPolicy retryPolicy;
            if (this.deviceClientConfigs.size() > 1)
=======
            log.trace("Attempting reconnect attempt {}", reconnectionAttempts);
            reconnectionAttempts++;

            RetryPolicy retryPolicy;
            if (this.deviceClientConfigs.size() != 1)
>>>>>>> d8b84f1a
            {
                retryPolicy = multiplexingRetryPolicy;
            }
            else
            {
                retryPolicy = this.getDefaultConfig().getRetryPolicy();
            }
            retryDecision = retryPolicy.getRetryDecision(reconnectionAttempts, transportException);
            if (!retryDecision.shouldRetry())
            {
                break;
            }

            log.trace("Sleeping between reconnect attempts");
            //Want to sleep without interruption because the only interruptions expected are threads that add a message
            // to the waiting list again. Those threads should wait until after reconnection finishes first because
            // they will constantly fail until connection is re-established
            IotHubTransport.sleepUninterruptibly(retryDecision.getDuration(), MILLISECONDS);

            hasReconnectOperationTimedOut = this.hasOperationTimedOut(reconnectionStartTimeMillis);

            transportException = singleReconnectAttempt();
        }

        // reconnection may have failed, so check last retry decision, check for timeout, and check if last exception
        // was terminal
        try
        {
            if (retryDecision != null && !retryDecision.shouldRetry())
            {
                //Codes_SRS_IOTHUBTRANSPORT_34_068: [If the reconnection effort ends because the retry policy said to
                // stop, this function shall invoke close with RETRY_EXPIRED and the last transportException.]
                log.debug("Reconnection was abandoned due to the retry policy");
                this.close(IotHubConnectionStatusChangeReason.RETRY_EXPIRED, transportException);
            }
            else if (this.hasOperationTimedOut(reconnectionStartTimeMillis))
            {
                //Codes_SRS_IOTHUBTRANSPORT_34_069: [If the reconnection effort ends because the reconnection timed out,
                // this function shall invoke close with RETRY_EXPIRED and a DeviceOperationTimeoutException.]
                log.debug("Reconnection was abandoned due to the operation timeout");
                this.close(
                        IotHubConnectionStatusChangeReason.RETRY_EXPIRED,
                        new DeviceOperationTimeoutException("Device operation for reconnection timed out"));
            }
            else if (transportException != null && !transportException.isRetryable())
            {
                //Codes_SRS_IOTHUBTRANSPORT_34_070: [If the reconnection effort ends because a terminal exception is
                // encountered, this function shall invoke close with that terminal exception.]
                log.error("Reconnection was abandoned due to encountering a non-retryable exception", transportException);
                this.close(this.exceptionToStatusChangeReason(transportException), transportException);
            }
        }
        catch (DeviceClientException ex)
        {
            //Codes_SRS_IOTHUBTRANSPORT_34_071: [If an exception is encountered while closing, this function shall invoke
            // updateStatus with DISCONNECTED, COMMUNICATION_ERROR, and the last transport exception.]
            log.error("Encountered an exception while closing the client object, client instance should no longer be used as the state is unknown", ex);
            this.updateStatus(IotHubConnectionStatus.DISCONNECTED, IotHubConnectionStatusChangeReason.COMMUNICATION_ERROR, transportException);
        }
    }

    //For reconnecting multiplexed devices only. Since this triggers asynchronous functions in the AMQP layer, there
    // is no guarantee that the reconnect worked just because the unregister/register calls return successfully.
    // Still need to check the device connection status before you can report the device to be re-connected.
    private void singleDeviceReconnectAttemptAsync(String deviceId)
    {
        DeviceClientConfig config = getConfig(deviceId);
        ((AmqpsIotHubConnection) this.iotHubTransportConnection).unregisterMultiplexedDevice(config);
        ((AmqpsIotHubConnection) this.iotHubTransportConnection).registerMultiplexedDevice(config);
    }

    private DeviceClientConfig getConfig(String deviceId)
    {
<<<<<<< HEAD
        for (DeviceClientConfig config : this.deviceClientConfigs)
        {
            if (config.getDeviceId().equals(deviceId))
            {
                return config;
            }
=======
        DeviceClientConfig config = this.deviceClientConfigs.get(deviceId);

        if (config != null)
        {
            return config;
>>>>>>> d8b84f1a
        }

        throw new IllegalStateException(String.format("Device client config does not exist for device %s", deviceId));
    }

    /**
     * Attempts to close and then re-open the iotHubTransportConnection once
     * @return the exception encountered during closing or opening, or null if reconnection succeeded
     */
    private TransportException singleReconnectAttempt()
    {
        try
        {
            log.trace("Attempting to close and re-open the iot hub transport connection...");
            //Codes_SRS_IOTHUBTRANSPORT_34_061: [This function shall close the saved connection, and then invoke openConnection and return null.]
            this.iotHubTransportConnection.close();
            this.openConnection();
            log.trace("Successfully closed and re-opened the iot hub transport connection");
        }
        catch (TransportException newTransportException)
        {
            //Codes_SRS_IOTHUBTRANSPORT_34_062: [If an exception is encountered while closing or opening the connection,
            // this function shall invoke checkForUnauthorizedException on that exception and then return it.]
            checkForUnauthorizedException(newTransportException);
            log.warn("Failed to close and re-open the iot hub transport connection, checking if another retry attempt should be made", newTransportException);
            return newTransportException;
        }

        return null;
    }

    /**
     * Task for adding a packet back to the waiting queue. Used for delaying message retry
     */
    public class MessageRetryRunnable implements Runnable
    {
        final IotHubTransportPacket transportPacket;
        final Queue<IotHubTransportPacket> waitingPacketsQueue;
        final Object sendThreadLock;

        public MessageRetryRunnable(Queue<IotHubTransportPacket> waitingPacketsQueue, IotHubTransportPacket transportPacket, Object sendThreadLock)
        {
            this.waitingPacketsQueue = waitingPacketsQueue;
            this.transportPacket = transportPacket;
            this.sendThreadLock = sendThreadLock;
        }

        @Override
        public void run()
        {
            this.waitingPacketsQueue.add(this.transportPacket);

            // Wake up send messages thread so that it can send this message
            synchronized (this.sendThreadLock)
            {
                this.sendThreadLock.notifyAll();
            }
        }
    }

    /**
     * Spawn a task to add the provided packet back to the waiting list if the provided transportException is retryable
     * and if the message hasn't timed out
     * @param packet the packet to retry
     * @param transportException the exception encountered while sending this packet before
     */
    private void handleMessageException(IotHubTransportPacket packet, TransportException transportException)
    {
        log.warn("Handling an exception from sending message: Attempt number {}", packet.getCurrentRetryAttempt(), transportException);

        packet.incrementRetryAttempt();
        if (!this.hasOperationTimedOut(packet.getStartTimeMillis()))
        {
            if (transportException.isRetryable())
            {
<<<<<<< HEAD
                RetryDecision retryDecision = this.getDefaultConfig().getRetryPolicy().getRetryDecision(packet.getCurrentRetryAttempt(), transportException);
=======
                RetryDecision retryDecision = this.getConfig(packet.getDeviceId()).getRetryPolicy().getRetryDecision(packet.getCurrentRetryAttempt(), transportException);
>>>>>>> d8b84f1a
                if (retryDecision.shouldRetry())
                {
                    //Codes_SRS_IOTHUBTRANSPORT_34_063: [If the provided transportException is retryable, the packet has not
                    // timed out, and the retry policy allows, this function shall schedule a task to add the provided
                    // packet to the waiting list after the amount of time determined by the retry policy.]
                    this.taskScheduler.schedule(new MessageRetryRunnable(this.waitingPacketsQueue, packet, this), retryDecision.getDuration(), MILLISECONDS);
                    return;
                }
                else
                {
                    log.warn("Retry policy dictated that the message should be abandoned, so it has been abandoned ({})", packet.getMessage(), transportException);
                }
            }
            else
            {
                log.warn("Encountering an non-retryable exception while sending a message, so it has been abandoned ({})", packet.getMessage(), transportException);
            }
        }
        else
        {
            log.warn("The device operation timeout has been exceeded for the message, so it has been abandoned ({})", packet.getMessage(), transportException);
        }

        //Codes_SRS_IOTHUBTRANSPORT_34_064: [If the provided transportException is not retryable, the packet has expired,
        // or if the retry policy says to not retry, this function shall add the provided packet to the callback queue.]
        IotHubStatusCode errorCode = (transportException instanceof IotHubServiceException) ?
                ((IotHubServiceException) transportException).getStatusCode() : IotHubStatusCode.ERROR;

        if (transportException instanceof AmqpConnectionThrottledException)
        {
            //Codes_SRS_IOTHUBTRANSPORT_34_079: [If the provided transportException is an AmqpConnectionThrottledException,
            // this function shall set the status of the callback packet to the error code for THROTTLED.]
            errorCode = IotHubStatusCode.THROTTLED;
        }

        packet.setStatus(errorCode);
        this.addToCallbackQueue(packet);
    }

    /**
     * Sends a single packet over the iotHubTransportConnection and handles the response
     * @param packet the packet to send
     */
    private void sendPacket(IotHubTransportPacket packet)
    {
        Message message = packet.getMessage();

        //Codes_SRS_IOTHUBTRANSPORT_34_072: [This function shall check if the provided message should expect an ACK or not.]
        boolean messageAckExpected = !(message instanceof IotHubTransportMessage
<<<<<<< HEAD
                && !((IotHubTransportMessage) message).isMessageAckNeeded(this.getDefaultConfig().getProtocol()));
=======
                && !((IotHubTransportMessage) message).isMessageAckNeeded(this.protocol));
>>>>>>> d8b84f1a

        try
        {
            if (messageAckExpected)
            {
                synchronized (this.inProgressMessagesLock)
                {
                    log.trace("Adding transport message to the inProgressPackets to wait for acknowledgement ({})", message);
                    this.inProgressPackets.put(message.getMessageId(), packet);
                }
            }

            //Codes_SRS_IOTHUBTRANSPORT_34_073: [This function shall send the provided message over the saved connection
            // and save the response code.]
            log.info("Sending message ({})", message);
            IotHubStatusCode statusCode = this.iotHubTransportConnection.sendMessage(message);
            log.trace("Sent message ({}) to protocol level, returned status code was {}", message, statusCode);

            if (statusCode != IotHubStatusCode.OK_EMPTY && statusCode != IotHubStatusCode.OK)
            {
                //Codes_SRS_IOTHUBTRANSPORT_34_074: [If the response from sending is not OK or OK_EMPTY, this function
                // shall invoke handleMessageException with that message.]
                this.handleMessageException(this.inProgressPackets.remove(message.getMessageId()), IotHubStatusCode.getConnectionStatusException(statusCode, ""));
            }
            else if (!messageAckExpected)
            {
                //Codes_SRS_IOTHUBTRANSPORT_34_075: [If the response from sending is OK or OK_EMPTY and no ack is expected,
                // this function shall put that set that status in the sent packet and add that packet to the callbacks queue.]
                packet.setStatus(statusCode);
                this.addToCallbackQueue(packet);
            }
        }
        catch (TransportException transportException)
        {
            log.warn("Encountered exception while sending message with correlation id {}", message.getCorrelationId(), transportException);
            IotHubTransportPacket outboundPacket;

            if (messageAckExpected)
            {
                synchronized (this.inProgressMessagesLock)
                {
                    outboundPacket = this.inProgressPackets.remove(message.getMessageId());
                }
            }
            else
            {
                outboundPacket = packet;
            }

            //Codes_SRS_IOTHUBTRANSPORT_34_076: [If an exception is encountered while sending the message, this function
            // shall invoke handleMessageException with that packet.]
            this.handleMessageException(outboundPacket, transportException);
        }
    }

    /**
     * Checks if the provided packet has expired or if the sas token has expired
     * @param packet the packet to check for expiry
     * @return if the message has not expired and if the sas token has not expired
     */
    private boolean isMessageValid(IotHubTransportPacket packet)
    {
        Message message = packet.getMessage();

        if (message.isExpired())
        {
            //Codes_SRS_IOTHUBTRANSPORT_28_008:[This function shall set the packet status to MESSAGE_EXPIRED if packet has expired.]
            //Codes_SRS_IOTHUBTRANSPORT_28_009:[This function shall add the expired packet to the Callback Queue.]
            log.warn("Message with has expired, adding to callbacks queue with MESSAGE_EXPIRED ({})", message);
            packet.setStatus(IotHubStatusCode.MESSAGE_EXPIRED);
            this.addToCallbackQueue(packet);
            return false;
        }

        if (isSasTokenExpired())
        {
            //Codes_SRS_IOTHUBTRANSPORT_28_010:[This function shall set the packet status to UNAUTHORIZED if sas token has expired.]
            //Codes_SRS_IOTHUBTRANSPORT_28_011:[This function shall add the packet which sas token has expired to the Callback Queue.]
            log.debug("Creating a callback for the message with expired sas token with UNAUTHORIZED status");
            packet.setStatus(IotHubStatusCode.UNAUTHORIZED);
            this.addToCallbackQueue(packet);
            this.updateStatus(
                    IotHubConnectionStatus.DISCONNECTED,
                    IotHubConnectionStatusChangeReason.EXPIRED_SAS_TOKEN,
                    new SecurityException("Your sas token has expired"),
                    packet.getMessage().getConnectionDeviceId());

            return false;
        }

        return true;
    }

    private void updateStatus(IotHubConnectionStatus newConnectionStatus, IotHubConnectionStatusChangeReason reason, Throwable throwable)
    {
        if (this.connectionStatus != newConnectionStatus)
        {
            if (throwable == null)
            {
<<<<<<< HEAD
                this.log.debug("Updating transport status to new status {} with reason {}", newConnectionStatus, reason);
=======
                log.debug("Updating transport status to new status {} with reason {}", newConnectionStatus, reason);
>>>>>>> d8b84f1a
            }
            else
            {
                log.warn("Updating transport status to new status {} with reason {}", newConnectionStatus, reason, throwable);
            }

            this.connectionStatus = newConnectionStatus;

            //invoke connection status callbacks
            log.debug("Invoking connection status callbacks with new status details");
            invokeConnectionStateCallback(newConnectionStatus, reason);

            if (deviceClientConfigs.size() < 2 || newConnectionStatus != IotHubConnectionStatus.CONNECTED)
            {
                // When multiplexing, a different method will notify each device-specific callback when that device is online,
                // but in cases when the tcp connection is lost and everything is disconnected retrying or disconnected, this is where the
                // callback should be fired
                invokeConnectionStatusChangeCallback(newConnectionStatus, reason, throwable);

<<<<<<< HEAD
                for (DeviceClientConfig config : deviceClientConfigs)
=======
                for (DeviceClientConfig config : deviceClientConfigs.values())
>>>>>>> d8b84f1a
                {
                    deviceConnectionStates.put(config.getDeviceId(), newConnectionStatus);
                }
            }

            // If multiplexing, fire the multiplexing state callback as long as it was set.
            if (deviceClientConfigs.size() > 1 && this.multiplexingStateCallback != null)
            {
                this.multiplexingStateCallback.execute(newConnectionStatus, reason, throwable, this.multiplexingStateCallbackContext);
            }

            this.deviceIOConnectionStatusChangeCallback.execute(newConnectionStatus, reason, throwable, null);
        }
    }
<<<<<<< HEAD

    private void updateStatus(IotHubConnectionStatus newConnectionStatus, IotHubConnectionStatusChangeReason reason, Throwable throwable, String deviceId)
    {
        if (this.deviceConnectionStates.containsKey(deviceId) && this.deviceConnectionStates.get(deviceId) != newConnectionStatus)
        {
            if (throwable == null)
            {
                this.log.debug("Updating device {} status to new status {} with reason {}", deviceId, newConnectionStatus, reason);
            }
            else
            {
                this.log.warn("Updating device {} status to new status {} with reason {}", deviceId, newConnectionStatus, reason, throwable);
            }

            synchronized (this.multiplexingDeviceStateLock)
            {
                this.deviceConnectionStates.put(deviceId, newConnectionStatus);

                this.log.debug("Invoking connection status callbacks with new status details");
=======

    private void updateStatus(IotHubConnectionStatus newConnectionStatus, IotHubConnectionStatusChangeReason reason, Throwable throwable, String deviceId)
    {
        if (this.deviceConnectionStates.containsKey(deviceId) && this.deviceConnectionStates.get(deviceId) != newConnectionStatus)
        {
            if (throwable == null)
            {
                log.debug("Updating device {} status to new status {} with reason {}", deviceId, newConnectionStatus, reason);
            }
            else
            {
                log.warn("Updating device {} status to new status {} with reason {}", deviceId, newConnectionStatus, reason, throwable);
            }

            synchronized (this.multiplexingDeviceStateLock)
            {
                this.deviceConnectionStates.put(deviceId, newConnectionStatus);

                log.debug("Invoking connection status callbacks with new status details");
>>>>>>> d8b84f1a
                invokeConnectionStateCallback(newConnectionStatus, reason);
                invokeConnectionStatusChangeCallback(newConnectionStatus, reason, throwable, deviceId);
            }
        }
    }

    private void invokeConnectionStateCallback(IotHubConnectionStatus status, IotHubConnectionStatusChangeReason reason)
    {
        if (this.stateCallback != null)
        {
            if (status == IotHubConnectionStatus.CONNECTED)
            {
                this.stateCallback.execute(IotHubConnectionState.CONNECTION_SUCCESS, this.stateCallbackContext);
            }
            else if (reason == IotHubConnectionStatusChangeReason.EXPIRED_SAS_TOKEN)
            {
                this.stateCallback.execute(IotHubConnectionState.SAS_TOKEN_EXPIRED, this.stateCallbackContext);
            }
            else if (status == IotHubConnectionStatus.DISCONNECTED)
            {
                this.stateCallback.execute(IotHubConnectionState.CONNECTION_DROP, this.stateCallbackContext);
            }
        }
    }

    private void invokeConnectionStatusChangeCallback(IotHubConnectionStatus status, IotHubConnectionStatusChangeReason reason, Throwable e)
    {
        for (String registeredDeviceId : this.connectionStatusChangeCallbacks.keySet())
<<<<<<< HEAD
        {
            this.connectionStatusChangeCallbacks.get(registeredDeviceId).execute(status, reason, e, this.connectionStatusChangeCallbackContexts.get(registeredDeviceId));
        }
    }

    private void invokeConnectionStatusChangeCallback(IotHubConnectionStatus status, IotHubConnectionStatusChangeReason reason, Throwable e, String deviceId)
    {
        if (deviceId == null)
        {
            for (String registeredDeviceId : this.connectionStatusChangeCallbacks.keySet())
            {
                this.connectionStatusChangeCallbacks.get(registeredDeviceId).execute(status, reason, e, this.connectionStatusChangeCallbackContexts.get(registeredDeviceId));
            }
        }
        else if (this.connectionStatusChangeCallbacks.containsKey(deviceId))
        {
=======
        {
            this.connectionStatusChangeCallbacks.get(registeredDeviceId).execute(status, reason, e, this.connectionStatusChangeCallbackContexts.get(registeredDeviceId));
        }
    }

    private void invokeConnectionStatusChangeCallback(IotHubConnectionStatus status, IotHubConnectionStatusChangeReason reason, Throwable e, String deviceId)
    {
        if (deviceId == null)
        {
            for (String registeredDeviceId : this.connectionStatusChangeCallbacks.keySet())
            {
                this.connectionStatusChangeCallbacks.get(registeredDeviceId).execute(status, reason, e, this.connectionStatusChangeCallbackContexts.get(registeredDeviceId));
            }
        }
        else if (this.connectionStatusChangeCallbacks.containsKey(deviceId))
        {
>>>>>>> d8b84f1a
            this.connectionStatusChangeCallbacks.get(deviceId).execute(status, reason, e, this.connectionStatusChangeCallbackContexts.get(deviceId));
        }
        else
        {
            log.trace("Device {} did not have a connection status change callback registered, so no callback was fired.");
        }
    }

    /**
     * @return if the saved sas token has expired and needs manual renewal
     */
    private boolean isSasTokenExpired()
    {
        //Codes_SRS_IOTHUBTRANSPORT_28_003: [This function shall indicate if the device's sas token is expired.]
        return this.getDefaultConfig().getAuthenticationType() == DeviceClientConfig.AuthType.SAS_TOKEN
                && this.getDefaultConfig().getSasTokenAuthentication().isRenewalNecessary();
    }

    /**
     * Returns if the provided packet has lasted longer than the device operation timeout
     * @return true if the packet has been in the queues for longer than the device operation timeout and false otherwise
     */
    private boolean hasOperationTimedOut(long startTime)
    {
        if (startTime == 0)
        {
            //Codes_SRS_IOTHUBTRANSPORT_34_077: [If the provided start time is 0, this function shall return false.]
            return false;
        }

        //Codes_SRS_IOTHUBTRANSPORT_34_044: [This function shall return if the provided start time was long enough ago
        // that it has passed the device operation timeout threshold.]
        return (System.currentTimeMillis() - startTime) > this.getDefaultConfig().getOperationTimeout();
    }

    /**
     * Returns if the provided packet has lasted longer than the device operation timeout
     * @return true if the packet has been in the queues for longer than the device operation timeout and false otherwise
     */
    private boolean hasOperationTimedOut(long startTime, String deviceId)
    {
        if (startTime == 0)
        {
            return false;
        }

        return (System.currentTimeMillis() - startTime) > this.getConfig(deviceId).getOperationTimeout();
    }

    /**
     * Adds the packet to the callback queue if the provided packet has a callback. The packet is ignored otherwise.
     * @param packet the packet to add
     */
    private void addToCallbackQueue(IotHubTransportPacket packet)
    {
        //Codes_SRS_IOTHUBTRANSPORT_28_002: [This function shall add the packet to the callback queue if it has a callback.]
        if (packet.getCallback() != null)
        {
            synchronized (this.sendThreadLock)
            {
                this.callbackPacketsQueue.add(packet);

                //Wake up send messages thread so that it can process this new callback if it was asleep
                this.sendThreadLock.notifyAll();
            }
        }
    }

    private DeviceClientConfig getDefaultConfig()
    {
<<<<<<< HEAD
        // Whether multiplexing or not, this list always has a 0th entry
        return this.deviceClientConfigs.peek();
=======
        Iterator<DeviceClientConfig> configsIterator = this.deviceClientConfigs.values().iterator();
        return configsIterator.hasNext() ? configsIterator.next() : null;
>>>>>>> d8b84f1a
    }

    private void addToWaitingQueue(IotHubTransportPacket packet)
    {
        synchronized (this.sendThreadLock)
        {
            this.waitingPacketsQueue.add(packet);

            // Wake up IotHubSendTask so it can send this message
            this.sendThreadLock.notifyAll();
        }
    }

    private void addToReceivedMessagesQueue(IotHubTransportMessage message)
    {
        synchronized (this.receiveThreadLock)
        {
            this.receivedMessagesQueue.add(message);

            // Wake up IotHubReceiveTask so it can handle receiving this message
            this.receiveThreadLock.notifyAll();
        }
    }

    /**
     * Sleep for a length of time without interruption
     * @param sleepFor length of time to sleep for
     * @param unit time unit associated with sleepFor
     */
    private static void sleepUninterruptibly(long sleepFor, TimeUnit unit)
    {
        boolean interrupted = false;
        try
        {
            long remainingNanos = unit.toNanos(sleepFor);
            long end = System.nanoTime() + remainingNanos;
            while (true)
            {
                try
                {
                    NANOSECONDS.sleep(remainingNanos);
                    return;
                }
                catch (InterruptedException e)
                {
                    interrupted = true;
                    remainingNanos = end - System.nanoTime();
                }
            }
        }
        finally
        {
            if (interrupted)
            {
                Thread.currentThread().interrupt();
            }
        }
    }

    /**
     * If Unauthorized exception occurs, but sas token has not expired, this function sets the provided
     * transportException as retryable
     * @param transportException the transport exception to check
     */
    private void checkForUnauthorizedException(TransportException transportException)
    {
        //Codes_SRS_IOTHUBTRANSPORT_28_001: [This function shall set the MqttUnauthorizedException, UnauthorizedException or
        //AmqpUnauthorizedAccessException as retryable if the sas token has not expired.]
        if (!this.isSasTokenExpired() && (transportException instanceof MqttUnauthorizedException
                || transportException instanceof UnauthorizedException
                || transportException instanceof AmqpUnauthorizedAccessException))
        {
            //Device key is present, sas token will be renewed upon re-opening the connection
            transportException.setRetryable(true);
        }
    }
}<|MERGE_RESOLUTION|>--- conflicted
+++ resolved
@@ -79,12 +79,8 @@
     // Lock on setting and reading the state of multiplexed devices.
     final private Object multiplexingDeviceStateLock = new Object();
 
-<<<<<<< HEAD
-    private final Queue<DeviceClientConfig> deviceClientConfigs = new ConcurrentLinkedQueue<>();
-=======
     // Keys are deviceIds. Helps with getting configs based on deviceIds
     private final Map<String, DeviceClientConfig> deviceClientConfigs;
->>>>>>> d8b84f1a
 
     private ScheduledExecutorService taskScheduler;
 
@@ -115,17 +111,11 @@
             throw new IllegalArgumentException("Config cannot be null");
         }
 
-<<<<<<< HEAD
-        this.protocol = defaultConfig.getProtocol();
-        this.hostName = defaultConfig.getIotHubHostname();
-        this.deviceClientConfigs.add(defaultConfig);
-=======
         this.deviceClientConfigs = new ConcurrentHashMap<>();
 
         this.protocol = defaultConfig.getProtocol();
         this.hostName = defaultConfig.getIotHubHostname();
         this.deviceClientConfigs.put(defaultConfig.getDeviceId(), defaultConfig);
->>>>>>> d8b84f1a
         this.deviceConnectionStates.put(defaultConfig.getDeviceId(), IotHubConnectionStatus.DISCONNECTED);
         this.proxySettings = defaultConfig.getProxySettings();
         this.connectionStatus = IotHubConnectionStatus.DISCONNECTED;
@@ -141,10 +131,7 @@
         this.proxySettings = proxySettings;
         this.connectionStatus = IotHubConnectionStatus.DISCONNECTED;
         this.deviceIOConnectionStatusChangeCallback = deviceIOConnectionStatusChangeCallback;
-<<<<<<< HEAD
-=======
         this.deviceClientConfigs = new ConcurrentHashMap<>();
->>>>>>> d8b84f1a
     }
 
     public Object getSendThreadLock()
@@ -283,11 +270,7 @@
 
             if (this.connectionStatus != IotHubConnectionStatus.CONNECTED)
             {
-<<<<<<< HEAD
-                this.log.trace("OnConnectionLost was fired, but connection is already disconnected. Ignoring...", e);
-=======
                 log.trace("OnConnectionLost was fired, but connection is already disconnected. Ignoring...", e);
->>>>>>> d8b84f1a
                 return;
             }
 
@@ -725,15 +708,7 @@
 
         for (DeviceClientConfig configToRegister : configs)
         {
-<<<<<<< HEAD
-            // default config is already in this list, so don't add it again
-            if (!this.deviceClientConfigs.contains(configToRegister))
-            {
-                this.deviceClientConfigs.add(configToRegister);
-            }
-=======
             this.deviceClientConfigs.put(configToRegister.getDeviceId(), configToRegister);
->>>>>>> d8b84f1a
 
             this.deviceConnectionStates.put(configToRegister.getDeviceId(), IotHubConnectionStatus.DISCONNECTED);
             if (this.iotHubTransportConnection != null)
@@ -750,11 +725,7 @@
             {
                 while (deviceConnectionStates.get(newlyRegisteredConfig.getDeviceId()) != IotHubConnectionStatus.CONNECTED)
                 {
-<<<<<<< HEAD
-                    Thread.sleep(200);
-=======
                     Thread.sleep(100);
->>>>>>> d8b84f1a
                 }
             }
         }
@@ -779,11 +750,7 @@
                 this.deviceConnectionStates.remove(configToRegister.getDeviceId());
             }
 
-<<<<<<< HEAD
-            this.deviceClientConfigs.remove(configToRegister);
-=======
             this.deviceClientConfigs.remove(configToRegister.getDeviceId());
->>>>>>> d8b84f1a
         }
 
         // If the multiplexed connection is active, block until all the unregistered devices have been disconnected.
@@ -793,11 +760,7 @@
             {
                 while (deviceConnectionStates.get(newlyUnregisteredConfig.getDeviceId()) != IotHubConnectionStatus.DISCONNECTED)
                 {
-<<<<<<< HEAD
-                    Thread.sleep(200);
-=======
                     Thread.sleep(100);
->>>>>>> d8b84f1a
                 }
             }
         }
@@ -967,18 +930,9 @@
                     // If multiplexing, register all devices in the amqp connection that are registered here at this point
                     if (this.deviceClientConfigs.size() > 1)
                     {
-<<<<<<< HEAD
-                        for (DeviceClientConfig config : this.deviceClientConfigs)
-                        {
-                            if (!config.equals(this.getDefaultConfig()))
-                            {
-                                ((AmqpsIotHubConnection) this.iotHubTransportConnection).registerMultiplexedDevice(config);
-                            }
-=======
                         for (DeviceClientConfig config : this.deviceClientConfigs.values())
                         {
                             ((AmqpsIotHubConnection) this.iotHubTransportConnection).registerMultiplexedDevice(config);
->>>>>>> d8b84f1a
                         }
                     }
 
@@ -1005,11 +959,7 @@
      */
     private void handleDisconnection(TransportException transportException)
     {
-<<<<<<< HEAD
-        this.log.debug("Handling a disconnection event", transportException);
-=======
         log.debug("Handling a disconnection event", transportException);
->>>>>>> d8b84f1a
 
         synchronized (this.inProgressMessagesLock)
         {
@@ -1045,11 +995,7 @@
         while (this.deviceConnectionStates.get(deviceId) == IotHubConnectionStatus.DISCONNECTED_RETRYING
                 && !hasReconnectOperationTimedOut)
         {
-<<<<<<< HEAD
-            this.log.trace("Attempting to reconnect device session: attempt {}", reconnectionAttempts);
-=======
             log.trace("Attempting to reconnect device session: attempt {}", reconnectionAttempts);
->>>>>>> d8b84f1a
             reconnectionAttempts++;
 
             RetryPolicy retryPolicy = this.getConfig(deviceId).getRetryPolicy();
@@ -1063,11 +1009,7 @@
             // status for this device before retrying.
             singleDeviceReconnectAttemptAsync(deviceId);
 
-<<<<<<< HEAD
-            this.log.trace("Sleeping between device reconnect attempts for device {}", deviceId);
-=======
             log.trace("Sleeping between device reconnect attempts for device {}", deviceId);
->>>>>>> d8b84f1a
             IotHubTransport.sleepUninterruptibly(retryDecision.getDuration(), MILLISECONDS);
 
             hasReconnectOperationTimedOut = this.hasOperationTimedOut(reconnectionStartTimeMillis);
@@ -1079,41 +1021,25 @@
         {
             if (retryDecision != null && !retryDecision.shouldRetry())
             {
-<<<<<<< HEAD
-                this.log.debug("Reconnection was abandoned due to the retry policy");
-=======
                 log.debug("Reconnection was abandoned due to the retry policy");
->>>>>>> d8b84f1a
                 this.close(IotHubConnectionStatusChangeReason.RETRY_EXPIRED, transportException);
             }
             else if (this.hasOperationTimedOut(reconnectionStartTimeMillis))
             {
-<<<<<<< HEAD
-                this.log.debug("Reconnection was abandoned due to the operation timeout");
-=======
                 log.debug("Reconnection was abandoned due to the operation timeout");
->>>>>>> d8b84f1a
                 this.close(
                         IotHubConnectionStatusChangeReason.RETRY_EXPIRED,
                         new DeviceOperationTimeoutException("Device operation for reconnection timed out"));
             }
             else if (transportException != null && !transportException.isRetryable())
             {
-<<<<<<< HEAD
-                this.log.error("Reconnection was abandoned due to encountering a non-retryable exception", transportException);
-=======
                 log.error("Reconnection was abandoned due to encountering a non-retryable exception", transportException);
->>>>>>> d8b84f1a
                 this.close(this.exceptionToStatusChangeReason(transportException), transportException);
             }
         }
         catch (DeviceClientException ex)
         {
-<<<<<<< HEAD
-            this.log.error("Encountered an exception while closing the client object, client instance should no longer be used as the state is unknown", ex);
-=======
             log.error("Encountered an exception while closing the client object, client instance should no longer be used as the state is unknown", ex);
->>>>>>> d8b84f1a
             this.updateStatus(IotHubConnectionStatus.DISCONNECTED, IotHubConnectionStatusChangeReason.COMMUNICATION_ERROR, transportException, deviceId);
         }
     }
@@ -1141,19 +1067,11 @@
                 && transportException != null
                 && transportException.isRetryable())
         {
-<<<<<<< HEAD
-            this.log.trace("Attempting reconnect attempt {}", reconnectionAttempts);
-            reconnectionAttempts++;
-
-            RetryPolicy retryPolicy;
-            if (this.deviceClientConfigs.size() > 1)
-=======
             log.trace("Attempting reconnect attempt {}", reconnectionAttempts);
             reconnectionAttempts++;
 
             RetryPolicy retryPolicy;
             if (this.deviceClientConfigs.size() != 1)
->>>>>>> d8b84f1a
             {
                 retryPolicy = multiplexingRetryPolicy;
             }
@@ -1227,20 +1145,11 @@
 
     private DeviceClientConfig getConfig(String deviceId)
     {
-<<<<<<< HEAD
-        for (DeviceClientConfig config : this.deviceClientConfigs)
-        {
-            if (config.getDeviceId().equals(deviceId))
-            {
-                return config;
-            }
-=======
         DeviceClientConfig config = this.deviceClientConfigs.get(deviceId);
 
         if (config != null)
         {
             return config;
->>>>>>> d8b84f1a
         }
 
         throw new IllegalStateException(String.format("Device client config does not exist for device %s", deviceId));
@@ -1316,11 +1225,7 @@
         {
             if (transportException.isRetryable())
             {
-<<<<<<< HEAD
-                RetryDecision retryDecision = this.getDefaultConfig().getRetryPolicy().getRetryDecision(packet.getCurrentRetryAttempt(), transportException);
-=======
                 RetryDecision retryDecision = this.getConfig(packet.getDeviceId()).getRetryPolicy().getRetryDecision(packet.getCurrentRetryAttempt(), transportException);
->>>>>>> d8b84f1a
                 if (retryDecision.shouldRetry())
                 {
                     //Codes_SRS_IOTHUBTRANSPORT_34_063: [If the provided transportException is retryable, the packet has not
@@ -1370,11 +1275,7 @@
 
         //Codes_SRS_IOTHUBTRANSPORT_34_072: [This function shall check if the provided message should expect an ACK or not.]
         boolean messageAckExpected = !(message instanceof IotHubTransportMessage
-<<<<<<< HEAD
-                && !((IotHubTransportMessage) message).isMessageAckNeeded(this.getDefaultConfig().getProtocol()));
-=======
                 && !((IotHubTransportMessage) message).isMessageAckNeeded(this.protocol));
->>>>>>> d8b84f1a
 
         try
         {
@@ -1474,11 +1375,7 @@
         {
             if (throwable == null)
             {
-<<<<<<< HEAD
-                this.log.debug("Updating transport status to new status {} with reason {}", newConnectionStatus, reason);
-=======
                 log.debug("Updating transport status to new status {} with reason {}", newConnectionStatus, reason);
->>>>>>> d8b84f1a
             }
             else
             {
@@ -1498,11 +1395,7 @@
                 // callback should be fired
                 invokeConnectionStatusChangeCallback(newConnectionStatus, reason, throwable);
 
-<<<<<<< HEAD
-                for (DeviceClientConfig config : deviceClientConfigs)
-=======
                 for (DeviceClientConfig config : deviceClientConfigs.values())
->>>>>>> d8b84f1a
                 {
                     deviceConnectionStates.put(config.getDeviceId(), newConnectionStatus);
                 }
@@ -1517,7 +1410,6 @@
             this.deviceIOConnectionStatusChangeCallback.execute(newConnectionStatus, reason, throwable, null);
         }
     }
-<<<<<<< HEAD
 
     private void updateStatus(IotHubConnectionStatus newConnectionStatus, IotHubConnectionStatusChangeReason reason, Throwable throwable, String deviceId)
     {
@@ -1525,39 +1417,18 @@
         {
             if (throwable == null)
             {
-                this.log.debug("Updating device {} status to new status {} with reason {}", deviceId, newConnectionStatus, reason);
+                log.debug("Updating device {} status to new status {} with reason {}", deviceId, newConnectionStatus, reason);
             }
             else
             {
-                this.log.warn("Updating device {} status to new status {} with reason {}", deviceId, newConnectionStatus, reason, throwable);
+                log.warn("Updating device {} status to new status {} with reason {}", deviceId, newConnectionStatus, reason, throwable);
             }
 
             synchronized (this.multiplexingDeviceStateLock)
             {
                 this.deviceConnectionStates.put(deviceId, newConnectionStatus);
 
-                this.log.debug("Invoking connection status callbacks with new status details");
-=======
-
-    private void updateStatus(IotHubConnectionStatus newConnectionStatus, IotHubConnectionStatusChangeReason reason, Throwable throwable, String deviceId)
-    {
-        if (this.deviceConnectionStates.containsKey(deviceId) && this.deviceConnectionStates.get(deviceId) != newConnectionStatus)
-        {
-            if (throwable == null)
-            {
-                log.debug("Updating device {} status to new status {} with reason {}", deviceId, newConnectionStatus, reason);
-            }
-            else
-            {
-                log.warn("Updating device {} status to new status {} with reason {}", deviceId, newConnectionStatus, reason, throwable);
-            }
-
-            synchronized (this.multiplexingDeviceStateLock)
-            {
-                this.deviceConnectionStates.put(deviceId, newConnectionStatus);
-
                 log.debug("Invoking connection status callbacks with new status details");
->>>>>>> d8b84f1a
                 invokeConnectionStateCallback(newConnectionStatus, reason);
                 invokeConnectionStatusChangeCallback(newConnectionStatus, reason, throwable, deviceId);
             }
@@ -1586,7 +1457,6 @@
     private void invokeConnectionStatusChangeCallback(IotHubConnectionStatus status, IotHubConnectionStatusChangeReason reason, Throwable e)
     {
         for (String registeredDeviceId : this.connectionStatusChangeCallbacks.keySet())
-<<<<<<< HEAD
         {
             this.connectionStatusChangeCallbacks.get(registeredDeviceId).execute(status, reason, e, this.connectionStatusChangeCallbackContexts.get(registeredDeviceId));
         }
@@ -1603,24 +1473,6 @@
         }
         else if (this.connectionStatusChangeCallbacks.containsKey(deviceId))
         {
-=======
-        {
-            this.connectionStatusChangeCallbacks.get(registeredDeviceId).execute(status, reason, e, this.connectionStatusChangeCallbackContexts.get(registeredDeviceId));
-        }
-    }
-
-    private void invokeConnectionStatusChangeCallback(IotHubConnectionStatus status, IotHubConnectionStatusChangeReason reason, Throwable e, String deviceId)
-    {
-        if (deviceId == null)
-        {
-            for (String registeredDeviceId : this.connectionStatusChangeCallbacks.keySet())
-            {
-                this.connectionStatusChangeCallbacks.get(registeredDeviceId).execute(status, reason, e, this.connectionStatusChangeCallbackContexts.get(registeredDeviceId));
-            }
-        }
-        else if (this.connectionStatusChangeCallbacks.containsKey(deviceId))
-        {
->>>>>>> d8b84f1a
             this.connectionStatusChangeCallbacks.get(deviceId).execute(status, reason, e, this.connectionStatusChangeCallbackContexts.get(deviceId));
         }
         else
@@ -1691,13 +1543,8 @@
 
     private DeviceClientConfig getDefaultConfig()
     {
-<<<<<<< HEAD
-        // Whether multiplexing or not, this list always has a 0th entry
-        return this.deviceClientConfigs.peek();
-=======
         Iterator<DeviceClientConfig> configsIterator = this.deviceClientConfigs.values().iterator();
         return configsIterator.hasNext() ? configsIterator.next() : null;
->>>>>>> d8b84f1a
     }
 
     private void addToWaitingQueue(IotHubTransportPacket packet)
