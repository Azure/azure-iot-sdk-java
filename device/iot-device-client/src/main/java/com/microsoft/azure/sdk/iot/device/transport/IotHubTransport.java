/*
 *
 *  Copyright (c) Microsoft. All rights reserved.
 *  Licensed under the MIT license. See LICENSE file in the project root for full license information.
 *
 */

package com.microsoft.azure.sdk.iot.device.transport;

import com.microsoft.azure.sdk.iot.device.*;
import com.microsoft.azure.sdk.iot.device.exceptions.*;
import com.microsoft.azure.sdk.iot.device.transport.amqps.AmqpsIotHubConnection;
import com.microsoft.azure.sdk.iot.device.transport.amqps.exceptions.AmqpConnectionThrottledException;
import com.microsoft.azure.sdk.iot.device.transport.amqps.exceptions.AmqpUnauthorizedAccessException;
import com.microsoft.azure.sdk.iot.device.transport.https.HttpsIotHubConnection;
import com.microsoft.azure.sdk.iot.device.transport.mqtt.MqttIotHubConnection;
import com.microsoft.azure.sdk.iot.device.transport.mqtt.exceptions.MqttUnauthorizedException;
import lombok.extern.slf4j.Slf4j;

import javax.net.ssl.SSLContext;
import java.util.*;
import java.util.concurrent.*;

import static java.util.concurrent.TimeUnit.MILLISECONDS;
import static java.util.concurrent.TimeUnit.NANOSECONDS;

/**
 * Manages queueing of message sending, receiving and callbacks. Manages notifying users of connection status change updates
 */
@Slf4j
public class IotHubTransport implements IotHubListener
{
    private static final int MAX_MESSAGES_TO_SEND_PER_THREAD = 10;

    // For tracking the state of this layer in particular. If multiplexing, this value may be CONNECTED while a
    // device specific state is DISCONNECTED_RETRYING. If this state is DISCONNECTED_RETRYING, then the multiplexed
    // connection will be completely torn down and re-opened.
    private volatile IotHubConnectionStatus connectionStatus;

    // for multiplexing. A particular device can be disconnected retrying while the tcp connection is fine and the other
    // device sessions are open.
    private Map<String, IotHubConnectionStatus> deviceConnectionStates = new HashMap<>();

    private final Map<String, Exception> multiplexingDeviceRegistrationFailures = new ConcurrentHashMap<>();

    private IotHubTransportConnection iotHubTransportConnection;

    // Messages waiting to be sent to the IoT Hub.
    private final Queue<IotHubTransportPacket> waitingPacketsQueue = new ConcurrentLinkedQueue<>();

    // Messages which are sent to the IoT Hub but did not receive ack yet.
    private final Map<String, IotHubTransportPacket> inProgressPackets = new ConcurrentHashMap<>();

    // Messages received from the IoT Hub
    private final Queue<IotHubTransportMessage> receivedMessagesQueue = new ConcurrentLinkedQueue<>();

    // Messages whose callbacks that are waiting to be invoked.
    private final Queue<IotHubTransportPacket> callbackPacketsQueue = new ConcurrentLinkedQueue<>();

    // Connection Status callback information (deprecated)
    private IotHubConnectionStateCallback stateCallback;
    private Object stateCallbackContext;

    // Connection Status change callback information
    private final Map<String, IotHubConnectionStatusChangeCallback> connectionStatusChangeCallbacks = new ConcurrentHashMap<>();
    private final Map<String, Object> connectionStatusChangeCallbackContexts = new ConcurrentHashMap<>();

    // Connection Status callback information for multiplexed connection level events (whole multiplexed connection dropped, for instance)
    private IotHubConnectionStatusChangeCallback multiplexingStateCallback;
    private Object multiplexingStateCallbackContext;

    private RetryPolicy multiplexingRetryPolicy = new ExponentialBackoffWithJitter();

    // Callback for notifying the DeviceIO layer of connection status change events. The deviceIO layer
    // should stop spawning send/receive threads when this layer is disconnected or disconnected retrying
    private IotHubConnectionStatusChangeCallback deviceIOConnectionStatusChangeCallback;

    // Lock on reading and writing on the inProgressPackets map
    final private Object inProgressMessagesLock = new Object();

    // Lock on setting and reading the state of multiplexed devices.
    final private Object multiplexingDeviceStateLock = new Object();

    // Keys are deviceIds. Helps with getting configs based on deviceIds
    private final Map<String, DeviceClientConfig> deviceClientConfigs;

    private ScheduledExecutorService taskScheduler;

    final private Object reconnectionLock = new Object();

    // State lock used to communicate to the IotHubSendTask thread when a message needs to be sent or a callback needs to be invoked.
    // It is this layer's responsibility to notify that task each time a message is queued to send, or when a callback is queued to be invoked.
    private final Object sendThreadLock = new Object();

    // State lock used to communicate to the IotHubReceiveTask thread when a received message needs to be handled. It is this
    // layer's responsibility to notify that task each time a message is received.
    private final Object receiveThreadLock = new Object();

    private final IotHubClientProtocol protocol;
    private final String hostName;
    private final ProxySettings proxySettings;
    private SSLContext sslContext;

    /**
     * Constructor for an IotHubTransport object with default values
     * @param defaultConfig the config used for opening connections, retrieving retry policy, and checking protocol
     * @throws IllegalArgumentException if defaultConfig is null
     */
    public IotHubTransport(DeviceClientConfig defaultConfig, IotHubConnectionStatusChangeCallback deviceIOConnectionStatusChangeCallback) throws IllegalArgumentException
    {
        if (defaultConfig == null)
        {
            throw new IllegalArgumentException("Config cannot be null");
        }

        this.deviceClientConfigs = new ConcurrentHashMap<>();

        this.protocol = defaultConfig.getProtocol();
        this.hostName = defaultConfig.getIotHubHostname();
        this.deviceClientConfigs.put(defaultConfig.getDeviceId(), defaultConfig);
        this.deviceConnectionStates.put(defaultConfig.getDeviceId(), IotHubConnectionStatus.DISCONNECTED);
        this.proxySettings = defaultConfig.getProxySettings();
        this.connectionStatus = IotHubConnectionStatus.DISCONNECTED;

        this.deviceIOConnectionStatusChangeCallback = deviceIOConnectionStatusChangeCallback;
    }

    public IotHubTransport(String hostName, IotHubClientProtocol protocol, SSLContext sslContext, ProxySettings proxySettings, IotHubConnectionStatusChangeCallback deviceIOConnectionStatusChangeCallback) throws IllegalArgumentException
    {
        this.protocol = protocol;
        this.hostName = hostName;
        this.sslContext = sslContext;
        this.proxySettings = proxySettings;
        this.connectionStatus = IotHubConnectionStatus.DISCONNECTED;
        this.deviceIOConnectionStatusChangeCallback = deviceIOConnectionStatusChangeCallback;
        this.deviceClientConfigs = new ConcurrentHashMap<>();
    }

    public Object getSendThreadLock()
    {
        return this.sendThreadLock;
    }

    public Object getReceiveThreadLock()
    {
        return this.receiveThreadLock;
    }

    public boolean hasMessagesToSend()
    {
        synchronized (sendThreadLock)
        {
            return this.waitingPacketsQueue.size() > 0;
        }
    }

    public boolean hasReceivedMessagesToHandle()
    {
        synchronized (receiveThreadLock)
        {
            return this.receivedMessagesQueue.size() > 0;
        }
    }

    public boolean hasCallbacksToExecute()
    {
        synchronized (sendThreadLock)
        {
            return this.callbackPacketsQueue.size() > 0;
        }
    }

    public boolean isClosed()
    {
        return this.connectionStatus == IotHubConnectionStatus.DISCONNECTED;
    }

    @Override
    public void onMessageSent(Message message, String deviceId, Throwable e)
    {
        if (message == null)
        {
            log.warn("onMessageSent called with null message");
            return;
        }

        log.debug("IotHub message was acknowledged. Checking if there is record of sending this message ({})", message);

        // remove from in progress queue and add to callback queue
        IotHubTransportPacket packet;
        synchronized (this.inProgressMessagesLock)
        {
            //Codes_SRS_IOTHUBTRANSPORT_34_004: [This function shall retrieve a packet from the inProgressPackets
            // queue with the message id from the provided message if there is one.]
            packet = inProgressPackets.remove(message.getMessageId());
        }

        if (packet != null)
        {
            if (e == null)
            {
                //Codes_SRS_IOTHUBTRANSPORT_34_005: [If there was a packet in the inProgressPackets queue tied to the
                // provided message, and the provided throwable is null, this function shall set the status of that
                // packet to OK_EMPTY and add it to the callbacks queue.]
                log.trace("Message was sent by this client, adding it to callbacks queue with OK_EMPTY ({})", message);
                packet.setStatus(IotHubStatusCode.OK_EMPTY);
                this.addToCallbackQueue(packet);
            }
            else
            {
                if (e instanceof TransportException)
                {
                    //Codes_SRS_IOTHUBTRANSPORT_34_006: [If there was a packet in the inProgressPackets queue tied to
                    // the provided message, and the provided throwable is a TransportException, this function shall
                    // call "handleMessageException" with the provided packet and transport exception.]
                    this.handleMessageException(packet, (TransportException) e);
                }
                else
                {
                    //Codes_SRS_IOTHUBTRANSPORT_34_007: [If there was a packet in the inProgressPackets queue tied to
                    // the provided message, and the provided throwable is not a TransportException, this function
                    // shall call "handleMessageException" with the provided packet and a new transport exception with
                    // the provided exception as the inner exception.]
                    this.handleMessageException(packet, new TransportException(e));
                }
            }
        }
        else if (message != null)
        {
            log.warn("A message was acknowledged by IoT Hub, but this client has no record of sending it ({})", message);
        }
    }

    @Override
    public void onMessageReceived(IotHubTransportMessage message, Throwable e)
    {
        if (message != null && e != null)
        {
            //Codes_SRS_IOTHUBTRANSPORT_34_008: [If this function is called with a non-null message and a non-null
            // throwable, this function shall log an IllegalArgumentException.]
            log.error("Exception encountered while receiving a message from service {}", message, e);
        }
        else if (message != null)
        {
            //Codes_SRS_IOTHUBTRANSPORT_34_009: [If this function is called with a non-null message and a null
            // exception, this function shall add that message to the receivedMessagesQueue.]
            log.info("Message was received from IotHub ({})", message);
            this.addToReceivedMessagesQueue(message);
        }
        else
        {
            //Codes_SRS_IOTHUBTRANSPORT_34_010: [If this function is called with a null message and a non-null
            // throwable, this function shall log that exception.]
            log.error("Exception encountered while receiving messages from service", e);
        }
    }

    @Override
    public void onConnectionLost(Throwable e, String connectionId)
    {
        synchronized (this.reconnectionLock)
        {
            if (!connectionId.equals(this.iotHubTransportConnection.getConnectionId()))
            {
                //Codes_SRS_IOTHUBTRANSPORT_34_078: [If this function is called with a connection id that is not the same
                // as the current connection id, this function shall do nothing.]

                //This connection status update is for a connection that is no longer tracked at this level, so it can be ignored.
                log.trace("OnConnectionLost was fired, but for an outdated connection. Ignoring...");
                return;
            }

            if (this.connectionStatus != IotHubConnectionStatus.CONNECTED)
            {
                log.trace("OnConnectionLost was fired, but connection is already disconnected. Ignoring...", e);
                return;
            }

            if (e instanceof TransportException)
            {
                //Codes_SRS_IOTHUBTRANSPORT_34_012: [If this function is called with a TransportException, this function
                // shall call handleDisconnection with that exception.]
                this.handleDisconnection((TransportException) e);
            }
            else
            {
                //Codes_SRS_IOTHUBTRANSPORT_34_013: [If this function is called with any other type of exception, this
                // function shall call handleDisconnection with that exception as the inner exception in a new
                // TransportException.]
                this.handleDisconnection(new TransportException(e));
            }
        }
    }

    @Override
    public void onConnectionEstablished(String connectionId)
    {
        if (connectionId.equals(this.iotHubTransportConnection.getConnectionId()))
        {
            log.debug("The connection to the IoT Hub has been established");

            this.updateStatus(IotHubConnectionStatus.CONNECTED, IotHubConnectionStatusChangeReason.CONNECTION_OK, null);
        }
    }

    @Override
    public void onMultiplexedDeviceSessionEstablished(String connectionId, String deviceId)
    {
        if (connectionId.equals(this.iotHubTransportConnection.getConnectionId()))
        {
            log.debug("The device session in the multiplexed connection to the IoT Hub has been established for device {}", deviceId);
            this.updateStatus(IotHubConnectionStatus.CONNECTED, IotHubConnectionStatusChangeReason.CONNECTION_OK, null, deviceId);
        }
    }

    @Override
    public void onMultiplexedDeviceSessionLost(Throwable e, String connectionId, String deviceId)
    {
        if (connectionId.equals(this.iotHubTransportConnection.getConnectionId()))
        {
            log.debug("The device session in the multiplexed connection to the IoT Hub has been lost for device {}", deviceId);
            if (e == null)
            {
                this.updateStatus(IotHubConnectionStatus.DISCONNECTED, IotHubConnectionStatusChangeReason.CLIENT_CLOSE, null, deviceId);
            }
            else
            {
                this.updateStatus(IotHubConnectionStatus.DISCONNECTED_RETRYING, exceptionToStatusChangeReason(e), e, deviceId);

                if (e instanceof TransportException)
                {
                    this.reconnectDeviceSession((TransportException) e, deviceId);
                }
                else
                {
                    this.reconnectDeviceSession(new TransportException(e), deviceId);
                }
            }
        }
    }

    @Override
    public void onMultiplexedDeviceSessionRegistrationFailed(String connectionId, String deviceId, Exception e)
    {
        if (connectionId != null && connectionId.equals(this.iotHubTransportConnection.getConnectionId()))
        {
            this.multiplexingDeviceRegistrationFailures.put(deviceId, e);
        }
    }

    public void setMultiplexingRetryPolicy(RetryPolicy retryPolicy)
    {
        this.multiplexingRetryPolicy = retryPolicy;
    }

    /**
     * Establishes a communication channel with an IoT Hub. If a channel is
     * already open, the function shall do nothing.
     *
     * If reconnection is occurring when this is called, this function shall block and wait for the reconnection
     * to finish before trying to open the connection
     *
     * @throws TransportException if a communication channel cannot be established.
     */
    public void open() throws TransportException
    {
        if (this.connectionStatus == IotHubConnectionStatus.CONNECTED)
        {
            return;
        }

        if (this.connectionStatus == IotHubConnectionStatus.DISCONNECTED_RETRYING)
        {
            throw new TransportException("Open cannot be called while transport is reconnecting");
        }

        // The default config is only null when someone creates a multiplexing client and opens it before
        // registering any devices to it. No need to check for SAS token expiry if no devices are registered yet.
        if (this.getDefaultConfig() != null)
        {
            if (this.isSasTokenExpired())
            {
                throw new SecurityException("Your sas token has expired");
            }
        }

        this.taskScheduler = Executors.newScheduledThreadPool(1);

        //Codes_SRS_IOTHUBTRANSPORT_34_019: [This function shall open the invoke the method openConnection.]
        openConnection();

        log.debug("Client connection opened successfully");
    }

    /**
     * Closes all resources used to communicate with an IoT Hub. Once {@code close()} is
     * called, the transport is no longer usable. If the transport is already
     * closed, the function shall do nothing.
     *
     * @param cause the cause of why this connection is closing, to be reported over connection status change callback
     * @param reason the reason to close this connection, to be reported over connection status change callback
     *
     * @throws DeviceClientException if an error occurs in closing the transport.
     */
    public void close(IotHubConnectionStatusChangeReason reason, Throwable cause) throws DeviceClientException
    {
        if (reason == null)
        {
            //Codes_SRS_IOTHUBTRANSPORT_34_026: [If the supplied reason is null, this function shall throw an
            // IllegalArgumentException.]
            throw new IllegalArgumentException("reason cannot be null");
        }

        this.cancelPendingPackets();

        //Codes_SRS_IOTHUBTRANSPORT_34_023: [This function shall invoke all callbacks.]
        this.invokeCallbacks();

        if (this.taskScheduler != null)
        {
            this.taskScheduler.shutdown();
        }

        //Codes_SRS_IOTHUBTRANSPORT_34_024: [This function shall close the connection.]
        if (this.iotHubTransportConnection != null)
        {
            this.iotHubTransportConnection.close();
        }

        //Codes_SRS_IOTHUBTRANSPORT_34_025: [This function shall invoke updateStatus with status DISCONNECTED and the
        // supplied reason and cause.]
        this.updateStatus(IotHubConnectionStatus.DISCONNECTED, reason, cause);

        // Notify send thread to finish up so it doesn't survive this close
        synchronized (this.sendThreadLock)
        {
            this.sendThreadLock.notifyAll();
        }

        // Notify receive thread to finish up so it doesn't survive this close
        synchronized (this.receiveThreadLock)
        {
            this.receiveThreadLock.notifyAll();
        }

        log.debug("Client connection closed successfully");
    }

    /**
     * Adds a message to the transport queue.
     *
     * @param message the message to be sent.
     * @param callback the callback to be invoked when a response for the
     * message is received.
     * @param callbackContext the context to be passed in when the callback is
     * @param deviceId the Id of the device that is sending this message.
     * invoked.
     */
    public void addMessage(Message message, IotHubEventCallback callback, Object callbackContext, String deviceId)
    {
        if (this.connectionStatus == IotHubConnectionStatus.DISCONNECTED)
        {
            //Codes_SRS_IOTHUBTRANSPORT_34_041: [If this object's connection state is DISCONNECTED, this function shall
            // throw an IllegalStateException.]
            throw new IllegalStateException("Cannot add a message when the transport is closed.");
        }

        //Codes_SRS_IOTHUBTRANSPORT_34_042: [This function shall build a transport packet from the provided message,
        // callback, and context and then add that packet to the waiting queue.]

        // We will get the nested messages and queue them normally if this is a batch message but the protocol is not HTTPS
        // Currently only HTTPS is supports batch message events.
        if (message instanceof BatchMessage && !(this.iotHubTransportConnection instanceof HttpsIotHubConnection))
        {
            for (Message singleMessage : ((BatchMessage)message).getNestedMessages())
            {
                this.addToWaitingQueue(new IotHubTransportPacket(singleMessage, callback, callbackContext,null, System.currentTimeMillis(), deviceId));
                log.info("Messages were queued to be sent later ({})", singleMessage);
            }

            return;
        }

        IotHubTransportPacket packet = new IotHubTransportPacket(message, callback, callbackContext, null, System.currentTimeMillis(), deviceId);
        this.addToWaitingQueue(packet);

        log.info("Message was queued to be sent later ({})", message);
    }

    public IotHubClientProtocol getProtocol()
    {
        return this.protocol;
    }

    /**
     * Sends all messages on the transport queue. If a previous send attempt had
     * failed, the function will attempt to resend the messages in the previous
     * attempt.
     */
    public void sendMessages()
    {
        checkForExpiredMessages();

        if (this.connectionStatus == IotHubConnectionStatus.DISCONNECTED
                || this.connectionStatus == IotHubConnectionStatus.DISCONNECTED_RETRYING)
        {
            //Codes_SRS_IOTHUBTRANSPORT_34_043: [If the connection status of this object is not CONNECTED, this function shall do nothing]
            return;
        }

        int timeSlice = MAX_MESSAGES_TO_SEND_PER_THREAD;

        while (this.connectionStatus == IotHubConnectionStatus.CONNECTED && timeSlice-- > 0)
        {
            IotHubTransportPacket packet = waitingPacketsQueue.poll();

            if (packet != null)
            {
                Message message = packet.getMessage();
                log.trace("Dequeued a message from waiting queue to be sent ({})", message);

                if (message != null && this.isMessageValid(packet))
                {
                    //Codes_SRS_IOTHUBTRANSPORT_34_044: [This function continue to dequeue packets saved in the waiting
                    // queue and send them until connection status isn't CONNECTED or until 10 messages have been sent]
                    sendPacket(packet);
                }
            }
        }
    }

    private void checkForExpiredMessages()
    {
        //Check waiting packets, remove any that have expired.
        IotHubTransportPacket packet = this.waitingPacketsQueue.poll();
        Queue<IotHubTransportPacket> packetsToAddBackIntoWaitingPacketsQueue = new LinkedBlockingQueue<>();
        while (packet != null)
        {
            if (packet.getMessage().isExpired())
            {
                packet.setStatus(IotHubStatusCode.MESSAGE_EXPIRED);
                this.addToCallbackQueue(packet);
            }
            else
            {
                //message not expired, requeue it
                packetsToAddBackIntoWaitingPacketsQueue.add(packet);
            }

            packet = this.waitingPacketsQueue.poll();
        }

        //Requeue all the non-expired messages.
        this.waitingPacketsQueue.addAll(packetsToAddBackIntoWaitingPacketsQueue);

        //Check in progress messages
        synchronized (this.inProgressMessagesLock)
        {
            List<String> expiredPacketMessageIds = new ArrayList<>();
            for (String messageId : this.inProgressPackets.keySet())
            {
                if (this.inProgressPackets.get(messageId).getMessage().isExpired())
                {
                    expiredPacketMessageIds.add(messageId);
                }
            }

            for (String messageId : expiredPacketMessageIds)
            {
                IotHubTransportPacket expiredPacket = this.inProgressPackets.remove(messageId);
                expiredPacket.setStatus(IotHubStatusCode.MESSAGE_EXPIRED);
                this.addToCallbackQueue(expiredPacket);
            }
        }
    }

    /**
     * Invokes the callbacks for all completed requests.
     */
    public void invokeCallbacks()
    {
        IotHubTransportPacket packet = this.callbackPacketsQueue.poll();
        while (packet != null)
        {
            IotHubStatusCode status = packet.getStatus();
            IotHubEventCallback callback = packet.getCallback();
            Object context = packet.getContext();

            log.debug("Invoking the callback function for sent message, IoT Hub responded to message ({}) with status {}", packet.getMessage(), status);

            //Codes_SRS_IOTHUBTRANSPORT_34_045: [This function shall dequeue each packet in the callback queue and
            // execute their saved callback with their saved status and context]
            callback.execute(status, context);

            packet = this.callbackPacketsQueue.poll();
        }
    }

    /**
     * <p>
     * Invokes the message callback if a message is found and
     * responds to the IoT Hub on how the processed message should be
     * handled by the IoT Hub.
     * </p>
     * If no message callback is set, the function will do nothing.
     *
     * @throws DeviceClientException if the server could not be reached.
     */
    public void handleMessage() throws DeviceClientException
    {
        //Codes_SRS_IOTHUBTRANSPORT_34_046: [If this object's connection status is not CONNECTED, this function shall do nothing.]
        if (this.connectionStatus == IotHubConnectionStatus.CONNECTED)
        {
            if (this.iotHubTransportConnection instanceof HttpsIotHubConnection)
            {
                log.trace("Sending http request to check for any cloud to device messages...");
                //Codes_SRS_IOTHUBTRANSPORT_34_047: [If this object's connection status is CONNECTED and is using HTTPS,
                // this function shall invoke addReceivedMessagesOverHttpToReceivedQueue.]
                addReceivedMessagesOverHttpToReceivedQueue();
            }

            IotHubTransportMessage receivedMessage = this.receivedMessagesQueue.poll();
            if (receivedMessage != null)
            {
                //Codes_SRS_IOTHUBTRANSPORT_34_048: [If this object's connection status is CONNECTED and there is a
                // received message in the queue, this function shall acknowledge the received message
                this.acknowledgeReceivedMessage(receivedMessage);
            }
        }
    }

    /**
     * Returns {@code true} if the transport has no more messages to handle,
     * and {@code false} otherwise.
     *
     * @return {@code true} if the transport has no more messages to handle,
     * and {@code false} otherwise.
     */
    public boolean isEmpty()
    {
        synchronized (this.inProgressMessagesLock)
        {
            //Codes_SRS_IOTHUBTRANSPORT_34_043: [This function return true if and only if there are no packets in the
            // waiting queue, in progress, or in the callbacks queue.]
            return this.waitingPacketsQueue.isEmpty() && this.inProgressPackets.size() == 0 && this.callbackPacketsQueue.isEmpty();
        }
    }

    /**
     * Registers a callback to be executed whenever the connection to the IoT Hub is lost or established.
     *
     * @param callback the callback to be called.
     * @param callbackContext a context to be passed to the callback. Can be
     * {@code null} if no callback is provided.
     */
    public void registerConnectionStateCallback(IotHubConnectionStateCallback callback, Object callbackContext)
    {
        if (callback == null)
        {
            //Codes_SRS_IOTHUBTRANSPORT_34_049: [If the provided callback is null, this function shall throw an IllegalArgumentException.]
            throw new IllegalArgumentException("Callback cannot be null");
        }

        //Codes_SRS_IOTHUBTRANSPORT_34_050: [This function shall save the provided callback and context.]
        this.stateCallback = callback;
        this.stateCallbackContext = callbackContext;
    }

    /**
     * Registers a callback to be executed whenever the connection status to the IoT Hub has changed.
     *
     * @param callback the callback to be called. Can be null if callbackContext is not null
     * @param callbackContext a context to be passed to the callback. Can be {@code null}.
     */
    public void registerConnectionStatusChangeCallback(IotHubConnectionStatusChangeCallback callback, Object callbackContext, String deviceId)
    {
        if (callbackContext != null && callback == null)
        {
            //Codes_SRS_IOTHUBTRANSPORT_34_051: [If the provided callback is null but the context is not, this function shall throw an IllegalArgumentException.]
            throw new IllegalArgumentException("Callback cannot be null if callback context is null");
        }

        if (callback == null)
        {
            this.connectionStatusChangeCallbacks.remove(deviceId);
            this.connectionStatusChangeCallbackContexts.remove(deviceId);
        }
        else
        {
            this.connectionStatusChangeCallbacks.put(deviceId, callback);

            if (callbackContext != null)
            {
                // ConcurrentHashMaps don't support null values. If user provides null context,
                // then calls to connectionStatusChangeCallbackContexts.get(...) will return null which lets this layer still work as expected.
                this.connectionStatusChangeCallbackContexts.put(deviceId, callbackContext);
            }

        }
    }

    public void registerMultiplexingConnectionStateCallback(IotHubConnectionStatusChangeCallback callback, Object callbackContext)
    {
        if (callback == null && callbackContext != null)
        {
            throw new IllegalArgumentException("Cannot have a null callback and a non-null context associated with it");
        }

        this.multiplexingStateCallback = callback;
        this.multiplexingStateCallbackContext = callbackContext;
    }

    public void registerMultiplexedDeviceClient(List<DeviceClientConfig> configs, long timeoutMilliseconds) throws InterruptedException, MultiplexingClientException
    {
        if (getProtocol() != IotHubClientProtocol.AMQPS && getProtocol() != IotHubClientProtocol.AMQPS_WS)
        {
            throw new UnsupportedOperationException("Cannot add a multiplexed device unless connection is over AMQPS or AMQPS_WS");
        }

        multiplexingDeviceRegistrationFailures.clear();

        for (DeviceClientConfig configToRegister : configs)
        {
            this.deviceClientConfigs.put(configToRegister.getDeviceId(), configToRegister);

            this.deviceConnectionStates.put(configToRegister.getDeviceId(), IotHubConnectionStatus.DISCONNECTED);
            if (this.iotHubTransportConnection != null)
            {
                // Safe cast since amqps and amqps_ws always use this transport connection type.
                ((AmqpsIotHubConnection) this.iotHubTransportConnection).registerMultiplexedDevice(configToRegister);
            }
        }

        // If the multiplexed connection is active, block until all the registered devices have been connected.
        long timeoutTime = System.currentTimeMillis() + timeoutMilliseconds;
        MultiplexingClientDeviceRegistrationAuthenticationException registrationException = null;
        if (this.connectionStatus != IotHubConnectionStatus.DISCONNECTED)
        {
            for (DeviceClientConfig newlyRegisteredConfig : configs)
            {
                String deviceId = newlyRegisteredConfig.getDeviceId();
                boolean deviceIsNotConnected = deviceConnectionStates.get(deviceId) != IotHubConnectionStatus.CONNECTED;
                Exception deviceRegistrationException = multiplexingDeviceRegistrationFailures.remove(deviceId);
                while (deviceIsNotConnected && deviceRegistrationException == null)
                {
                    Thread.sleep(100);

                    deviceIsNotConnected = deviceConnectionStates.get(deviceId) != IotHubConnectionStatus.CONNECTED;
                    deviceRegistrationException = multiplexingDeviceRegistrationFailures.remove(deviceId);
                    boolean operationHasTimedOut = System.currentTimeMillis() >= timeoutTime;
                    if (operationHasTimedOut)
                    {
                        throw new MultiplexingClientDeviceRegistrationTimeoutException("Timed out waiting for all device registrations to finish.");
                    }
                }

                if (deviceRegistrationException != null)
                {
                    if (registrationException == null)
                    {
                        registrationException = new MultiplexingClientDeviceRegistrationAuthenticationException("Failed to register one or more devices to the multiplexed connection.");
                    }

                    registrationException.addRegistrationException(deviceId, deviceRegistrationException);
                }
            }

            if (registrationException != null)
            {
                throw registrationException;
            }
        }
    }

    public void unregisterMultiplexedDeviceClient(List<DeviceClientConfig> configs, long timeoutMilliseconds) throws InterruptedException, MultiplexingClientException
    {
        if (getProtocol() != IotHubClientProtocol.AMQPS && getProtocol() != IotHubClientProtocol.AMQPS_WS)
        {
            throw new UnsupportedOperationException("Cannot add a multiplexed device unless connection is over AMQPS or AMQPS_WS.");
        }

        for (DeviceClientConfig configToRegister : configs)
        {
            if (this.iotHubTransportConnection != null)
            {
                // Safe cast since amqps and amqps_ws always use this transport connection type.
                ((AmqpsIotHubConnection) this.iotHubTransportConnection).unregisterMultiplexedDevice(configToRegister);
            }
            else
            {
                this.deviceConnectionStates.remove(configToRegister.getDeviceId());
            }

            this.deviceClientConfigs.remove(configToRegister.getDeviceId());
        }

        // If the multiplexed connection is active, block until all the unregistered devices have been disconnected.
        long timeoutTime = System.currentTimeMillis() + timeoutMilliseconds;
        if (this.connectionStatus != IotHubConnectionStatus.DISCONNECTED)
        {
            for (DeviceClientConfig newlyUnregisteredConfig : configs)
            {
                while (deviceConnectionStates.get(newlyUnregisteredConfig.getDeviceId()) != IotHubConnectionStatus.DISCONNECTED)
                {
                    Thread.sleep(100);

                    boolean operationHasTimedOut = System.currentTimeMillis() >= timeoutTime;
                    if (operationHasTimedOut)
                    {
                        throw new MultiplexingClientDeviceRegistrationTimeoutException("Timed out waiting for all device unregistrations to finish.");
                    }
                }
            }
        }
    }

    /**
     * Moves all packets from waiting queue and in progress map into callbacks queue with status MESSAGE_CANCELLED_ONCLOSE
     */
    private void cancelPendingPackets()
    {
        //Codes_SRS_IOTHUBTRANSPORT_34_021: [This function shall move all waiting messages to the callback queue with
        // status MESSAGE_CANCELLED_ONCLOSE.]
        IotHubTransportPacket packet = this.waitingPacketsQueue.poll();
        while (packet != null)
        {
            packet.setStatus(IotHubStatusCode.MESSAGE_CANCELLED_ONCLOSE);
            this.addToCallbackQueue(packet);

            packet = this.waitingPacketsQueue.poll();
        }

        synchronized (this.inProgressMessagesLock)
        {
            //Codes_SRS_IOTHUBTRANSPORT_34_022: [This function shall move all in progress messages to the callback queue
            // with status MESSAGE_CANCELLED_ONCLOSE.]
            for (Map.Entry<String, IotHubTransportPacket> packetEntry : inProgressPackets.entrySet())
            {
                IotHubTransportPacket inProgressPacket = packetEntry.getValue();
                inProgressPacket.setStatus(IotHubStatusCode.MESSAGE_CANCELLED_ONCLOSE);
                this.addToCallbackQueue(inProgressPacket);
            }

            inProgressPackets.clear();
        }
    }

    /**
     * If the provided received message has a saved callback, this function shall execute that callback and send the ack
     * to the service
     * @param receivedMessage the message to acknowledge
     * @throws TransportException if any exception is encountered while sending the acknowledgement
     */
    private void acknowledgeReceivedMessage(IotHubTransportMessage receivedMessage) throws TransportException
    {
        MessageCallback messageCallback = receivedMessage.getMessageCallback();
        Object messageCallbackContext = receivedMessage.getMessageCallbackContext();

        if (messageCallback != null)
        {
            log.debug("Executing callback for received message ({})", receivedMessage);
            //Codes_SRS_IOTHUBTRANSPORT_34_053: [This function shall execute the callback associate with the provided
            // transport message with the provided message and its saved callback context.]
            IotHubMessageResult result = messageCallback.execute(receivedMessage, messageCallbackContext);

            try
            {
                //Codes_SRS_IOTHUBTRANSPORT_34_054: [This function shall send the message callback result along the
                // connection as the ack to the service.]
                log.debug("Sending acknowledgement for received cloud to device message ({})", receivedMessage);
                this.iotHubTransportConnection.sendMessageResult(receivedMessage, result);
            }
            catch (TransportException e)
            {
                //Codes_SRS_IOTHUBTRANSPORT_34_055: [If an exception is thrown while acknowledging the received message,
                // this function shall add the received message back into the receivedMessagesQueue and then rethrow the exception.]
                log.warn("Sending acknowledgement for received cloud to device message failed, adding it back to the queue ({})", receivedMessage, e);
                this.addToReceivedMessagesQueue(receivedMessage);
                throw e;
            }
        }
    }

    /**
     * Checks if any messages were received over HTTP and adds all of them to the received messages queue
     * @throws TransportException if an exception occurs while receiving messages over HTTP connection
     */
    private void addReceivedMessagesOverHttpToReceivedQueue() throws TransportException
    {
        //since Http behaves synchronously, we need to check synchronously for any messages it may have received
        IotHubTransportMessage transportMessage = ((HttpsIotHubConnection)this.iotHubTransportConnection).receiveMessage();

        if (transportMessage != null)
        {
            //Codes_SRS_IOTHUBTRANSPORT_34_056: [If the saved http transport connection can receive a message, add it to receivedMessagesQueue.]
            log.info("Message was received from IotHub ({})", transportMessage);
            this.addToReceivedMessagesQueue(transportMessage);
        }
    }

    /**
     * Maps a given throwable to an IotHubConnectionStatusChangeReason
     * @param e the throwable to map to an IotHubConnectionStatusChangeReason
     * @return the mapped IotHubConnectionStatusChangeReason
     */
    private IotHubConnectionStatusChangeReason exceptionToStatusChangeReason(Throwable e)
    {
        if (e instanceof TransportException)
        {
            TransportException transportException = (TransportException) e;
            if (transportException.isRetryable())
            {
                log.debug("Mapping throwable to NO_NETWORK because it was a retryable exception", e);

                //Codes_SRS_IOTHUBTRANSPORT_34_033: [If the provided exception is a retryable TransportException,
                // this function shall return NO_NETWORK.]
                return IotHubConnectionStatusChangeReason.NO_NETWORK;
            }
            else if (isSasTokenExpired())
            {
                log.debug("Mapping throwable to EXPIRED_SAS_TOKEN because it was a non-retryable exception and the saved sas token has expired", e);

                //Codes_SRS_IOTHUBTRANSPORT_34_034: [If the provided exception is a TransportException that isn't
                // retryable and the saved sas token has expired, this function shall return EXPIRED_SAS_TOKEN.]
                return IotHubConnectionStatusChangeReason.EXPIRED_SAS_TOKEN;
            }
            else if (e instanceof UnauthorizedException || e instanceof MqttUnauthorizedException || e instanceof AmqpUnauthorizedAccessException)
            {
                log.debug("Mapping throwable to BAD_CREDENTIAL because it was a non-retryable exception authorization exception but the saved sas token has not expired yet", e);

                //Codes_SRS_IOTHUBTRANSPORT_34_035: [If the provided exception is a TransportException that isn't
                // retryable and the saved sas token has not expired, but the exception is an unauthorized exception,
                // this function shall return BAD_CREDENTIAL.]
                return IotHubConnectionStatusChangeReason.BAD_CREDENTIAL;
            }
        }

        log.debug("Mapping exception throwable to COMMUNICATION_ERROR because the sdk was unable to classify the thrown exception to anything other category", e);

        //Codes_SRS_IOTHUBTRANSPORT_34_032: [If the provided exception is not a TransportException, this function shall
        // return COMMUNICATION_ERROR.]
        return IotHubConnectionStatusChangeReason.COMMUNICATION_ERROR;
    }

    /**
     * Creates a new iotHubTransportConnection instance, sets this object as its listener, and opens that connection
     * @throws TransportException if any exception is thrown while opening the connection
     */
    private void openConnection() throws TransportException
    {
        if (this.iotHubTransportConnection == null)
        {
            switch (this.protocol) {
                case HTTPS:
                    this.iotHubTransportConnection = new HttpsIotHubConnection(this.getDefaultConfig());
                    break;
                case MQTT:
                case MQTT_WS:
                    this.iotHubTransportConnection = new MqttIotHubConnection(this.getDefaultConfig());
                    break;
                case AMQPS:
                case AMQPS_WS:
                    if (this.getDefaultConfig() == null)
                    {
                        // The default config is only null when someone creates a multiplexing client and opens it before
                        // registering any devices to it
                        this.iotHubTransportConnection = new AmqpsIotHubConnection(
                                this.hostName,
                                this.protocol == IotHubClientProtocol.AMQPS_WS,
                                this.sslContext,
                                this.proxySettings);
                    }
                    else
                    {
                        this.iotHubTransportConnection = new AmqpsIotHubConnection(this.getDefaultConfig());
                    }

                    // If multiplexing, register all devices in the amqp connection that are registered here at this point
                    if (this.deviceClientConfigs.size() > 1)
                    {
                        for (DeviceClientConfig config : this.deviceClientConfigs.values())
                        {
                            ((AmqpsIotHubConnection) this.iotHubTransportConnection).registerMultiplexedDevice(config);
                        }
                    }

                    break;
                default:
                    throw new TransportException("Protocol not supported");
            }
        }

        //Codes_SRS_IOTHUBTRANSPORT_34_038: [This function shall set this object as the listener of the iotHubTransportConnection object.]
        this.iotHubTransportConnection.setListener(this);

        //Codes_SRS_IOTHUBTRANSPORT_34_039: [This function shall open the iotHubTransportConnection object with the saved list of configs.]
        this.iotHubTransportConnection.open();

        //Codes_SRS_IOTHUBTRANSPORT_34_040: [This function shall invoke the method updateStatus with status CONNECTED,
        // reason CONNECTION_OK, and a null throwable.]
        this.updateStatus(IotHubConnectionStatus.CONNECTED, IotHubConnectionStatusChangeReason.CONNECTION_OK, null);
    }

    /**
     * Attempts to reconnect. By the end of this call, the state of this object shall be either CONNECTED or DISCONNECTED
     * @param transportException the exception that caused the disconnection
     */
    private void handleDisconnection(TransportException transportException)
    {
        log.debug("Handling a disconnection event", transportException);

        synchronized (this.inProgressMessagesLock)
        {
            //Codes_SRS_IOTHUBTRANSPORT_34_057: [This function shall move all packets from inProgressQueue to waiting queue.]
            log.trace("Due to disconnection event, clearing active queues, and re-queueing them to waiting queues to be re-processed later upon reconnection");
            for (IotHubTransportPacket packetToRequeue : inProgressPackets.values())
            {
                this.addToWaitingQueue(packetToRequeue);
            }

            inProgressPackets.clear();
        }

        //Codes_SRS_IOTHUBTRANSPORT_34_058: [This function shall invoke updateStatus with DISCONNECTED_RETRYING, and the provided transportException.]
        this.updateStatus(IotHubConnectionStatus.DISCONNECTED_RETRYING, exceptionToStatusChangeReason(transportException), transportException);

        //Codes_SRS_IOTHUBTRANSPORT_34_059: [This function shall invoke checkForUnauthorizedException with the provided exception.]
        checkForUnauthorizedException(transportException);

        log.debug("Starting reconnection logic");
        //Codes_SRS_IOTHUBTRANSPORT_34_060: [This function shall invoke reconnect with the provided exception.]
        reconnect(transportException);
    }

    // should only be called when multiplexing an only a particular device went offline
    private void reconnectDeviceSession(TransportException transportException, String deviceId)
    {
        long reconnectionStartTimeMillis = System.currentTimeMillis();
        int reconnectionAttempts = 0;
        boolean hasReconnectOperationTimedOut = this.hasOperationTimedOut(reconnectionStartTimeMillis, deviceId);
        RetryDecision retryDecision = null;

        while (this.deviceConnectionStates.get(deviceId) == IotHubConnectionStatus.DISCONNECTED_RETRYING
                && !hasReconnectOperationTimedOut)
        {
            log.trace("Attempting to reconnect device session: attempt {}", reconnectionAttempts);
            reconnectionAttempts++;

            RetryPolicy retryPolicy = this.getConfig(deviceId).getRetryPolicy();
            retryDecision = retryPolicy.getRetryDecision(reconnectionAttempts, transportException);
            if (!retryDecision.shouldRetry())
            {
                break;
            }

            // This call triggers some async amqp logic, so all this function can do is wait for a bit and check the connection
            // status for this device before retrying.
            singleDeviceReconnectAttemptAsync(deviceId);

            log.trace("Sleeping between device reconnect attempts for device {}", deviceId);
            IotHubTransport.sleepUninterruptibly(retryDecision.getDuration(), MILLISECONDS);

            hasReconnectOperationTimedOut = this.hasOperationTimedOut(reconnectionStartTimeMillis);
        }

        // reconnection may have failed, so check last retry decision, check for timeout, and check if last exception
        // was terminal
        try
        {
            if (retryDecision != null && !retryDecision.shouldRetry())
            {
                log.debug("Reconnection was abandoned due to the retry policy");
                this.close(IotHubConnectionStatusChangeReason.RETRY_EXPIRED, transportException);
            }
            else if (this.hasOperationTimedOut(reconnectionStartTimeMillis))
            {
                log.debug("Reconnection was abandoned due to the operation timeout");
                this.close(
                        IotHubConnectionStatusChangeReason.RETRY_EXPIRED,
                        new DeviceOperationTimeoutException("Device operation for reconnection timed out"));
            }
            else if (transportException != null && !transportException.isRetryable())
            {
                log.error("Reconnection was abandoned due to encountering a non-retryable exception", transportException);
                this.close(this.exceptionToStatusChangeReason(transportException), transportException);
            }
        }
        catch (DeviceClientException ex)
        {
            log.error("Encountered an exception while closing the client object, client instance should no longer be used as the state is unknown", ex);
            this.updateStatus(IotHubConnectionStatus.DISCONNECTED, IotHubConnectionStatusChangeReason.COMMUNICATION_ERROR, transportException, deviceId);
        }
    }

    /**
     * Attempts to close and then re-open the connection until connection reestablished, retry policy expires, or a
     * terminal exception is encountered. At the end of this call, the state of this object should be either
     * CONNECTED or DISCONNECTED depending on how reconnection goes.
     *
     * If multiplexing, this will close all open device sessions and the amqp connection and then will attempt to re-open all
     * of them.
     */
    private void reconnect(TransportException transportException)
    {
        long reconnectionStartTimeMillis = System.currentTimeMillis();
        int reconnectionAttempts = 0;

        boolean hasReconnectOperationTimedOut = this.hasOperationTimedOut(reconnectionStartTimeMillis);
        RetryDecision retryDecision = null;

        //Codes_SRS_IOTHUBTRANSPORT_34_066: [This function shall attempt to reconnect while this object's state is
        // DISCONNECTED_RETRYING, the operation hasn't timed out, and the last transport exception is retryable.]
        while (this.connectionStatus == IotHubConnectionStatus.DISCONNECTED_RETRYING
                && !hasReconnectOperationTimedOut
                && transportException != null
                && transportException.isRetryable())
        {
            log.trace("Attempting reconnect attempt {}", reconnectionAttempts);
            reconnectionAttempts++;

            RetryPolicy retryPolicy;
            if (this.deviceClientConfigs.size() != 1)
            {
                retryPolicy = multiplexingRetryPolicy;
            }
            else
            {
                retryPolicy = this.getDefaultConfig().getRetryPolicy();
            }
            retryDecision = retryPolicy.getRetryDecision(reconnectionAttempts, transportException);
            if (!retryDecision.shouldRetry())
            {
                break;
            }

            log.trace("Sleeping between reconnect attempts");
            //Want to sleep without interruption because the only interruptions expected are threads that add a message
            // to the waiting list again. Those threads should wait until after reconnection finishes first because
            // they will constantly fail until connection is re-established
            IotHubTransport.sleepUninterruptibly(retryDecision.getDuration(), MILLISECONDS);

            hasReconnectOperationTimedOut = this.hasOperationTimedOut(reconnectionStartTimeMillis);

            transportException = singleReconnectAttempt();
        }

        // reconnection may have failed, so check last retry decision, check for timeout, and check if last exception
        // was terminal
        try
        {
            if (retryDecision != null && !retryDecision.shouldRetry())
            {
                //Codes_SRS_IOTHUBTRANSPORT_34_068: [If the reconnection effort ends because the retry policy said to
                // stop, this function shall invoke close with RETRY_EXPIRED and the last transportException.]
                log.debug("Reconnection was abandoned due to the retry policy");
                this.close(IotHubConnectionStatusChangeReason.RETRY_EXPIRED, transportException);
            }
            else if (this.hasOperationTimedOut(reconnectionStartTimeMillis))
            {
                //Codes_SRS_IOTHUBTRANSPORT_34_069: [If the reconnection effort ends because the reconnection timed out,
                // this function shall invoke close with RETRY_EXPIRED and a DeviceOperationTimeoutException.]
                log.debug("Reconnection was abandoned due to the operation timeout");
                this.close(
                        IotHubConnectionStatusChangeReason.RETRY_EXPIRED,
                        new DeviceOperationTimeoutException("Device operation for reconnection timed out"));
            }
            else if (transportException != null && !transportException.isRetryable())
            {
                //Codes_SRS_IOTHUBTRANSPORT_34_070: [If the reconnection effort ends because a terminal exception is
                // encountered, this function shall invoke close with that terminal exception.]
                log.error("Reconnection was abandoned due to encountering a non-retryable exception", transportException);
                this.close(this.exceptionToStatusChangeReason(transportException), transportException);
            }
        }
        catch (DeviceClientException ex)
        {
            //Codes_SRS_IOTHUBTRANSPORT_34_071: [If an exception is encountered while closing, this function shall invoke
            // updateStatus with DISCONNECTED, COMMUNICATION_ERROR, and the last transport exception.]
            log.error("Encountered an exception while closing the client object, client instance should no longer be used as the state is unknown", ex);
            this.updateStatus(IotHubConnectionStatus.DISCONNECTED, IotHubConnectionStatusChangeReason.COMMUNICATION_ERROR, transportException);
        }
    }

    //For reconnecting multiplexed devices only. Since this triggers asynchronous functions in the AMQP layer, there
    // is no guarantee that the reconnect worked just because the unregister/register calls return successfully.
    // Still need to check the device connection status before you can report the device to be re-connected.
    private void singleDeviceReconnectAttemptAsync(String deviceId)
    {
        DeviceClientConfig config = getConfig(deviceId);
        ((AmqpsIotHubConnection) this.iotHubTransportConnection).unregisterMultiplexedDevice(config);
        ((AmqpsIotHubConnection) this.iotHubTransportConnection).registerMultiplexedDevice(config);
    }

    private DeviceClientConfig getConfig(String deviceId)
    {
        DeviceClientConfig config = this.deviceClientConfigs.get(deviceId);

        if (config != null)
        {
            return config;
        }

        throw new IllegalStateException(String.format("Device client config does not exist for device %s", deviceId));
    }

    /**
     * Attempts to close and then re-open the iotHubTransportConnection once
     * @return the exception encountered during closing or opening, or null if reconnection succeeded
     */
    private TransportException singleReconnectAttempt()
    {
        try
        {
            log.trace("Attempting to close and re-open the iot hub transport connection...");
            //Codes_SRS_IOTHUBTRANSPORT_34_061: [This function shall close the saved connection, and then invoke openConnection and return null.]
            this.iotHubTransportConnection.close();
            this.openConnection();
            log.trace("Successfully closed and re-opened the iot hub transport connection");
        }
        catch (TransportException newTransportException)
        {
            //Codes_SRS_IOTHUBTRANSPORT_34_062: [If an exception is encountered while closing or opening the connection,
            // this function shall invoke checkForUnauthorizedException on that exception and then return it.]
            checkForUnauthorizedException(newTransportException);
            log.warn("Failed to close and re-open the iot hub transport connection, checking if another retry attempt should be made", newTransportException);
            return newTransportException;
        }

        return null;
    }

    /**
     * Task for adding a packet back to the waiting queue. Used for delaying message retry
     */
    public class MessageRetryRunnable implements Runnable
    {
        final IotHubTransportPacket transportPacket;
        final Queue<IotHubTransportPacket> waitingPacketsQueue;
        final Object sendThreadLock;

        public MessageRetryRunnable(Queue<IotHubTransportPacket> waitingPacketsQueue, IotHubTransportPacket transportPacket, Object sendThreadLock)
        {
            this.waitingPacketsQueue = waitingPacketsQueue;
            this.transportPacket = transportPacket;
            this.sendThreadLock = sendThreadLock;
        }

        @Override
        public void run()
        {
            this.waitingPacketsQueue.add(this.transportPacket);

            // Wake up send messages thread so that it can send this message
            synchronized (this.sendThreadLock)
            {
                this.sendThreadLock.notifyAll();
            }
        }
    }

    /**
     * Spawn a task to add the provided packet back to the waiting list if the provided transportException is retryable
     * and if the message hasn't timed out
     * @param packet the packet to retry
     * @param transportException the exception encountered while sending this packet before
     */
    private void handleMessageException(IotHubTransportPacket packet, TransportException transportException)
    {
        log.warn("Handling an exception from sending message: Attempt number {}", packet.getCurrentRetryAttempt(), transportException);

        packet.incrementRetryAttempt();
        if (!this.hasOperationTimedOut(packet.getStartTimeMillis()))
        {
            if (transportException.isRetryable())
            {
                RetryDecision retryDecision = this.getConfig(packet.getDeviceId()).getRetryPolicy().getRetryDecision(packet.getCurrentRetryAttempt(), transportException);
                if (retryDecision.shouldRetry())
                {
                    //Codes_SRS_IOTHUBTRANSPORT_34_063: [If the provided transportException is retryable, the packet has not
                    // timed out, and the retry policy allows, this function shall schedule a task to add the provided
                    // packet to the waiting list after the amount of time determined by the retry policy.]
                    this.taskScheduler.schedule(new MessageRetryRunnable(this.waitingPacketsQueue, packet, this), retryDecision.getDuration(), MILLISECONDS);
                    return;
                }
                else
                {
                    log.warn("Retry policy dictated that the message should be abandoned, so it has been abandoned ({})", packet.getMessage(), transportException);
                }
            }
            else
            {
                log.warn("Encountering an non-retryable exception while sending a message, so it has been abandoned ({})", packet.getMessage(), transportException);
            }
        }
        else
        {
            log.warn("The device operation timeout has been exceeded for the message, so it has been abandoned ({})", packet.getMessage(), transportException);
        }

        //Codes_SRS_IOTHUBTRANSPORT_34_064: [If the provided transportException is not retryable, the packet has expired,
        // or if the retry policy says to not retry, this function shall add the provided packet to the callback queue.]
        IotHubStatusCode errorCode = (transportException instanceof IotHubServiceException) ?
                ((IotHubServiceException) transportException).getStatusCode() : IotHubStatusCode.ERROR;

        if (transportException instanceof AmqpConnectionThrottledException)
        {
            //Codes_SRS_IOTHUBTRANSPORT_34_079: [If the provided transportException is an AmqpConnectionThrottledException,
            // this function shall set the status of the callback packet to the error code for THROTTLED.]
            errorCode = IotHubStatusCode.THROTTLED;
        }

        packet.setStatus(errorCode);
        this.addToCallbackQueue(packet);
    }

    /**
     * Sends a single packet over the iotHubTransportConnection and handles the response
     * @param packet the packet to send
     */
    private void sendPacket(IotHubTransportPacket packet)
    {
        Message message = packet.getMessage();

        //Codes_SRS_IOTHUBTRANSPORT_34_072: [This function shall check if the provided message should expect an ACK or not.]
        boolean messageAckExpected = !(message instanceof IotHubTransportMessage
                && !((IotHubTransportMessage) message).isMessageAckNeeded(this.protocol));

        try
        {
            if (messageAckExpected)
            {
                synchronized (this.inProgressMessagesLock)
                {
                    log.trace("Adding transport message to the inProgressPackets to wait for acknowledgement ({})", message);
                    this.inProgressPackets.put(message.getMessageId(), packet);
                }
            }

            //Codes_SRS_IOTHUBTRANSPORT_34_073: [This function shall send the provided message over the saved connection
            // and save the response code.]
            log.info("Sending message ({})", message);
            IotHubStatusCode statusCode = this.iotHubTransportConnection.sendMessage(message);
            log.trace("Sent message ({}) to protocol level, returned status code was {}", message, statusCode);

            if (statusCode != IotHubStatusCode.OK_EMPTY && statusCode != IotHubStatusCode.OK)
            {
                //Codes_SRS_IOTHUBTRANSPORT_34_074: [If the response from sending is not OK or OK_EMPTY, this function
                // shall invoke handleMessageException with that message.]
                this.handleMessageException(this.inProgressPackets.remove(message.getMessageId()), IotHubStatusCode.getConnectionStatusException(statusCode, ""));
            }
            else if (!messageAckExpected)
            {
                //Codes_SRS_IOTHUBTRANSPORT_34_075: [If the response from sending is OK or OK_EMPTY and no ack is expected,
                // this function shall put that set that status in the sent packet and add that packet to the callbacks queue.]
                packet.setStatus(statusCode);
                this.addToCallbackQueue(packet);
            }
        }
        catch (TransportException transportException)
        {
            log.warn("Encountered exception while sending message with correlation id {}", message.getCorrelationId(), transportException);
            IotHubTransportPacket outboundPacket;

            if (messageAckExpected)
            {
                synchronized (this.inProgressMessagesLock)
                {
                    outboundPacket = this.inProgressPackets.remove(message.getMessageId());
                }
            }
            else
            {
                outboundPacket = packet;
            }

            //Codes_SRS_IOTHUBTRANSPORT_34_076: [If an exception is encountered while sending the message, this function
            // shall invoke handleMessageException with that packet.]
            this.handleMessageException(outboundPacket, transportException);
        }
    }

    /**
     * Checks if the provided packet has expired or if the sas token has expired
     * @param packet the packet to check for expiry
     * @return if the message has not expired and if the sas token has not expired
     */
    private boolean isMessageValid(IotHubTransportPacket packet)
    {
        Message message = packet.getMessage();

        if (message.isExpired())
        {
            //Codes_SRS_IOTHUBTRANSPORT_28_008:[This function shall set the packet status to MESSAGE_EXPIRED if packet has expired.]
            //Codes_SRS_IOTHUBTRANSPORT_28_009:[This function shall add the expired packet to the Callback Queue.]
            log.warn("Message with has expired, adding to callbacks queue with MESSAGE_EXPIRED ({})", message);
            packet.setStatus(IotHubStatusCode.MESSAGE_EXPIRED);
            this.addToCallbackQueue(packet);
            return false;
        }

        if (isSasTokenExpired())
        {
            //Codes_SRS_IOTHUBTRANSPORT_28_010:[This function shall set the packet status to UNAUTHORIZED if sas token has expired.]
            //Codes_SRS_IOTHUBTRANSPORT_28_011:[This function shall add the packet which sas token has expired to the Callback Queue.]
            log.debug("Creating a callback for the message with expired sas token with UNAUTHORIZED status");
            packet.setStatus(IotHubStatusCode.UNAUTHORIZED);
            this.addToCallbackQueue(packet);
            this.updateStatus(
                    IotHubConnectionStatus.DISCONNECTED,
                    IotHubConnectionStatusChangeReason.EXPIRED_SAS_TOKEN,
                    new SecurityException("Your sas token has expired"),
                    packet.getMessage().getConnectionDeviceId());

            return false;
        }

        return true;
    }

    private void updateStatus(IotHubConnectionStatus newConnectionStatus, IotHubConnectionStatusChangeReason reason, Throwable throwable)
    {
        if (this.connectionStatus != newConnectionStatus)
        {
            if (throwable == null)
            {
                log.debug("Updating transport status to new status {} with reason {}", newConnectionStatus, reason);
            }
            else
            {
                log.warn("Updating transport status to new status {} with reason {}", newConnectionStatus, reason, throwable);
            }

            this.connectionStatus = newConnectionStatus;

            //invoke connection status callbacks
            log.debug("Invoking connection status callbacks with new status details");
            invokeConnectionStateCallback(newConnectionStatus, reason);

            if (deviceClientConfigs.size() < 2 || newConnectionStatus != IotHubConnectionStatus.CONNECTED)
            {
                // When multiplexing, a different method will notify each device-specific callback when that device is online,
                // but in cases when the tcp connection is lost and everything is disconnected retrying or disconnected, this is where the
                // callback should be fired
                invokeConnectionStatusChangeCallback(newConnectionStatus, reason, throwable);

                for (DeviceClientConfig config : deviceClientConfigs.values())
                {
                    deviceConnectionStates.put(config.getDeviceId(), newConnectionStatus);
                }
            }

            // If multiplexing, fire the multiplexing state callback as long as it was set.
            if (deviceClientConfigs.size() > 1 && this.multiplexingStateCallback != null)
            {
                this.multiplexingStateCallback.execute(newConnectionStatus, reason, throwable, this.multiplexingStateCallbackContext);
            }

            this.deviceIOConnectionStatusChangeCallback.execute(newConnectionStatus, reason, throwable, null);
        }
    }

    private void updateStatus(IotHubConnectionStatus newConnectionStatus, IotHubConnectionStatusChangeReason reason, Throwable throwable, String deviceId)
    {
        if (this.deviceConnectionStates.containsKey(deviceId) && this.deviceConnectionStates.get(deviceId) != newConnectionStatus)
        {
            if (throwable == null)
            {
                log.debug("Updating device {} status to new status {} with reason {}", deviceId, newConnectionStatus, reason);
            }
            else
            {
                log.warn("Updating device {} status to new status {} with reason {}", deviceId, newConnectionStatus, reason, throwable);
            }

            synchronized (this.multiplexingDeviceStateLock)
            {
                this.deviceConnectionStates.put(deviceId, newConnectionStatus);

                log.debug("Invoking connection status callbacks with new status details");
                invokeConnectionStateCallback(newConnectionStatus, reason);
                invokeConnectionStatusChangeCallback(newConnectionStatus, reason, throwable, deviceId);
            }
        }
    }

    private void invokeConnectionStateCallback(IotHubConnectionStatus status, IotHubConnectionStatusChangeReason reason)
    {
        if (this.stateCallback != null)
        {
            if (status == IotHubConnectionStatus.CONNECTED)
            {
                this.stateCallback.execute(IotHubConnectionState.CONNECTION_SUCCESS, this.stateCallbackContext);
            }
            else if (reason == IotHubConnectionStatusChangeReason.EXPIRED_SAS_TOKEN)
            {
                this.stateCallback.execute(IotHubConnectionState.SAS_TOKEN_EXPIRED, this.stateCallbackContext);
            }
            else if (status == IotHubConnectionStatus.DISCONNECTED)
            {
                this.stateCallback.execute(IotHubConnectionState.CONNECTION_DROP, this.stateCallbackContext);
            }
        }
    }

    private void invokeConnectionStatusChangeCallback(IotHubConnectionStatus status, IotHubConnectionStatusChangeReason reason, Throwable e)
    {
        for (String registeredDeviceId : this.connectionStatusChangeCallbacks.keySet())
        {
            this.connectionStatusChangeCallbacks.get(registeredDeviceId).execute(status, reason, e, this.connectionStatusChangeCallbackContexts.get(registeredDeviceId));
        }
    }

    private void invokeConnectionStatusChangeCallback(IotHubConnectionStatus status, IotHubConnectionStatusChangeReason reason, Throwable e, String deviceId)
    {
        if (deviceId == null)
        {
            for (String registeredDeviceId : this.connectionStatusChangeCallbacks.keySet())
            {
                this.connectionStatusChangeCallbacks.get(registeredDeviceId).execute(status, reason, e, this.connectionStatusChangeCallbackContexts.get(registeredDeviceId));
            }
        }
        else if (this.connectionStatusChangeCallbacks.containsKey(deviceId))
        {
            this.connectionStatusChangeCallbacks.get(deviceId).execute(status, reason, e, this.connectionStatusChangeCallbackContexts.get(deviceId));
        }
        else
        {
            log.trace("Device {} did not have a connection status change callback registered, so no callback was fired.");
        }
    }

    /**
     * @return if the saved sas token has expired and needs manual renewal
     */
    private boolean isSasTokenExpired()
    {
        //Codes_SRS_IOTHUBTRANSPORT_28_003: [This function shall indicate if the device's sas token is expired.]
<<<<<<< HEAD
        return this.getDefaultConfig().getAuthenticationType() == DeviceClientConfig.AuthType.SAS_TOKEN
                && this.getDefaultConfig().getSasTokenAuthentication().isRenewalNecessary();
=======
        return this.defaultConfig.getAuthenticationType() == DeviceClientConfig.AuthType.SAS_TOKEN
                && this.defaultConfig.getSasTokenAuthentication().isAuthenticationProviderRenewalNecessary();
>>>>>>> a9226a52
    }

    /**
     * Returns if the provided packet has lasted longer than the device operation timeout
     * @return true if the packet has been in the queues for longer than the device operation timeout and false otherwise
     */
    private boolean hasOperationTimedOut(long startTime)
    {
        if (startTime == 0)
        {
            //Codes_SRS_IOTHUBTRANSPORT_34_077: [If the provided start time is 0, this function shall return false.]
            return false;
        }

        //Codes_SRS_IOTHUBTRANSPORT_34_044: [This function shall return if the provided start time was long enough ago
        // that it has passed the device operation timeout threshold.]
        return (System.currentTimeMillis() - startTime) > this.getDefaultConfig().getOperationTimeout();
    }

    /**
     * Returns if the provided packet has lasted longer than the device operation timeout
     * @return true if the packet has been in the queues for longer than the device operation timeout and false otherwise
     */
    private boolean hasOperationTimedOut(long startTime, String deviceId)
    {
        if (startTime == 0)
        {
            return false;
        }

        return (System.currentTimeMillis() - startTime) > this.getConfig(deviceId).getOperationTimeout();
    }

    /**
     * Adds the packet to the callback queue if the provided packet has a callback. The packet is ignored otherwise.
     * @param packet the packet to add
     */
    private void addToCallbackQueue(IotHubTransportPacket packet)
    {
        //Codes_SRS_IOTHUBTRANSPORT_28_002: [This function shall add the packet to the callback queue if it has a callback.]
        if (packet.getCallback() != null)
        {
            synchronized (this.sendThreadLock)
            {
                this.callbackPacketsQueue.add(packet);

                //Wake up send messages thread so that it can process this new callback if it was asleep
                this.sendThreadLock.notifyAll();
            }
        }
    }

    private DeviceClientConfig getDefaultConfig()
    {
        Iterator<DeviceClientConfig> configsIterator = this.deviceClientConfigs.values().iterator();
        return configsIterator.hasNext() ? configsIterator.next() : null;
    }

    private void addToWaitingQueue(IotHubTransportPacket packet)
    {
        synchronized (this.sendThreadLock)
        {
            this.waitingPacketsQueue.add(packet);

            // Wake up IotHubSendTask so it can send this message
            this.sendThreadLock.notifyAll();
        }
    }

    private void addToReceivedMessagesQueue(IotHubTransportMessage message)
    {
        synchronized (this.receiveThreadLock)
        {
            this.receivedMessagesQueue.add(message);

            // Wake up IotHubReceiveTask so it can handle receiving this message
            this.receiveThreadLock.notifyAll();
        }
    }

    /**
     * Sleep for a length of time without interruption
     * @param sleepFor length of time to sleep for
     * @param unit time unit associated with sleepFor
     */
    private static void sleepUninterruptibly(long sleepFor, TimeUnit unit)
    {
        boolean interrupted = false;
        try
        {
            long remainingNanos = unit.toNanos(sleepFor);
            long end = System.nanoTime() + remainingNanos;
            while (true)
            {
                try
                {
                    NANOSECONDS.sleep(remainingNanos);
                    return;
                }
                catch (InterruptedException e)
                {
                    interrupted = true;
                    remainingNanos = end - System.nanoTime();
                }
            }
        }
        finally
        {
            if (interrupted)
            {
                Thread.currentThread().interrupt();
            }
        }
    }

    /**
     * If Unauthorized exception occurs, but sas token has not expired, this function sets the provided
     * transportException as retryable
     * @param transportException the transport exception to check
     */
    private void checkForUnauthorizedException(TransportException transportException)
    {
        //Codes_SRS_IOTHUBTRANSPORT_28_001: [This function shall set the MqttUnauthorizedException, UnauthorizedException or
        //AmqpUnauthorizedAccessException as retryable if the sas token has not expired.]
        if (!this.isSasTokenExpired() && (transportException instanceof MqttUnauthorizedException
                || transportException instanceof UnauthorizedException
                || transportException instanceof AmqpUnauthorizedAccessException))
        {
            //Device key is present, sas token will be renewed upon re-opening the connection
            transportException.setRetryable(true);
        }
    }
}<|MERGE_RESOLUTION|>--- conflicted
+++ resolved
@@ -1535,13 +1535,8 @@
     private boolean isSasTokenExpired()
     {
         //Codes_SRS_IOTHUBTRANSPORT_28_003: [This function shall indicate if the device's sas token is expired.]
-<<<<<<< HEAD
         return this.getDefaultConfig().getAuthenticationType() == DeviceClientConfig.AuthType.SAS_TOKEN
-                && this.getDefaultConfig().getSasTokenAuthentication().isRenewalNecessary();
-=======
-        return this.defaultConfig.getAuthenticationType() == DeviceClientConfig.AuthType.SAS_TOKEN
-                && this.defaultConfig.getSasTokenAuthentication().isAuthenticationProviderRenewalNecessary();
->>>>>>> a9226a52
+                && this.getDefaultConfig().getSasTokenAuthentication().isAuthenticationProviderRenewalNecessary();
     }
 
     /**
