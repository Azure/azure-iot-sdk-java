/*
 *
 *  Copyright (c) Microsoft. All rights reserved.
 *  Licensed under the MIT license. See LICENSE file in the project root for full license information.
 *
 */

package com.microsoft.azure.sdk.iot.device.transport;

import com.microsoft.azure.sdk.iot.device.*;
import com.microsoft.azure.sdk.iot.device.exceptions.*;
import com.microsoft.azure.sdk.iot.device.transport.amqps.AmqpsIotHubConnection;
import com.microsoft.azure.sdk.iot.device.transport.amqps.exceptions.AmqpConnectionThrottledException;
import com.microsoft.azure.sdk.iot.device.transport.amqps.exceptions.AmqpUnauthorizedAccessException;
import com.microsoft.azure.sdk.iot.device.transport.https.HttpsIotHubConnection;
import com.microsoft.azure.sdk.iot.device.transport.mqtt.MqttIotHubConnection;
import com.microsoft.azure.sdk.iot.device.transport.mqtt.exceptions.MqttUnauthorizedException;
import lombok.extern.slf4j.Slf4j;

import javax.net.ssl.SSLContext;
import java.util.*;
import java.util.concurrent.*;

import static java.util.concurrent.TimeUnit.MILLISECONDS;
import static java.util.concurrent.TimeUnit.NANOSECONDS;

/**
 * Manages queueing of message sending, receiving and callbacks. Manages notifying users of connection status change updates
 */
@Slf4j
public class IotHubTransport implements IotHubListener
{
    private static final int DEFAULT_MAX_MESSAGES_TO_SEND_PER_THREAD = 10;

    // For tracking the state of this layer in particular. If multiplexing, this value may be CONNECTED while a
    // device specific state is DISCONNECTED_RETRYING. If this state is DISCONNECTED_RETRYING, then the multiplexed
    // connection will be completely torn down and re-opened.
    private volatile IotHubConnectionStatus connectionStatus;

    private int maxNumberOfMessagesToSendPerThread = DEFAULT_MAX_MESSAGES_TO_SEND_PER_THREAD;

    // for multiplexing. A particular device can be disconnected retrying while the tcp connection is fine and the other
    // device sessions are open.
    private final Map<String, IotHubConnectionStatus> deviceConnectionStates = new HashMap<>();

    private final Map<String, Exception> multiplexingDeviceRegistrationFailures = new ConcurrentHashMap<>();

    private IotHubTransportConnection iotHubTransportConnection;

    // Messages waiting to be sent to the IoT Hub.
    private final Queue<IotHubTransportPacket> waitingPacketsQueue = new ConcurrentLinkedQueue<>();

    // Messages which are sent to the IoT Hub but did not receive ack yet.
    private final Map<String, IotHubTransportPacket> inProgressPackets = new ConcurrentHashMap<>();

    // Messages received from the IoT Hub
    private final Queue<IotHubTransportMessage> receivedMessagesQueue = new ConcurrentLinkedQueue<>();

    // Messages whose callbacks that are waiting to be invoked.
    private final Queue<IotHubTransportPacket> callbackPacketsQueue = new ConcurrentLinkedQueue<>();

    // Connection Status callback information (deprecated)
    private IotHubConnectionStateCallback stateCallback;
    private Object stateCallbackContext;

    // Connection Status change callback information
    private final Map<String, IotHubConnectionStatusChangeCallback> connectionStatusChangeCallbacks = new ConcurrentHashMap<>();
    private final Map<String, Object> connectionStatusChangeCallbackContexts = new ConcurrentHashMap<>();

    // Connection Status callback information for multiplexed connection level events (whole multiplexed connection dropped, for instance)
    private IotHubConnectionStatusChangeCallback multiplexingStateCallback;
    private Object multiplexingStateCallbackContext;

    private RetryPolicy multiplexingRetryPolicy = new ExponentialBackoffWithJitter();

    // Callback for notifying the DeviceIO layer of connection status change events. The deviceIO layer
    // should stop spawning send/receive threads when this layer is disconnected or disconnected retrying
    private final IotHubConnectionStatusChangeCallback deviceIOConnectionStatusChangeCallback;

    // Lock on reading and writing on the inProgressPackets map
    final private Object inProgressMessagesLock = new Object();

    // Lock on setting and reading the state of multiplexed devices.
    final private Object multiplexingDeviceStateLock = new Object();

    // Keys are deviceIds. Helps with getting configs based on deviceIds
    private final Map<String, DeviceClientConfig> deviceClientConfigs = new ConcurrentHashMap<>();

    private String transportUniqueIdentifier = UUID.randomUUID().toString().substring(0, 8);

    private ScheduledExecutorService taskScheduler;

    // state lock to prevent simultaneous close and reconnect operations. Also prevents multiple reconnect threads from executing at once
    final private Object reconnectionLock = new Object();

    // State lock used to communicate to the IotHubSendTask thread when a message needs to be sent or a callback needs to be invoked.
    // It is this layer's responsibility to notify that task each time a message is queued to send, or when a callback is queued to be invoked.
    private final Object sendThreadLock = new Object();

    // State lock used to communicate to the IotHubReceiveTask thread when a received message needs to be handled. It is this
    // layer's responsibility to notify that task each time a message is received.
    private final Object receiveThreadLock = new Object();

    private final IotHubClientProtocol protocol;
    private final String hostName;
    private final ProxySettings proxySettings;
    private final int keepAliveInterval;
    private SSLContext sslContext;
    private final boolean isMultiplexing;

    // Flag set when close() starts. Acts as a signal to any running reconnection logic to not try again.
    private boolean isClosing;

    // Used to store the CorrelationCallbackMessage for a correlationId
    private final Map<String, CorrelatingMessageCallback> correlationCallbacks = new ConcurrentHashMap<>();
    private final Map<String, Object> correlationCallbackContexts = new ConcurrentHashMap<>();

    /**
     * Constructor for an IotHubTransport object with default values
     *
     * @param defaultConfig the config used for opening connections, retrieving retry policy, and checking protocol
     *
     * @throws IllegalArgumentException if defaultConfig is null
     */
    public IotHubTransport(DeviceClientConfig defaultConfig, IotHubConnectionStatusChangeCallback deviceIOConnectionStatusChangeCallback, boolean isMultiplexing) throws IllegalArgumentException
    {
        if (defaultConfig == null)
        {
            throw new IllegalArgumentException("Config cannot be null");
        }

        this.protocol = defaultConfig.getProtocol();
        this.hostName = defaultConfig.getIotHubHostname();
        this.deviceClientConfigs.put(defaultConfig.getDeviceId(), defaultConfig);
        this.deviceConnectionStates.put(defaultConfig.getDeviceId(), IotHubConnectionStatus.DISCONNECTED);
        this.proxySettings = defaultConfig.getProxySettings();
        this.connectionStatus = IotHubConnectionStatus.DISCONNECTED;
        this.isMultiplexing = isMultiplexing;

        this.deviceIOConnectionStatusChangeCallback = deviceIOConnectionStatusChangeCallback;
        this.keepAliveInterval = defaultConfig.getKeepAliveInterval();
    }

    public IotHubTransport(
<<<<<<< HEAD
        String hostName,
        IotHubClientProtocol protocol,
        SSLContext sslContext,
        ProxySettings proxySettings,
        IotHubConnectionStatusChangeCallback deviceIOConnectionStatusChangeCallback,
        int keepAliveInterval) throws IllegalArgumentException
=======
            String hostName,
            IotHubClientProtocol protocol,
            SSLContext sslContext,
            ProxySettings proxySettings,
            IotHubConnectionStatusChangeCallback deviceIOConnectionStatusChangeCallback) throws IllegalArgumentException
>>>>>>> f5512f58
    {
        this.protocol = protocol;
        this.hostName = hostName;
        this.sslContext = sslContext;
        this.proxySettings = proxySettings;
        this.connectionStatus = IotHubConnectionStatus.DISCONNECTED;
        this.deviceIOConnectionStatusChangeCallback = deviceIOConnectionStatusChangeCallback;
        this.isMultiplexing = true;
        this.keepAliveInterval = keepAliveInterval;
    }

    public Object getSendThreadLock()
    {
        return this.sendThreadLock;
    }

    public Object getReceiveThreadLock()
    {
        return this.receiveThreadLock;
    }

    public boolean hasMessagesToSend()
    {
        synchronized (sendThreadLock)
        {
            return this.waitingPacketsQueue.size() > 0;
        }
    }

    public boolean hasReceivedMessagesToHandle()
    {
        synchronized (receiveThreadLock)
        {
            return this.receivedMessagesQueue.size() > 0;
        }
    }

    public boolean hasCallbacksToExecute()
    {
        synchronized (sendThreadLock)
        {
            return this.callbackPacketsQueue.size() > 0;
        }
    }

    //Renaming it to isOpen would be confusing considering this layer's state is either open/closed/reconnecting
    @SuppressWarnings("BooleanMethodIsAlwaysInverted")
    public boolean isClosed()
    {
        return this.connectionStatus == IotHubConnectionStatus.DISCONNECTED;
    }

    @Override
    public void onMessageSent(Message message, String deviceId, Throwable e)
    {
        if (message == null)
        {
            log.warn("onMessageSent called with null message");
            return;
        }

        log.debug("IotHub message was acknowledged. Checking if there is record of sending this message ({})", message);

        // remove from in progress queue and add to callback queue
        IotHubTransportPacket packet;
        synchronized (this.inProgressMessagesLock)
        {
            packet = inProgressPackets.remove(message.getMessageId());
        }

        if (packet != null)
        {
            if (e == null)
            {
                log.trace("Message was sent by this client, adding it to callbacks queue with OK_EMPTY ({})", message);
                packet.setStatus(IotHubStatusCode.OK_EMPTY);
                this.addToCallbackQueue(packet);
            }
            else
            {
                if (e instanceof TransportException)
                {
                    this.handleMessageException(packet, (TransportException) e);
                }
                else
                {
                    this.handleMessageException(packet, new TransportException(e));
                }
            }

            try
            {
                String correlationId = message.getCorrelationId();
                if (!correlationId.isEmpty() && correlationCallbacks.containsKey(correlationId))
                {
                    Object context = correlationCallbackContexts.get(correlationId);
                    correlationCallbacks.get(correlationId).onRequestAcknowledged(packet, context, e);
                }
            }
            catch (Exception ex)
            {
                log.warn("Exception thrown while calling the onRequestAcknowledged callback in onMessageSent", ex);
            }
        }
        else
        {
            try
            {
                String correlationId = message.getCorrelationId();
                if (!correlationId.isEmpty() && correlationCallbacks.containsKey(correlationId))
                {
                    Object context = correlationCallbackContexts.get(correlationId);
                    correlationCallbacks.get(correlationId).onUnknownMessageAcknowledged(message, context, e);
                }
            }
            catch (Exception ex)
            {
                log.warn("Exception thrown while calling the onUnknownMessageAcknowledged callback in onMessageSent", ex);
            }
            log.warn("A message was acknowledged by IoT Hub, but this client has no record of sending it ({})", message);
        }
    }

    @Override
    public void onMessageReceived(IotHubTransportMessage message, Throwable e)
    {
        if (message != null && e != null)
        {
            log.error("Exception encountered while receiving a message from service {}", message, e);
        }
        else if (message != null)
        {
            log.info("Message was received from IotHub ({})", message);
            this.addToReceivedMessagesQueue(message);
        }
        else
        {
            log.error("Exception encountered while receiving messages from service", e);
        }

        try
        {
            if (message != null)
            {
                String correlationId = message.getCorrelationId();
                if (!correlationId.isEmpty() && correlationCallbacks.containsKey(correlationId))
                {
                    Object context = correlationCallbackContexts.get(correlationId);
                    correlationCallbacks.get(correlationId).onResponseReceived(message, context, e);
                }
            }
        }
        catch (Exception ex)
        {
            log.warn("Exception thrown while calling the onResponseReceived callback in onMessageReceived", ex);
        }
    }

    @Override
    public void onConnectionLost(Throwable e, String connectionId)
    {
        synchronized (this.reconnectionLock)
        {
            if (!connectionId.equals(this.iotHubTransportConnection.getConnectionId()))
            {
                //This connection status update is for a connection that is no longer tracked at this level, so it can be ignored.
                log.trace("OnConnectionLost was fired, but for an outdated connection. Ignoring...");
                return;
            }

            if (this.connectionStatus != IotHubConnectionStatus.CONNECTED)
            {
                log.trace("OnConnectionLost was fired, but connection is already disconnected. Ignoring...", e);
                return;
            }

            if (e instanceof TransportException)
            {
                this.handleDisconnection((TransportException) e);
            }
            else
            {
                this.handleDisconnection(new TransportException(e));
            }
        }
    }

    @Override
    public void onConnectionEstablished(String connectionId)
    {
        if (connectionId.equals(this.iotHubTransportConnection.getConnectionId()))
        {
            log.debug("The connection to the IoT Hub has been established");

            this.updateStatus(IotHubConnectionStatus.CONNECTED, IotHubConnectionStatusChangeReason.CONNECTION_OK, null);
        }
    }

    @Override
    public void onMultiplexedDeviceSessionEstablished(String connectionId, String deviceId)
    {
        if (connectionId.equals(this.iotHubTransportConnection.getConnectionId()))
        {
            log.debug("The device session in the multiplexed connection to the IoT Hub has been established for device {}", deviceId);
            this.updateStatus(IotHubConnectionStatus.CONNECTED, IotHubConnectionStatusChangeReason.CONNECTION_OK, null, deviceId);
        }
    }

    @Override
    public void onMultiplexedDeviceSessionLost(Throwable e, String connectionId, String deviceId)
    {
        if (connectionId.equals(this.iotHubTransportConnection.getConnectionId()))
        {
            log.debug("The device session in the multiplexed connection to the IoT Hub has been lost for device {}", deviceId);
            if (e == null)
            {
                this.updateStatus(IotHubConnectionStatus.DISCONNECTED, IotHubConnectionStatusChangeReason.CLIENT_CLOSE, null, deviceId);
            }
            else
            {
                this.updateStatus(IotHubConnectionStatus.DISCONNECTED_RETRYING, exceptionToStatusChangeReason(e), e, deviceId);

                if (e instanceof TransportException)
                {
                    this.reconnectDeviceSession((TransportException) e, deviceId);
                }
                else
                {
                    this.reconnectDeviceSession(new TransportException(e), deviceId);
                }
            }
        }
    }

    @Override
    public void onMultiplexedDeviceSessionRegistrationFailed(String connectionId, String deviceId, Exception e)
    {
        if (connectionId != null && connectionId.equals(this.iotHubTransportConnection.getConnectionId()))
        {
            this.multiplexingDeviceRegistrationFailures.put(deviceId, e);
        }
    }

    public void setMultiplexingRetryPolicy(RetryPolicy retryPolicy)
    {
        this.multiplexingRetryPolicy = retryPolicy;
    }

    /**
     * Establishes a communication channel with an IoT Hub. If a channel is
     * already open, the function shall do nothing.
     * <p>
     * If reconnection is occurring when this is called, this function shall block and wait for the reconnection
     * to finish before trying to open the connection
     *
     * @param withRetry if true, this open call will apply the current retry policy to allow for the open call to be
     * retried if it fails.
     *
     * @throws TransportException if a communication channel cannot be established.
     */
    public void open(boolean withRetry) throws TransportException
    {
        if (this.connectionStatus == IotHubConnectionStatus.CONNECTED)
        {
            return;
        }

        if (this.connectionStatus == IotHubConnectionStatus.DISCONNECTED_RETRYING)
        {
            throw new TransportException("Open cannot be called while transport is reconnecting");
        }

        this.isClosing = false;

        // The default config is only null when someone creates a multiplexing client and opens it before
        // registering any devices to it. No need to check for SAS token expiry if no devices are registered yet.
        if (this.getDefaultConfig() != null)
        {
            if (this.isSasTokenExpired())
            {
                throw new SecurityException("Your sas token has expired");
            }
        }

        this.taskScheduler = Executors.newScheduledThreadPool(1);

        if (withRetry)
        {
            int connectionAttempt = 0;
            long startTime = System.currentTimeMillis();

            // this loop either ends in throwing an exception when retry expires, or by a break statement upon a successful openConnection() call
            while (true)
            {
                RetryPolicy retryPolicy = isMultiplexing ?  multiplexingRetryPolicy : this.getDefaultConfig().getRetryPolicy();

                try
                {
                    openConnection();
                    break; // openConnection() only returns without throwing if the connection attempt was successful
                }
                catch (TransportException transportException)
                {
                    log.debug("Encountered an exception while opening the client. Checking the configured retry policy to see if another attempt should be made.", transportException);
                    RetryDecision retryDecision = retryPolicy.getRetryDecision(connectionAttempt, transportException);
                    if (!retryDecision.shouldRetry())
                    {
                        throw new TransportException("Retry expired while attempting to open the connection", transportException);
                    }

                    connectionAttempt++;

                    if (hasOperationTimedOut(startTime))
                    {
                        throw new TransportException("Open operation timed out. The nested exception is the most recent exception thrown while attempting to open the connection", transportException);
                    }

                    try
                    {
                        log.trace("The configured retry policy allows for another attempt. Sleeping for {} milliseconds before the next attempt", retryDecision.getDuration());
                        Thread.sleep(retryDecision.getDuration());
                    }
                    catch (InterruptedException e)
                    {
                        throw new TransportException("InterruptedException thrown while sleeping between connection attempts", e);
                    }
                }
            }
        }
        else
        {
            openConnection();
        }

        log.debug("Client connection opened successfully");
    }

    /**
     * Closes all resources used to communicate with an IoT Hub. Once {@code close()} is
     * called, the transport is no longer usable. If the transport is already
     * closed, the function shall do nothing.
     *
     * @param cause the cause of why this connection is closing, to be reported over connection status change callback
     * @param reason the reason to close this connection, to be reported over connection status change callback
     */
    public void close(IotHubConnectionStatusChangeReason reason, Throwable cause)
    {
        if (reason == null)
        {
            throw new IllegalArgumentException("reason cannot be null");
        }

        // Set the flag outside of the synchronized block so that any currently
        // running reconnection logic knows to give up when this flag is set to true.
        // Then the rest of the close() code is in the synchronization block so that
        // it waits for the reconnection logic to end before it starts.
        this.isClosing = true;

        // Wait until no reconnection logic is taking place
        synchronized (this.reconnectionLock)
        {
            this.cancelPendingPackets();

            this.invokeCallbacks();

            if (this.taskScheduler != null)
            {
                this.taskScheduler.shutdown();
            }

            try
            {
                if (this.iotHubTransportConnection != null)
                {
                    this.iotHubTransportConnection.close();
                }
            }
            finally
            {
                this.updateStatus(IotHubConnectionStatus.DISCONNECTED, reason, cause);

                // Notify send thread to finish up so it doesn't survive this close
                synchronized (this.sendThreadLock)
                {
                    this.sendThreadLock.notifyAll();
                }

                // Notify receive thread to finish up so it doesn't survive this close
                synchronized (this.receiveThreadLock)
                {
                    this.receiveThreadLock.notifyAll();
                }

                log.debug("Client connection closed successfully");
            }
        }
    }

    /**
     * Adds a message to the transport queue.
     *
     * @param message the message to be sent.
     * @param callback the callback to be invoked when a response for the
     * message is received.
     * @param callbackContext the context to be passed in when the callback is
     * @param deviceId the Id of the device that is sending this message.
     * invoked.
     */
    public void addMessage(Message message, IotHubEventCallback callback, Object callbackContext, String deviceId)
    {
        if (this.connectionStatus == IotHubConnectionStatus.DISCONNECTED)
        {
            throw new IllegalStateException("Cannot add a message when the transport is closed.");
        }

        // We will get the nested messages and queue them normally if this is a batch message but the protocol is not HTTPS
        // Currently only HTTPS is supports batch message events.
        if (message instanceof BatchMessage && !(this.iotHubTransportConnection instanceof HttpsIotHubConnection))
        {
            for (Message singleMessage : ((BatchMessage) message).getNestedMessages())
            {
                this.addToWaitingQueue(new IotHubTransportPacket(singleMessage, callback, callbackContext, null, System.currentTimeMillis(), deviceId));
                log.info("Messages were queued to be sent later ({})", singleMessage);
            }

            return;
        }

        IotHubTransportPacket packet = new IotHubTransportPacket(message, callback, callbackContext, null, System.currentTimeMillis(), deviceId);
        this.addToWaitingQueue(packet);

        log.info("Message was queued to be sent later ({})", message);
    }

    public IotHubClientProtocol getProtocol()
    {
        return this.protocol;
    }

    /**
     * Sends all messages on the transport queue. If a previous send attempt had
     * failed, the function will attempt to resend the messages in the previous
     * attempt.
     */
    public void sendMessages()
    {
        checkForExpiredMessages();

        if (this.connectionStatus == IotHubConnectionStatus.DISCONNECTED
                || this.connectionStatus == IotHubConnectionStatus.DISCONNECTED_RETRYING)
        {
            return;
        }

        int timeSlice = maxNumberOfMessagesToSendPerThread;

        while (this.connectionStatus == IotHubConnectionStatus.CONNECTED && timeSlice-- > 0)
        {
            IotHubTransportPacket packet = waitingPacketsQueue.poll();

            if (packet != null)
            {
                Message message = packet.getMessage();
                log.trace("Dequeued a message from waiting queue to be sent ({})", message);

                if (message != null && this.isMessageValid(packet))
                {
                    sendPacket(packet);

                    try
                    {
                        String correlationId = message.getCorrelationId();

                        if (!correlationId.isEmpty() && correlationCallbacks.containsKey(correlationId))
                        {
                            Object context = correlationCallbackContexts.get(correlationId);
                            correlationCallbacks.get(correlationId).onRequestSent(message, packet, context);
                        }
                    }
                    catch (Exception e)
                    {
                        log.warn("Exception thrown while calling the onRequestSent callback in sendMessages", e);
                    }
                }
            }
        }
    }

    String getTransportConnectionId() {
        return this.iotHubTransportConnection.getConnectionId();
    }

    String getDeviceClientUniqueIdentifier() {
        // If it's not a multithreaded transport layer, we will use the device configuration to get the device unique identifier.
        if (!this.isMultiplexing) {
            return this.hostName + "-" + this.getDefaultConfig().getDeviceClientUniqueIdentifier();
        }

        // If this is a multithread transport layer, we will use its unique identifier.
        return this.hostName + "-Multiplexed-" + this.transportUniqueIdentifier;
    }

    private void checkForExpiredMessages()
    {
        //Check waiting packets, remove any that have expired.
        IotHubTransportPacket packet = this.waitingPacketsQueue.poll();
        Queue<IotHubTransportPacket> packetsToAddBackIntoWaitingPacketsQueue = new LinkedBlockingQueue<>();
        while (packet != null)
        {
            if (packet.getMessage().isExpired())
            {
                packet.setStatus(IotHubStatusCode.MESSAGE_EXPIRED);
                this.addToCallbackQueue(packet);
            }
            else
            {
                //message not expired, requeue it
                packetsToAddBackIntoWaitingPacketsQueue.add(packet);
            }

            packet = this.waitingPacketsQueue.poll();
        }

        //Requeue all the non-expired messages.
        this.waitingPacketsQueue.addAll(packetsToAddBackIntoWaitingPacketsQueue);

        //Check in progress messages
        synchronized (this.inProgressMessagesLock)
        {
            List<String> expiredPacketMessageIds = new ArrayList<>();
            for (String messageId : this.inProgressPackets.keySet())
            {
                if (this.inProgressPackets.get(messageId).getMessage().isExpired())
                {
                    expiredPacketMessageIds.add(messageId);
                }
            }

            for (String messageId : expiredPacketMessageIds)
            {
                IotHubTransportPacket expiredPacket = this.inProgressPackets.remove(messageId);
                expiredPacket.setStatus(IotHubStatusCode.MESSAGE_EXPIRED);
                this.addToCallbackQueue(expiredPacket);
            }
        }
    }

    /**
     * Invokes the callbacks for all completed requests.
     */
    public void invokeCallbacks()
    {
        IotHubTransportPacket packet = this.callbackPacketsQueue.poll();
        while (packet != null)
        {
            IotHubStatusCode status = packet.getStatus();
            IotHubEventCallback callback = packet.getCallback();
            Object context = packet.getContext();

            log.debug("Invoking the callback function for sent message, IoT Hub responded to message ({}) with status {}", packet.getMessage(), status);

            callback.execute(status, context);

            packet = this.callbackPacketsQueue.poll();
        }
    }

    /**
     * <p>
     * Invokes the message callback if a message is found and
     * responds to the IoT Hub on how the processed message should be
     * handled by the IoT Hub.
     * </p>
     * If no message callback is set, the function will do nothing.
     *
     * @throws DeviceClientException if the server could not be reached.
     */
    public void handleMessage() throws DeviceClientException
    {
        if (this.connectionStatus == IotHubConnectionStatus.CONNECTED)
        {
            if (this.iotHubTransportConnection instanceof HttpsIotHubConnection)
            {
                log.trace("Sending http request to check for any cloud to device messages...");
                addReceivedMessagesOverHttpToReceivedQueue();
            }

            IotHubTransportMessage receivedMessage = this.receivedMessagesQueue.poll();
            if (receivedMessage != null)
            {
                this.acknowledgeReceivedMessage(receivedMessage);
            }
        }
    }

    /**
     * Returns {@code true} if the transport has no more messages to handle,
     * and {@code false} otherwise.
     *
     * @return {@code true} if the transport has no more messages to handle,
     * and {@code false} otherwise.
     */
    public boolean isEmpty()
    {
        synchronized (this.inProgressMessagesLock)
        {
            return this.waitingPacketsQueue.isEmpty() && this.inProgressPackets.size() == 0 && this.callbackPacketsQueue.isEmpty();
        }
    }

    /**
     * Registers a callback to be executed whenever the connection to the IoT Hub is lost or established.
     *
     * @param callback the callback to be called.
     * @param callbackContext a context to be passed to the callback. Can be
     * {@code null} if no callback is provided.
     */
    public void registerConnectionStateCallback(IotHubConnectionStateCallback callback, Object callbackContext)
    {
        if (callback == null)
        {
            throw new IllegalArgumentException("Callback cannot be null");
        }

        this.stateCallback = callback;
        this.stateCallbackContext = callbackContext;
    }

    /**
     * Registers a callback to be executed whenever the connection status to the IoT Hub has changed.
     *
     * @param callback the callback to be called. Can be null if callbackContext is not null
     * @param callbackContext a context to be passed to the callback. Can be {@code null}.
     */
    public void registerConnectionStatusChangeCallback(IotHubConnectionStatusChangeCallback callback, Object callbackContext, String deviceId)
    {
        if (callbackContext != null && callback == null)
        {
            throw new IllegalArgumentException("Callback cannot be null if callback context is null");
        }

        if (callback == null)
        {
            this.connectionStatusChangeCallbacks.remove(deviceId);
            this.connectionStatusChangeCallbackContexts.remove(deviceId);
        }
        else
        {
            this.connectionStatusChangeCallbacks.put(deviceId, callback);

            if (callbackContext != null)
            {
                // ConcurrentHashMaps don't support null values. If user provides null context,
                // then calls to connectionStatusChangeCallbackContexts.get(...) will return null which lets this layer still work as expected.
                this.connectionStatusChangeCallbackContexts.put(deviceId, callbackContext);
            }
        }
    }

    public void registerMultiplexingConnectionStateCallback(IotHubConnectionStatusChangeCallback callback, Object callbackContext)
    {
        if (callback == null && callbackContext != null)
        {
            throw new IllegalArgumentException("Cannot have a null callback and a non-null context associated with it");
        }

        this.multiplexingStateCallback = callback;
        this.multiplexingStateCallbackContext = callbackContext;
    }

    public void registerMultiplexedDeviceClient(List<DeviceClientConfig> configs, long timeoutMilliseconds) throws InterruptedException, MultiplexingClientException
    {
        if (getProtocol() != IotHubClientProtocol.AMQPS && getProtocol() != IotHubClientProtocol.AMQPS_WS)
        {
            throw new UnsupportedOperationException("Cannot add a multiplexed device unless connection is over AMQPS or AMQPS_WS");
        }

        multiplexingDeviceRegistrationFailures.clear();

        for (DeviceClientConfig configToRegister : configs)
        {
            this.deviceClientConfigs.put(configToRegister.getDeviceId(), configToRegister);

            this.deviceConnectionStates.put(configToRegister.getDeviceId(), IotHubConnectionStatus.DISCONNECTED);
            if (this.iotHubTransportConnection != null)
            {
                // Safe cast since amqps and amqps_ws always use this transport connection type.
                ((AmqpsIotHubConnection) this.iotHubTransportConnection).registerMultiplexedDevice(configToRegister);
            }
        }

        // If the multiplexed connection is active, block until all the registered devices have been connected.
        long timeoutTime = System.currentTimeMillis() + timeoutMilliseconds;
        MultiplexingClientDeviceRegistrationAuthenticationException registrationException = null;
        if (this.connectionStatus != IotHubConnectionStatus.DISCONNECTED)
        {
            for (DeviceClientConfig newlyRegisteredConfig : configs)
            {
                String deviceId = newlyRegisteredConfig.getDeviceId();
                boolean deviceIsNotConnected = deviceConnectionStates.get(deviceId) != IotHubConnectionStatus.CONNECTED;
                Exception deviceRegistrationException = multiplexingDeviceRegistrationFailures.remove(deviceId);
                while (deviceIsNotConnected && deviceRegistrationException == null)
                {
                    Thread.sleep(100);

                    deviceIsNotConnected = deviceConnectionStates.get(deviceId) != IotHubConnectionStatus.CONNECTED;
                    deviceRegistrationException = multiplexingDeviceRegistrationFailures.remove(deviceId);
                    boolean operationHasTimedOut = System.currentTimeMillis() >= timeoutTime;
                    if (operationHasTimedOut)
                    {
                        throw new MultiplexingClientDeviceRegistrationTimeoutException("Timed out waiting for all device registrations to finish.");
                    }
                }

                if (deviceRegistrationException != null)
                {
                    if (registrationException == null)
                    {
                        registrationException = new MultiplexingClientDeviceRegistrationAuthenticationException("Failed to register one or more devices to the multiplexed connection.");
                    }

                    registrationException.addRegistrationException(deviceId, deviceRegistrationException);

                    // Since the registration failed, need to remove the device from the list of multiplexed devices
                    DeviceClientConfig configThatFailedToRegister = this.deviceClientConfigs.remove(deviceId);
                    ((AmqpsIotHubConnection) this.iotHubTransportConnection).unregisterMultiplexedDevice(configThatFailedToRegister, false);
                }
            }

            if (registrationException != null)
            {
                throw registrationException;
            }
        }
    }

    public void unregisterMultiplexedDeviceClient(List<DeviceClientConfig> configs, long timeoutMilliseconds) throws InterruptedException, MultiplexingClientException
    {
        if (getProtocol() != IotHubClientProtocol.AMQPS && getProtocol() != IotHubClientProtocol.AMQPS_WS)
        {
            throw new UnsupportedOperationException("Cannot add a multiplexed device unless connection is over AMQPS or AMQPS_WS.");
        }

        for (DeviceClientConfig configToRegister : configs)
        {
            if (this.iotHubTransportConnection != null)
            {
                // Safe cast since amqps and amqps_ws always use this transport connection type.
                ((AmqpsIotHubConnection) this.iotHubTransportConnection).unregisterMultiplexedDevice(configToRegister, false);
            }
            else
            {
                this.deviceConnectionStates.remove(configToRegister.getDeviceId());
            }

            this.deviceClientConfigs.remove(configToRegister.getDeviceId());
        }

        // If the multiplexed connection is active, block until all the unregistered devices have been disconnected.
        long timeoutTime = System.currentTimeMillis() + timeoutMilliseconds;
        if (this.connectionStatus != IotHubConnectionStatus.DISCONNECTED)
        {
            for (DeviceClientConfig newlyUnregisteredConfig : configs)
            {
                while (deviceConnectionStates.get(newlyUnregisteredConfig.getDeviceId()) != IotHubConnectionStatus.DISCONNECTED)
                {
                    //noinspection BusyWait
                    Thread.sleep(100);

                    boolean operationHasTimedOut = System.currentTimeMillis() >= timeoutTime;
                    if (operationHasTimedOut)
                    {
                        throw new MultiplexingClientDeviceRegistrationTimeoutException("Timed out waiting for all device unregistrations to finish.");
                    }
                }
            }
        }
    }

    public void setMaxNumberOfMessagesSentPerSendThread(int maxNumberOfMessagesSentPerSendThread)
    {
        if (maxNumberOfMessagesSentPerSendThread < 0)
        {
            throw new IllegalArgumentException("Maximum messages sent per thread cannot be negative");
        }

        this.maxNumberOfMessagesToSendPerThread = maxNumberOfMessagesSentPerSendThread;
    }

    /**
     * Moves all packets from waiting queue and in progress map into callbacks queue with status MESSAGE_CANCELLED_ONCLOSE
     */
    private void cancelPendingPackets()
    {
        IotHubTransportPacket packet = this.waitingPacketsQueue.poll();
        while (packet != null)
        {
            packet.setStatus(IotHubStatusCode.MESSAGE_CANCELLED_ONCLOSE);
            this.addToCallbackQueue(packet);

            packet = this.waitingPacketsQueue.poll();
        }

        synchronized (this.inProgressMessagesLock)
        {
            for (Map.Entry<String, IotHubTransportPacket> packetEntry : inProgressPackets.entrySet())
            {
                IotHubTransportPacket inProgressPacket = packetEntry.getValue();
                inProgressPacket.setStatus(IotHubStatusCode.MESSAGE_CANCELLED_ONCLOSE);
                this.addToCallbackQueue(inProgressPacket);
            }

            inProgressPackets.clear();
        }
    }

    /**
     * If the provided received message has a saved callback, this function shall execute that callback and send the ack
     * to the service
     *
     * @param receivedMessage the message to acknowledge
     *
     * @throws TransportException if any exception is encountered while sending the acknowledgement
     */
    private void acknowledgeReceivedMessage(IotHubTransportMessage receivedMessage) throws TransportException
    {
        MessageCallback messageCallback = receivedMessage.getMessageCallback();
        Object messageCallbackContext = receivedMessage.getMessageCallbackContext();

        if (messageCallback != null)
        {
            log.debug("Executing callback for received message ({})", receivedMessage);
            IotHubMessageResult result = messageCallback.execute(receivedMessage, messageCallbackContext);

            try
            {
                log.debug("Sending acknowledgement for received cloud to device message ({})", receivedMessage);
                this.iotHubTransportConnection.sendMessageResult(receivedMessage, result);

                try
                {
                    String messageId = receivedMessage.getCorrelationId();

                    if (messageId != null && correlationCallbacks.containsKey(messageId))
                    {
                        Object context = correlationCallbackContexts.get(messageId);
                        correlationCallbacks.remove(messageId).onResponseAcknowledged(receivedMessage, context, null);
                    }
                }
                catch (Exception ex)
                {
                    log.warn("Exception thrown while calling the onResponseAcknowledged callback in acknowledgeReceivedMessage", ex);
                }
            }
            catch (TransportException e)
            {
                log.warn("Sending acknowledgement for received cloud to device message failed, adding it back to the queue ({})", receivedMessage, e);
                this.addToReceivedMessagesQueue(receivedMessage);

                try
                {
                    String messageId = receivedMessage.getCorrelationId();

                    if (messageId != null && correlationCallbacks.containsKey(messageId))
                    {
                        Object context = correlationCallbackContexts.get(messageId);
                        correlationCallbacks.remove(messageId).onResponseAcknowledged(receivedMessage, context, e);
                    }
                }
                catch (Exception ex)
                {
                    log.warn("Exception thrown while calling the onResponseAcknowledged callback in acknowledgeReceivedMessage", ex);
                }
                throw e;
            }
        }
    }

    /**
     * Checks if any messages were received over HTTP and adds all of them to the received messages queue
     *
     * @throws TransportException if an exception occurs while receiving messages over HTTP connection
     */
    private void addReceivedMessagesOverHttpToReceivedQueue() throws TransportException
    {
        //since Http behaves synchronously, we need to check synchronously for any messages it may have received
        IotHubTransportMessage transportMessage = ((HttpsIotHubConnection) this.iotHubTransportConnection).receiveMessage();

        if (transportMessage != null)
        {
            log.info("Message was received from IotHub ({})", transportMessage);
            this.addToReceivedMessagesQueue(transportMessage);

            try
            {
                String messageId = transportMessage.getCorrelationId();

                if (messageId != null && correlationCallbacks.containsKey(messageId))
                {
                    Object context = correlationCallbackContexts.get(messageId);
                    correlationCallbacks.get(messageId).onResponseReceived(transportMessage, context, null);
                }
            }
            catch (Exception e)
            {
                log.warn("Exception thrown while calling the onResponseReceived callback in addReceivedMessagesOverHttpToReceivedQueue", e);
            }
        }
    }

    /**
     * Maps a given throwable to an IotHubConnectionStatusChangeReason
     *
     * @param e the throwable to map to an IotHubConnectionStatusChangeReason
     *
     * @return the mapped IotHubConnectionStatusChangeReason
     */
    private IotHubConnectionStatusChangeReason exceptionToStatusChangeReason(Throwable e)
    {
        if (e instanceof TransportException)
        {
            TransportException transportException = (TransportException) e;
            if (transportException.isRetryable())
            {
                log.debug("Mapping throwable to NO_NETWORK because it was a retryable exception", e);
                return IotHubConnectionStatusChangeReason.NO_NETWORK;
            }
            else if (isSasTokenExpired())
            {
                log.debug("Mapping throwable to EXPIRED_SAS_TOKEN because it was a non-retryable exception and the saved sas token has expired", e);
                return IotHubConnectionStatusChangeReason.EXPIRED_SAS_TOKEN;
            }
            else if (e instanceof UnauthorizedException || e instanceof MqttUnauthorizedException || e instanceof AmqpUnauthorizedAccessException)
            {
                log.debug("Mapping throwable to BAD_CREDENTIAL because it was a non-retryable exception authorization exception but the saved sas token has not expired yet", e);
                return IotHubConnectionStatusChangeReason.BAD_CREDENTIAL;
            }
        }

        log.debug("Mapping exception throwable to COMMUNICATION_ERROR because the sdk was unable to classify the thrown exception to anything other category", e);

        return IotHubConnectionStatusChangeReason.COMMUNICATION_ERROR;
    }

    /**
     * Creates a new iotHubTransportConnection instance, sets this object as its listener, and opens that connection
     *
     * @throws TransportException if any exception is thrown while opening the connection
     */
    private void openConnection() throws TransportException
    {
        if (this.iotHubTransportConnection == null)
        {
            switch (this.protocol)
            {
                case HTTPS:
                    this.iotHubTransportConnection = new HttpsIotHubConnection(this.getDefaultConfig());
                    break;
                case MQTT:
                case MQTT_WS:
                    this.iotHubTransportConnection = new MqttIotHubConnection(this.getDefaultConfig());
                    break;
                case AMQPS:
                case AMQPS_WS:
                    if (this.isMultiplexing)
                    {
                        // The default config is only null when someone creates a multiplexing client and opens it before
                        // registering any devices to it
                        this.iotHubTransportConnection = new AmqpsIotHubConnection(
                                this.hostName,
                                this.transportUniqueIdentifier,
                                this.protocol == IotHubClientProtocol.AMQPS_WS,
                                this.sslContext,
                                this.proxySettings,
                                this.keepAliveInterval);

                        for (DeviceClientConfig config : this.deviceClientConfigs.values())
                        {
                            ((AmqpsIotHubConnection) this.iotHubTransportConnection).registerMultiplexedDevice(config);
                        }
                    }
                    else
                    {
<<<<<<< HEAD
                        this.iotHubTransportConnection = new AmqpsIotHubConnection(this.getDefaultConfig());
=======
                        this.iotHubTransportConnection = new AmqpsIotHubConnection(this.getDefaultConfig(), this.transportUniqueIdentifier, false);
>>>>>>> f5512f58
                    }

                    break;
                default:
                    throw new TransportException("Protocol not supported");
            }
        }

        this.iotHubTransportConnection.setListener(this);
        this.iotHubTransportConnection.open();
        this.updateStatus(IotHubConnectionStatus.CONNECTED, IotHubConnectionStatusChangeReason.CONNECTION_OK, null);
    }

    /**
     * Attempts to reconnect. By the end of this call, the state of this object shall be either CONNECTED or DISCONNECTED
     *
     * @param transportException the exception that caused the disconnection
     */
    private void handleDisconnection(TransportException transportException)
    {
        log.info("Handling a disconnection event", transportException);

        synchronized (this.inProgressMessagesLock)
        {
            log.trace("Due to disconnection event, clearing active queues, and re-queueing them to waiting queues to be re-processed later upon reconnection");
            for (IotHubTransportPacket packetToRequeue : inProgressPackets.values())
            {
                this.addToWaitingQueue(packetToRequeue);
            }

            inProgressPackets.clear();
        }

        this.updateStatus(IotHubConnectionStatus.DISCONNECTED_RETRYING, exceptionToStatusChangeReason(transportException), transportException);

        checkForUnauthorizedException(transportException);

        log.debug("Starting reconnection logic");
        reconnect(transportException);
    }

    // should only be called when multiplexing an only a particular device went offline
    private void reconnectDeviceSession(TransportException transportException, String deviceId)
    {
        long reconnectionStartTimeMillis = System.currentTimeMillis();
        int reconnectionAttempts = 0;
        boolean hasReconnectOperationTimedOut = this.hasOperationTimedOut(reconnectionStartTimeMillis, deviceId);
        RetryDecision retryDecision = null;

        while (this.deviceConnectionStates.get(deviceId) == IotHubConnectionStatus.DISCONNECTED_RETRYING
                && !hasReconnectOperationTimedOut
                && transportException.isRetryable())
        {
            reconnectionAttempts++;

            DeviceClientConfig config = this.getConfig(deviceId);

            if (config == null)
            {
                log.debug("Reconnection for device {} was abandoned because it was unregistered while reconnecting", deviceId);
                return;
            }

            RetryPolicy retryPolicy = config.getRetryPolicy();
            retryDecision = retryPolicy.getRetryDecision(reconnectionAttempts, transportException);
            if (!retryDecision.shouldRetry())
            {
                break;
            }

            log.trace("Attempting to reconnect device session: attempt {}", reconnectionAttempts);

            // This call triggers some async amqp logic, so all this function can do is wait for a bit and check the connection
            // status for this device before retrying.
            singleDeviceReconnectAttemptAsync(deviceId);

            log.trace("Sleeping between device reconnect attempts for device {}", deviceId);
            IotHubTransport.sleepUninterruptibly(retryDecision.getDuration(), MILLISECONDS);

            hasReconnectOperationTimedOut = this.hasOperationTimedOut(reconnectionStartTimeMillis);
        }

        // reconnection may have failed, so check last retry decision, check for timeout, and check if last exception
        // was terminal
        if (retryDecision != null && !retryDecision.shouldRetry())
        {
            this.updateStatus(IotHubConnectionStatus.DISCONNECTED, IotHubConnectionStatusChangeReason.RETRY_EXPIRED, transportException, deviceId);
            log.debug("Reconnection for device {} was abandoned due to the retry policy", deviceId);
        }
        else if (this.hasOperationTimedOut(reconnectionStartTimeMillis))
        {
            this.updateStatus(IotHubConnectionStatus.DISCONNECTED, IotHubConnectionStatusChangeReason.RETRY_EXPIRED, transportException, deviceId);
            log.debug("Reconnection for device {} was abandoned due to the operation timeout", deviceId);
        }
        else if (transportException != null && !transportException.isRetryable())
        {
            this.updateStatus(IotHubConnectionStatus.DISCONNECTED, this.exceptionToStatusChangeReason(transportException), transportException, deviceId);
            log.error("Reconnection for device {} was abandoned due to encountering a non-retryable exception", deviceId, transportException);
        }
    }

    /**
     * Attempts to close and then re-open the connection until connection reestablished, retry policy expires, or a
     * terminal exception is encountered. At the end of this call, the state of this object should be either
     * CONNECTED or DISCONNECTED depending on how reconnection goes.
     * <p>
     * If multiplexing, this will close all open device sessions and the amqp connection and then will attempt to re-open all
     * of them.
     */
    // warning is about how this.getDefaultConfig() may return null. In this case, it never will since we already check
    // the deviceClientConfigs size prior to getting the default config
    @SuppressWarnings("ConstantConditions")
    private void reconnect(TransportException transportException)
    {
        long reconnectionStartTimeMillis = System.currentTimeMillis();
        int reconnectionAttempts = 0;

        boolean hasReconnectOperationTimedOut = this.hasOperationTimedOut(reconnectionStartTimeMillis);
        RetryDecision retryDecision = null;

        while (this.connectionStatus == IotHubConnectionStatus.DISCONNECTED_RETRYING
                && !hasReconnectOperationTimedOut
                && transportException != null
                && transportException.isRetryable())
        {
            if (this.isClosing)
            {
                log.trace("Abandoning reconnection logic since this client has started closing");
                return;
            }

            log.trace("Attempting reconnect attempt {}", reconnectionAttempts);
            reconnectionAttempts++;

            RetryPolicy retryPolicy;
            if (isMultiplexing)
            {
                retryPolicy = multiplexingRetryPolicy;
            }
            else
            {
                retryPolicy = this.getDefaultConfig().getRetryPolicy();
            }
            retryDecision = retryPolicy.getRetryDecision(reconnectionAttempts, transportException);
            if (!retryDecision.shouldRetry())
            {
                break;
            }

            log.trace("Sleeping between reconnect attempts");
            //Want to sleep without interruption because the only interruptions expected are threads that add a message
            // to the waiting list again. Those threads should wait until after reconnection finishes first because
            // they will constantly fail until connection is re-established
            IotHubTransport.sleepUninterruptibly(retryDecision.getDuration(), MILLISECONDS);

            hasReconnectOperationTimedOut = this.hasOperationTimedOut(reconnectionStartTimeMillis);

            transportException = singleReconnectAttempt();
        }

        // reconnection may have failed, so check last retry decision, check for timeout, and check if last exception
        // was terminal
        if (retryDecision != null && !retryDecision.shouldRetry())
        {
            log.debug("Reconnection was abandoned due to the retry policy");
            this.close(IotHubConnectionStatusChangeReason.RETRY_EXPIRED, transportException);
        }
        else if (this.hasOperationTimedOut(reconnectionStartTimeMillis))
        {
            log.debug("Reconnection was abandoned due to the operation timeout");
            this.close(
                    IotHubConnectionStatusChangeReason.RETRY_EXPIRED,
                    new DeviceOperationTimeoutException("Device operation for reconnection timed out"));
        }
        else if (transportException != null && !transportException.isRetryable())
        {
            log.error("Reconnection was abandoned due to encountering a non-retryable exception", transportException);
            this.close(this.exceptionToStatusChangeReason(transportException), transportException);
        }
    }

    //For reconnecting multiplexed devices only. Since this triggers asynchronous functions in the AMQP layer, there
    // is no guarantee that the reconnect worked just because the unregister/register calls return successfully.
    // Still need to check the device connection status before you can report the device to be re-connected.
    private void singleDeviceReconnectAttemptAsync(String deviceId)
    {
        DeviceClientConfig config = this.getConfig(deviceId);

        if (config == null)
        {
            log.debug("Reconnection for device {} was abandoned because it was unregistered while reconnecting", deviceId);
            return;
        }

        ((AmqpsIotHubConnection) this.iotHubTransportConnection).unregisterMultiplexedDevice(config, true);
        ((AmqpsIotHubConnection) this.iotHubTransportConnection).registerMultiplexedDevice(config);
    }

    private DeviceClientConfig getConfig(String deviceId)
    {
        // if the map doesn't contain this deviceId as a key, then it is because the device was unregistered from
        // the multiplexed connection. Methods that call this method should assume that the return value from this
        // function may be null, and handle that case accordingly.
        return this.deviceClientConfigs.get(deviceId);
    }

    /**
     * Attempts to close and then re-open the iotHubTransportConnection once
     *
     * @return the exception encountered during closing or opening, or null if reconnection succeeded
     */
    private TransportException singleReconnectAttempt()
    {
        try
        {
            log.trace("Attempting to close and re-open the iot hub transport connection...");
            this.iotHubTransportConnection.close();
            this.openConnection();
            log.trace("Successfully closed and re-opened the iot hub transport connection");
        }
        catch (TransportException newTransportException)
        {
            checkForUnauthorizedException(newTransportException);
            log.warn("Failed to close and re-open the iot hub transport connection, checking if another retry attempt should be made", newTransportException);
            return newTransportException;
        }

        return null;
    }

    /**
     * Task for adding a packet back to the waiting queue. Used for delaying message retry
     */
    public static class MessageRetryRunnable implements Runnable
    {
        final IotHubTransportPacket transportPacket;
        final Queue<IotHubTransportPacket> waitingPacketsQueue;
        final Object sendThreadLock;

        public MessageRetryRunnable(Queue<IotHubTransportPacket> waitingPacketsQueue, IotHubTransportPacket transportPacket, Object sendThreadLock)
        {
            this.waitingPacketsQueue = waitingPacketsQueue;
            this.transportPacket = transportPacket;
            this.sendThreadLock = sendThreadLock;
        }

        @Override
        public void run()
        {
            this.waitingPacketsQueue.add(this.transportPacket);

            // Wake up send messages thread so that it can send this message
            synchronized (this.sendThreadLock)
            {
                this.sendThreadLock.notifyAll();
            }
        }
    }

    /**
     * Spawn a task to add the provided packet back to the waiting list if the provided transportException is retryable
     * and if the message hasn't timed out
     *
     * @param packet the packet to retry
     * @param transportException the exception encountered while sending this packet before
     */
    private void handleMessageException(IotHubTransportPacket packet, TransportException transportException)
    {
        log.warn("Handling an exception from sending message: Attempt number {}", packet.getCurrentRetryAttempt(), transportException);

        packet.incrementRetryAttempt();
        if (!this.hasOperationTimedOut(packet.getStartTimeMillis()))
        {
            String deviceId = packet.getDeviceId();
            if (transportException.isRetryable())
            {
                DeviceClientConfig config = this.getConfig(deviceId);
                if (config == null)
                {
                    log.debug("Abandoning handling the message exception since the device it was associated with has been unregistered.");
                    return;
                }

                RetryDecision retryDecision = config.getRetryPolicy().getRetryDecision(packet.getCurrentRetryAttempt(), transportException);
                if (retryDecision.shouldRetry())
                {
                    this.taskScheduler.schedule(new MessageRetryRunnable(this.waitingPacketsQueue, packet, this), retryDecision.getDuration(), MILLISECONDS);
                    return;
                }
                else
                {
                    log.warn("Retry policy dictated that the message should be abandoned, so it has been abandoned ({})", packet.getMessage(), transportException);
                }
            }
            else
            {
                log.warn("Encountering an non-retryable exception while sending a message, so it has been abandoned ({})", packet.getMessage(), transportException);
            }
        }
        else
        {
            log.warn("The device operation timeout has been exceeded for the message, so it has been abandoned ({})", packet.getMessage(), transportException);
        }

        IotHubStatusCode errorCode = (transportException instanceof IotHubServiceException) ?
                ((IotHubServiceException) transportException).getStatusCode() : IotHubStatusCode.ERROR;

        if (transportException instanceof AmqpConnectionThrottledException)
        {
            errorCode = IotHubStatusCode.THROTTLED;
        }

        packet.setStatus(errorCode);
        this.addToCallbackQueue(packet);
    }

    /**
     * Sends a single packet over the iotHubTransportConnection and handles the response
     *
     * @param packet the packet to send
     */
    private void sendPacket(IotHubTransportPacket packet)
    {
        Message message = packet.getMessage();

        boolean messageAckExpected = !(message instanceof IotHubTransportMessage
                && !((IotHubTransportMessage) message).isMessageAckNeeded(this.protocol));

        try
        {
            if (messageAckExpected)
            {
                synchronized (this.inProgressMessagesLock)
                {
                    log.trace("Adding transport message to the inProgressPackets to wait for acknowledgement ({})", message);
                    this.inProgressPackets.put(message.getMessageId(), packet);
                }
            }

            log.info("Sending message ({})", message);
            IotHubStatusCode statusCode = this.iotHubTransportConnection.sendMessage(message);
            log.trace("Sent message ({}) to protocol level, returned status code was {}", message, statusCode);

            if (statusCode != IotHubStatusCode.OK_EMPTY && statusCode != IotHubStatusCode.OK)
            {
                this.handleMessageException(this.inProgressPackets.remove(message.getMessageId()), IotHubStatusCode.getConnectionStatusException(statusCode, ""));
            }
            else if (!messageAckExpected)
            {
                packet.setStatus(statusCode);
                this.addToCallbackQueue(packet);
            }
        }
        catch (TransportException transportException)
        {
            log.warn("Encountered exception while sending message with correlation id {}", message.getCorrelationId(), transportException);
            IotHubTransportPacket outboundPacket;

            if (messageAckExpected)
            {
                synchronized (this.inProgressMessagesLock)
                {
                    outboundPacket = this.inProgressPackets.remove(message.getMessageId());
                }
            }
            else
            {
                outboundPacket = packet;
            }

            this.handleMessageException(outboundPacket, transportException);
        }
    }

    /**
     * Checks if the provided packet has expired or if the sas token has expired
     *
     * @param packet the packet to check for expiry
     *
     * @return if the message has not expired and if the sas token has not expired
     */
    private boolean isMessageValid(IotHubTransportPacket packet)
    {
        Message message = packet.getMessage();

        if (message.isExpired())
        {
            log.warn("Message with has expired, adding to callbacks queue with MESSAGE_EXPIRED ({})", message);
            packet.setStatus(IotHubStatusCode.MESSAGE_EXPIRED);
            this.addToCallbackQueue(packet);
            return false;
        }

        if (isSasTokenExpired())
        {
            log.debug("Creating a callback for the message with expired sas token with UNAUTHORIZED status");
            packet.setStatus(IotHubStatusCode.UNAUTHORIZED);
            this.addToCallbackQueue(packet);
            this.updateStatus(
                    IotHubConnectionStatus.DISCONNECTED,
                    IotHubConnectionStatusChangeReason.EXPIRED_SAS_TOKEN,
                    new SecurityException("Your sas token has expired"),
                    packet.getMessage().getConnectionDeviceId());

            return false;
        }

        return true;
    }

    private void updateStatus(IotHubConnectionStatus newConnectionStatus, IotHubConnectionStatusChangeReason reason, Throwable throwable)
    {
        if (this.connectionStatus != newConnectionStatus)
        {
            if (throwable == null)
            {
                log.info("Updating transport status to new status {} with reason {}", newConnectionStatus, reason);
            }
            else
            {
                log.warn("Updating transport status to new status {} with reason {}", newConnectionStatus, reason, throwable);
            }

            this.connectionStatus = newConnectionStatus;

            this.deviceIOConnectionStatusChangeCallback.execute(newConnectionStatus, reason, throwable, null);

            //invoke connection status callbacks
            log.debug("Invoking connection status callbacks with new status details");
            invokeConnectionStateCallback(newConnectionStatus, reason);

            if (!isMultiplexing || newConnectionStatus != IotHubConnectionStatus.CONNECTED)
            {
                // When multiplexing, a different method will notify each device-specific callback when that device is online,
                // but in cases when the tcp connection is lost and everything is disconnected retrying or disconnected, this is where the
                // callback should be fired
                invokeConnectionStatusChangeCallback(newConnectionStatus, reason, throwable);

                for (DeviceClientConfig config : deviceClientConfigs.values())
                {
                    deviceConnectionStates.put(config.getDeviceId(), newConnectionStatus);
                }
            }

            // If multiplexing, fire the multiplexing state callback as long as it was set.
            if (isMultiplexing && this.multiplexingStateCallback != null)
            {
                this.multiplexingStateCallback.execute(newConnectionStatus, reason, throwable, this.multiplexingStateCallbackContext);
            }
        }
    }

    private void updateStatus(IotHubConnectionStatus newConnectionStatus, IotHubConnectionStatusChangeReason reason, Throwable throwable, String deviceId)
    {
        if (this.deviceConnectionStates.containsKey(deviceId) && this.deviceConnectionStates.get(deviceId) != newConnectionStatus)
        {
            if (throwable == null)
            {
                log.debug("Updating device {} status to new status {} with reason {}", deviceId, newConnectionStatus, reason);
            }
            else
            {
                log.warn("Updating device {} status to new status {} with reason {}", deviceId, newConnectionStatus, reason, throwable);
            }

            synchronized (this.multiplexingDeviceStateLock)
            {
                this.deviceConnectionStates.put(deviceId, newConnectionStatus);

                log.debug("Invoking connection status callbacks with new status details");
                invokeConnectionStateCallback(newConnectionStatus, reason);
                invokeConnectionStatusChangeCallback(newConnectionStatus, reason, throwable, deviceId);
            }
        }
    }

    private void invokeConnectionStateCallback(IotHubConnectionStatus status, IotHubConnectionStatusChangeReason reason)
    {
        if (this.stateCallback != null)
        {
            if (status == IotHubConnectionStatus.CONNECTED)
            {
                this.stateCallback.execute(IotHubConnectionState.CONNECTION_SUCCESS, this.stateCallbackContext);
            }
            else if (reason == IotHubConnectionStatusChangeReason.EXPIRED_SAS_TOKEN)
            {
                this.stateCallback.execute(IotHubConnectionState.SAS_TOKEN_EXPIRED, this.stateCallbackContext);
            }
            else if (status == IotHubConnectionStatus.DISCONNECTED)
            {
                this.stateCallback.execute(IotHubConnectionState.CONNECTION_DROP, this.stateCallbackContext);
            }
        }
    }

    private void invokeConnectionStatusChangeCallback(IotHubConnectionStatus status, IotHubConnectionStatusChangeReason reason, Throwable e)
    {
        for (String registeredDeviceId : this.connectionStatusChangeCallbacks.keySet())
        {
            if (this.deviceConnectionStates.get(registeredDeviceId) != status)
            {
                // only execute the callback if the state of the device is changing.
                this.connectionStatusChangeCallbacks.get(registeredDeviceId).execute(status, reason, e, this.connectionStatusChangeCallbackContexts.get(registeredDeviceId));
            }
        }
    }

    private void invokeConnectionStatusChangeCallback(IotHubConnectionStatus status, IotHubConnectionStatusChangeReason reason, Throwable e, String deviceId)
    {
        if (deviceId == null)
        {
            for (String registeredDeviceId : this.connectionStatusChangeCallbacks.keySet())
            {
                this.connectionStatusChangeCallbacks.get(registeredDeviceId).execute(status, reason, e, this.connectionStatusChangeCallbackContexts.get(registeredDeviceId));
            }
        }
        else if (this.connectionStatusChangeCallbacks.containsKey(deviceId))
        {
            this.connectionStatusChangeCallbacks.get(deviceId).execute(status, reason, e, this.connectionStatusChangeCallbackContexts.get(deviceId));
        }
        else
        {
            log.trace("Device {} did not have a connection status change callback registered, so no callback was fired.", deviceId);
        }
    }

    // warning is about how getSasTokenAuthentication() may return null. In this case, it never will since we only
    // check SAS token expiry when using SAS based auth, and there is always a SAS token authentication provider
    // when using SAS based auth.
    @SuppressWarnings("ConstantConditions")
    private boolean isSasTokenExpired()
    {
        if (this.getDefaultConfig() == null)
        {
            return false;
        }

        return this.getDefaultConfig().getAuthenticationType() == DeviceClientConfig.AuthType.SAS_TOKEN
                && this.getDefaultConfig().getSasTokenAuthentication().isAuthenticationProviderRenewalNecessary();
    }

    /**
     * Returns if the provided packet has lasted longer than the device operation timeout
     *
     * @return true if the packet has been in the queues for longer than the device operation timeout and false otherwise
     */
    private boolean hasOperationTimedOut(long startTime)
    {
        if (startTime == 0 || this.getDefaultConfig() == null)
        {
            // multiplexed connection with no registered devices, and that scenario doesn't have a device operation timeout
            return false;
        }

        return (System.currentTimeMillis() - startTime) > this.getDefaultConfig().getOperationTimeout();
    }

    /**
     * Returns if the provided packet has lasted longer than the device operation timeout
     *
     * @return true if the packet has been in the queues for longer than the device operation timeout and false otherwise
     */
    private boolean hasOperationTimedOut(long startTime, String deviceId)
    {
        if (startTime == 0)
        {
            return false;
        }

        DeviceClientConfig config = this.getConfig(deviceId);
        if (config == null)
        {
            log.debug("Operation has not timed out since the device it was associated with has been unregistered already.");
            return false;
        }

        return (System.currentTimeMillis() - startTime) > config.getOperationTimeout();
    }

    /**
     * Adds the packet to the callback queue if the provided packet has a callback. The packet is ignored otherwise.
     *
     * @param packet the packet to add
     */
    private void addToCallbackQueue(IotHubTransportPacket packet)
    {
        if (packet.getCallback() != null)
        {
            synchronized (this.sendThreadLock)
            {
                this.callbackPacketsQueue.add(packet);

                //Wake up send messages thread so that it can process this new callback if it was asleep
                this.sendThreadLock.notifyAll();
            }
        }
    }

    private DeviceClientConfig getDefaultConfig()
    {
        for (DeviceClientConfig config : this.deviceClientConfigs.values())
        {
            // just return the first entry in the list.
            return config;
        }

        // should only happen when using multiplexing client and opening the connection before registering any devices
        return null;
    }

    private void addToWaitingQueue(IotHubTransportPacket packet)
    {
        try
        {
            if (packet != null)
            {
                Message message = packet.getMessage();
                if (message != null)
                {
                    String correlationId = message.getCorrelationId();
                    CorrelatingMessageCallback correlationCallback = message.getCorrelatingMessageCallback();
                    if (!correlationId.isEmpty() && correlationCallback != null)
                    {
                        correlationCallbacks.put(correlationId, correlationCallback);
                        Object correlationCallbackContext = message.getCorrelatingMessageCallbackContext();
                        if (correlationCallbackContext != null)
                        {
                            correlationCallbackContexts.put(correlationId, correlationCallbackContext);
                        }
                        correlationCallback.onRequestQueued(message, packet, correlationCallbackContext);
                    }
                }
            }
        }
        catch (Exception ex)
        {
            log.warn("Exception thrown while calling the onQueueRequest callback in addToWaitingQueue", ex);
        }

        synchronized (this.sendThreadLock)
        {
            this.waitingPacketsQueue.add(packet);

            // Wake up IotHubSendTask so it can send this message
            this.sendThreadLock.notifyAll();
        }
    }

    private void addToReceivedMessagesQueue(IotHubTransportMessage message)
    {
        synchronized (this.receiveThreadLock)
        {
            this.receivedMessagesQueue.add(message);

            // Wake up IotHubReceiveTask so it can handle receiving this message
            this.receiveThreadLock.notifyAll();
        }
    }

    /**
     * Sleep for a length of time without interruption
     *
     * @param sleepFor length of time to sleep for
     * @param unit time unit associated with sleepFor
     */
    @SuppressWarnings("SameParameterValue")
    // The TimeUnit is currently always MilliSeconds, but this method can be used generically as well.
    private static void sleepUninterruptibly(long sleepFor, TimeUnit unit)
    {
        boolean interrupted = false;
        try
        {
            long remainingNanos = unit.toNanos(sleepFor);
            long end = System.nanoTime() + remainingNanos;
            while (true)
            {
                try
                {
                    NANOSECONDS.sleep(remainingNanos);
                    return;
                }
                catch (InterruptedException e)
                {
                    interrupted = true;
                    remainingNanos = end - System.nanoTime();
                }
            }
        }
        finally
        {
            if (interrupted)
            {
                Thread.currentThread().interrupt();
            }
        }
    }

    /**
     * If Unauthorized exception occurs, but sas token has not expired, this function sets the provided
     * transportException as retryable
     *
     * @param transportException the transport exception to check
     */
    private void checkForUnauthorizedException(TransportException transportException)
    {
        if (!this.isSasTokenExpired() && (transportException instanceof MqttUnauthorizedException
                || transportException instanceof UnauthorizedException
                || transportException instanceof AmqpUnauthorizedAccessException))
        {
            //Device key is present, sas token will be renewed upon re-opening the connection
            transportException.setRetryable(true);
        }
    }
}<|MERGE_RESOLUTION|>--- conflicted
+++ resolved
@@ -142,20 +142,12 @@
     }
 
     public IotHubTransport(
-<<<<<<< HEAD
-        String hostName,
-        IotHubClientProtocol protocol,
-        SSLContext sslContext,
-        ProxySettings proxySettings,
-        IotHubConnectionStatusChangeCallback deviceIOConnectionStatusChangeCallback,
-        int keepAliveInterval) throws IllegalArgumentException
-=======
             String hostName,
             IotHubClientProtocol protocol,
             SSLContext sslContext,
             ProxySettings proxySettings,
-            IotHubConnectionStatusChangeCallback deviceIOConnectionStatusChangeCallback) throws IllegalArgumentException
->>>>>>> f5512f58
+            IotHubConnectionStatusChangeCallback deviceIOConnectionStatusChangeCallback,
+            int keepAliveInterval) throws IllegalArgumentException
     {
         this.protocol = protocol;
         this.hostName = hostName;
@@ -1139,11 +1131,7 @@
                     }
                     else
                     {
-<<<<<<< HEAD
-                        this.iotHubTransportConnection = new AmqpsIotHubConnection(this.getDefaultConfig());
-=======
-                        this.iotHubTransportConnection = new AmqpsIotHubConnection(this.getDefaultConfig(), this.transportUniqueIdentifier, false);
->>>>>>> f5512f58
+                        this.iotHubTransportConnection = new AmqpsIotHubConnection(this.getDefaultConfig(), this.transportUniqueIdentifier);
                     }
 
                     break;
