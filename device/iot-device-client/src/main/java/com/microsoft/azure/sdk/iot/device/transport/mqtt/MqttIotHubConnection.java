--- conflicted
+++ resolved
@@ -70,11 +70,7 @@
      * object.
      *
      * @param config the client configuration.
-<<<<<<< HEAD
-     * @throws TransportException if this constructor fails to build the required SSLContext.
-=======
      * @throws TransportException if the mqtt connection configuration cannot be constructed.
->>>>>>> 020ac962
      */
     // The warning is for how getSasTokenAuthentication() may return null, but the check that our config uses SAS_TOKEN
     // auth is sufficient at confirming that getSasTokenAuthentication() will return a non-null instance
