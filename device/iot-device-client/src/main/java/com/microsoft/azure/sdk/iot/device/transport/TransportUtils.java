--- conflicted
+++ resolved
@@ -18,11 +18,7 @@
     public static final String IOTHUB_API_VERSION = "2020-09-30";
 
     private static final String JAVA_DEVICE_CLIENT_IDENTIFIER = "com.microsoft.azure.sdk.iot.iot-device-client";
-<<<<<<< HEAD
-    public static final String CLIENT_VERSION = "2.0.0-preview-002";
-=======
     public static final String CLIENT_VERSION = getPackageVersion();
->>>>>>> 517d9a37
 
     private static final String JAVA_RUNTIME = System.getProperty("java.version");
     private static final String OPERATING_SYSTEM = System.getProperty("java.runtime.name").toLowerCase().contains("android") ? "Android" : System.getProperty("os.name");
