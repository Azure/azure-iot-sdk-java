--- conflicted
+++ resolved
@@ -134,20 +134,8 @@
     {
         this.sendPeriodInMilliseconds = sendPeriodInMilliseconds;
         this.receivePeriodInMilliseconds = receivePeriodInMilliseconds;
-<<<<<<< HEAD
-
-        this.state = IotHubConnectionStatus.DISCONNECTED;
-
-        this.transport = new IotHubTransport(hostName, protocol, sslContext, proxySettings, this);
-
-        this.sendPeriodInMilliseconds = sendPeriodInMilliseconds;
-        this.receivePeriodInMilliseconds = receivePeriodInMilliseconds;
-
-        this.state = IotHubConnectionStatus.DISCONNECTED;
-=======
         this.state = IotHubConnectionStatus.DISCONNECTED;
         this.transport = new IotHubTransport(hostName, protocol, sslContext, proxySettings, this);
->>>>>>> d8b84f1a
     }
 
     /**
@@ -450,24 +438,13 @@
         this.transport.registerConnectionStateCallback(callback, callbackContext);
     }
 
-<<<<<<< HEAD
-    public void registerConnectionStatusChangeCallback(IotHubConnectionStatusChangeCallback statusChangeCallback, Object callbackContext, String deviceId)
-    {
-        //Codes_SRS_DEVICE_IO_34_020: [This function shall register the callback with the transport.]
+    void registerConnectionStatusChangeCallback(IotHubConnectionStatusChangeCallback statusChangeCallback, Object callbackContext, String deviceId)
+    {
         this.transport.registerConnectionStatusChangeCallback(statusChangeCallback, callbackContext, deviceId);
     }
 
-    public void registerMultiplexingConnectionStateCallback(IotHubConnectionStatusChangeCallback callback, Object callbackContext)
-    {
-=======
-    void registerConnectionStatusChangeCallback(IotHubConnectionStatusChangeCallback statusChangeCallback, Object callbackContext, String deviceId)
-    {
-        this.transport.registerConnectionStatusChangeCallback(statusChangeCallback, callbackContext, deviceId);
-    }
-
     void registerMultiplexingConnectionStateCallback(IotHubConnectionStatusChangeCallback callback, Object callbackContext)
     {
->>>>>>> d8b84f1a
         this.transport.registerMultiplexingConnectionStateCallback(callback, callbackContext);
     }
 
