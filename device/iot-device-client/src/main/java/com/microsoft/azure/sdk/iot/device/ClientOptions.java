--- conflicted
+++ resolved
@@ -15,14 +15,8 @@
 {
     /**
      * The Digital Twin Model Id associated with the device and module identity.
-<<<<<<< HEAD
-     * Non plug and play users should not set this value.
-     *
-     * This feature is currently supported only over MQTT.
-=======
      * Non plug and play users should not set this value
      * This feature is currently supported only over MQTT, MQTT_WS, AMQPS, and AMQPS_WS.
->>>>>>> 29203f97
      */
     @Setter
     @Getter
