--- conflicted
+++ resolved
@@ -3,14 +3,11 @@
 
 package com.microsoft.azure.sdk.iot.device;
 
-<<<<<<< HEAD
 import com.microsoft.azure.sdk.iot.deps.convention.DefaultPayloadConvention;
 import com.microsoft.azure.sdk.iot.deps.convention.PayloadConvention;
 import lombok.*;
-=======
 import lombok.Builder;
 import lombok.Getter;
->>>>>>> 7748fc95
 
 import javax.net.ssl.SSLContext;
 
@@ -20,11 +17,6 @@
  * Options that allow configuration of the device client instance during initialization.
  */
 @Builder
-<<<<<<< HEAD
-@NoArgsConstructor
-@AllArgsConstructor
-=======
->>>>>>> 7748fc95
 public final class ClientOptions
 {
     private static final int DEFAULT_HTTPS_CONNECT_TIMEOUT_MILLISECONDS = 0;
@@ -52,7 +44,6 @@
     private final SSLContext sslContext;
 
     /**
-<<<<<<< HEAD
      * The convention to be used for convention based operations.
      */
     @Setter
@@ -63,19 +54,7 @@
     /**
      * Gets the keep alive interval in seconds. This value defines the
      * maximum time interval between messages sent or received. It enables the
-     * client to detect if the server is no longer available, without having to wait
-     * for the TCP/IP timeout. The client will ensure that at least one message
-     * travels across the network within each keep alive period. In the absence of a
-     * data-related message during the time period, the client sends a very small
-     * "ping" message, which the server will acknowledge. The default value is 230 seconds.
-     *
-     * <p>
-     * This value is only used in stateful connection oriented protocols such as AMQPS, AMQPS_WS, MQTT, and MQTT_WS. If
-     * the client is using HTTPS, then this value is ignored.
-     * </p>
-=======
      * The proxy settings for this client to connect through. If null then no proxy will be used.
->>>>>>> 7748fc95
      */
     @Getter
     private final ProxySettings proxySettings;
