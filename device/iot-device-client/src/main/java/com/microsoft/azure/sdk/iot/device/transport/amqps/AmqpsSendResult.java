package com.microsoft.azure.sdk.iot.device.transport.amqps;

import lombok.Getter;

<<<<<<< HEAD
class AmqpsSendResult
=======
import java.nio.charset.StandardCharsets;

public class AmqpsSendResult
>>>>>>> 1238a81c
{
    private static final int failedDeliveryTag = -1;

    @Getter
    private final boolean deliverySuccessful;
    @Getter
    private final int deliveryTag;

    /**
     * Create a return value object containing the delivery status and the delivery hash
     *
     */
    AmqpsSendResult()
    {
        this.deliverySuccessful = false;
        this.deliveryTag = failedDeliveryTag;
    }

    AmqpsSendResult(byte[] deliveryTag)
    {
        this.deliverySuccessful = true;
        this.deliveryTag = Integer.parseInt(new String(deliveryTag, StandardCharsets.UTF_8));
    }
}<|MERGE_RESOLUTION|>--- conflicted
+++ resolved
@@ -2,13 +2,9 @@
 
 import lombok.Getter;
 
-<<<<<<< HEAD
-class AmqpsSendResult
-=======
 import java.nio.charset.StandardCharsets;
 
 public class AmqpsSendResult
->>>>>>> 1238a81c
 {
     private static final int failedDeliveryTag = -1;
 
