// Copyright (c) Microsoft. All rights reserved.
// Licensed under the MIT license. See LICENSE file in the project root for full license information.

package com.microsoft.azure.sdk.iot.device;

import com.microsoft.azure.sdk.iot.deps.serializer.FileUploadCompletionNotification;
import com.microsoft.azure.sdk.iot.deps.serializer.FileUploadSasUriRequest;
import com.microsoft.azure.sdk.iot.deps.serializer.FileUploadSasUriResponse;
import com.microsoft.azure.sdk.iot.device.transport.RetryPolicy;
<<<<<<< HEAD
=======
import com.microsoft.azure.sdk.iot.device.transport.TransportUtils;
import com.microsoft.azure.sdk.iot.device.transport.amqps.IoTHubConnectionType;
>>>>>>> e82b54a9
import com.microsoft.azure.sdk.iot.device.transport.https.HttpsTransportManager;
import com.microsoft.azure.sdk.iot.provisioning.security.SecurityProvider;
import lombok.extern.slf4j.Slf4j;

import java.io.Closeable;
import java.io.IOException;
import java.net.URISyntaxException;

/**
 * <p>
 * The public-facing API. Allows a single logical or physical device to connect
 * to an IoT Hub. The IoT Hub client supports sending events to and receiving
 * messages from an IoT Hub.
 * </p>
 * <p>
 * To support these workflows, the client library will provide the following
 * abstractions: a message, with its payload and associated properties; and a
 * client, which sends and receives messages.
 * </p>
 * <p>
 * The client buffers messages while the network is down, and re-sends them when
 * the network comes back online. It also batches messages to improve
 * communication efficiency (HTTPS only).
 * </p>
 * The client supports HTTPS 1.1 and AMQPS 1.0 transports.
 */
@Slf4j
public final class DeviceClient extends InternalClient implements Closeable
{
    private static final long SEND_PERIOD_MILLIS = 10L;

    private static final long RECEIVE_PERIOD_MILLIS_AMQPS = 10L;
    private static final long RECEIVE_PERIOD_MILLIS_MQTT = 10L;
    private static final long RECEIVE_PERIOD_MILLIS_HTTPS = 25*60*1000; /*25 minutes*/

    private DeviceClientType deviceClientType = DeviceClientType.SINGLE_CLIENT;

    private FileUpload fileUpload;

    private static final String MULTIPLEXING_CLOSE_ERROR_MESSAGE = "Cannot close a multiplexed client through this method. Must use multiplexingClient.unregisterDeviceClient(deviceClient)";
    private static final String MULTIPLEXING_OPEN_ERROR_MESSAGE = "Cannot open a multiplexed client through this method. Must use multiplexingClient.registerDeviceClient(deviceClient)";

    /**
     * Constructor that takes a connection string as an argument.
     *
     * @param connString the connection string. The connection string is a set
     * of key-value pairs that are separated by ';', with the keys and values
     * separated by '='. It should contain values for the following keys:
     * {@code HostName}, {@code DeviceId}, and {@code SharedAccessKey}.
     * @param protocol the communication protocol used (i.e. HTTPS).
     *
     * @throws IllegalArgumentException if any of {@code connString} or
     * {@code protocol} are {@code null}; or if {@code connString} is missing
     * one of the following attributes:{@code HostName}, {@code DeviceId}, or
     * {@code SharedAccessKey} or if the IoT hub hostname does not conform to
     * RFC 3986 or if the provided {@code connString} is for an x509 authenticated device
     * @throws URISyntaxException if the hostname in the connection string is not a valid URI
     */
    public DeviceClient(String connString, IotHubClientProtocol protocol) throws URISyntaxException, IllegalArgumentException
    {
        this(connString, protocol, null);
    }

    /**
     * Constructor that takes a connection string as an argument.
     *
     * @param connString the connection string. The connection string is a set
     * of key-value pairs that are separated by ';', with the keys and values
     * separated by '='. It should contain values for the following keys:
     * {@code HostName}, {@code DeviceId}, and {@code SharedAccessKey}.
     * @param protocol the communication protocol used (i.e. HTTPS)
     * @param clientOptions The options that allow configuration of the device client instance during initialization
     *
     * @throws IllegalArgumentException if any of {@code connString} or
     * {@code protocol} are {@code null}; or if {@code connString} is missing
     * one of the following attributes:{@code HostName}, {@code DeviceId}, or
     * {@code SharedAccessKey} or if the IoT hub hostname does not conform to
     * RFC 3986 or if the provided {@code connString} is for an x509 authenticated device
     * @throws URISyntaxException if the hostname in the connection string is not a valid URI
     */
    public DeviceClient(String connString, IotHubClientProtocol protocol, ClientOptions clientOptions) throws URISyntaxException, IllegalArgumentException
    {
        super(new IotHubConnectionString(connString), protocol, SEND_PERIOD_MILLIS, getReceivePeriod(protocol), clientOptions);
        commonConstructorVerifications();
    }

    /**
     * Constructor that allows for the client's SAS token generation to be controlled by the user. Note that options in
     * this client such as setting the SAS token expiry time will throw {@link UnsupportedOperationException} since
     * the SDK no longer controls that when this constructor is used.
     * @param hostName The host name of the IoT Hub that this client will connect to.
     * @param deviceId The Id of the device that the connection will identify as.
     * @param sasTokenProvider The provider of all SAS tokens that are used during authentication.
     * @param protocol The protocol that the client will connect over.
     */
    public DeviceClient(String hostName, String deviceId, SasTokenProvider sasTokenProvider, IotHubClientProtocol protocol)
    {
        this(hostName, deviceId, sasTokenProvider, protocol, null);
    }

    /**
     * Constructor that allows for the client's SAS token generation to be controlled by the user. Note that options in
     * this client such as setting the SAS token expiry time will throw {@link UnsupportedOperationException} since
     * the SDK no longer controls that when this constructor is used.
     * @param hostName The host name of the IoT Hub that this client will connect to.
     * @param deviceId The Id of the device that the connection will identify as.
     * @param sasTokenProvider The provider of all SAS tokens that are used during authentication.
     * @param protocol The protocol that the client will connect over.
     * @param clientOptions The options that allow configuration of the device client instance during initialization.
     */
    public DeviceClient(String hostName, String deviceId, SasTokenProvider sasTokenProvider, IotHubClientProtocol protocol, ClientOptions clientOptions)
    {
        super(hostName, deviceId, null, sasTokenProvider, protocol, clientOptions, SEND_PERIOD_MILLIS, getReceivePeriod(protocol));
        commonConstructorVerifications();
    }

    /**
     * Creates a device client that uses the provided security provider for authentication.
     *
     * @param uri The hostname of the iot hub to connect to (format: "yourHubName.azure-devices.net")
     * @param deviceId The id for the device to use
     * @param securityProvider The security provider for the device
     * @param protocol The protocol the device shall use for communication to the IoT Hub
     * @return The created device client instance
     * @throws URISyntaxException If the provided connString could not be parsed.
     * @throws IOException If the SecurityProvider throws any exception while authenticating
     */
    public static DeviceClient createFromSecurityProvider(String uri, String deviceId, SecurityProvider securityProvider, IotHubClientProtocol protocol) throws URISyntaxException, IOException
    {
        return new DeviceClient(uri, deviceId, securityProvider, protocol, null);
    }

    /**
     * Creates a device client that uses the provided security provider for authentication.
     *
     * @param uri The hostname of the iot hub to connect to (format: "yourHubName.azure-devices.net")
     * @param deviceId The id for the device to use
     * @param securityProvider The security provider for the device
     * @param protocol The protocol the device shall use for communication to the IoT Hub
     * @param clientOptions The options that allow configuration of the device client instance during initialization
     * @return The created device client instance
     * @throws URISyntaxException If the provided connString could not be parsed.
     * @throws IOException If the SecurityProvider throws any exception while authenticating
     */
    public static DeviceClient createFromSecurityProvider(String uri, String deviceId, SecurityProvider securityProvider, IotHubClientProtocol protocol, ClientOptions clientOptions) throws URISyntaxException, IOException
    {
        return new DeviceClient(uri, deviceId, securityProvider, protocol, clientOptions);
    }

    /**
     * Sets the message callback.
     *
     * @param callback the message callback. Can be {@code null}.
     * @param context the context to be passed to the callback. Can be {@code null}.
     *
     * @return itself, for fluent setting.
     *
     * @throws IllegalArgumentException if the callback is {@code null} but a context is
     * passed in.
     * @throws IllegalStateException if the callback is set after the client is
     * closed.
     */
    public DeviceClient setMessageCallback(MessageCallback callback, Object context) throws IllegalArgumentException
    {
        this.setMessageCallbackInternal(callback, context);
        return this;
    }

    /**
     * Creates a device client that uses the provided security provider for authentication.
     *
     * @param uri The hostname of iot hub to connect to (format: "yourHubName.azure-devices.net")
     * @param deviceId The id for the device to use
     * @param securityProvider The security provider for the device
     * @param protocol The protocol the device shall use for communication to the IoT Hub
     * @throws URISyntaxException If the provided connString could not be parsed.
     * @throws IOException If the SecurityProvider throws any exception while authenticating
     */
    private DeviceClient(String uri, String deviceId, SecurityProvider securityProvider, IotHubClientProtocol protocol, ClientOptions clientOptions) throws URISyntaxException, IOException
    {
        super(uri, deviceId, securityProvider, protocol, SEND_PERIOD_MILLIS, getReceivePeriod(protocol), clientOptions);
<<<<<<< HEAD
=======
        commonConstructorSetup();
    }

    void closeFileUpload()
    {
        if (this.fileUpload != null)
        {
            this.fileUpload.closeNow();
        }

        if (this.fileUploadTask != null)
        {
            this.fileUploadTask.close();
        }
    }

    private void commonConstructorSetup()
    {
        this.ioTHubConnectionType = IoTHubConnectionType.SINGLE_CLIENT;
        this.transportClient = null;
        log.debug("Initialized a DeviceClient instance using SDK version {}", TransportUtils.CLIENT_VERSION);
>>>>>>> e82b54a9
    }

    private void commonConstructorVerifications() throws UnsupportedOperationException
    {
        if (this.getConfig().getModuleId() != null && !this.getConfig().getModuleId().isEmpty())
        {
            throw new UnsupportedOperationException("DeviceClient connection string cannot contain module id. Use ModuleClient instead.");
        }
    }

    /**
     * Starts asynchronously sending and receiving messages from an IoT Hub. If
     * the client is already open, the function shall do nothing.
     *
     * @throws IOException if a connection to an IoT Hub cannot be established.
     */
    public void open() throws IOException
    {
        this.open(false);
    }

    /**
     * Starts asynchronously sending and receiving messages from an IoT hub. If
     * the client is already open, the function shall do nothing.
     *
     * @param withRetry if true, this open call will apply the retry policy to allow for the open call to be retried if
     * it fails. Both the operation timeout set in {@link #setOperationTimeout(long)} and the retry policy set in
     * {{@link #setRetryPolicy(RetryPolicy)}} will be respected while retrying to open the connection.
     *
     * @throws IOException if a connection to an IoT hub cannot be established.
     */
    public void open(boolean withRetry) throws IOException
    {
        if (this.deviceClientType == DeviceClientType.USE_MULTIPLEXING_CLIENT)
        {
            throw new UnsupportedOperationException(MULTIPLEXING_OPEN_ERROR_MESSAGE);
        }

        super.open(withRetry);

        log.info("Device client opened successfully");
    }

    /**
     * Closes the IoT hub client by releasing any resources held by client. When
     * close is called all the messages that were in transit or pending to be
     * sent will be informed to the user in the callbacks and any existing
     * connection to IotHub will be closed.
     * Must be called to terminate the background thread that is sending data to
     * IoT hub. After close is called, the IoT hub client must be opened again
     * before it can be used again. If the client is already closed,
     * the function shall do nothing.
     *
     * @throws UnsupportedOperationException if called on a device that is multiplexed.
     */
    public void close()
    {
        if (this.deviceClientType == DeviceClientType.USE_MULTIPLEXING_CLIENT)
        {
            throw new UnsupportedOperationException(MULTIPLEXING_CLOSE_ERROR_MESSAGE);
        }

        log.info("Closing device client...");

        if (this.fileUpload != null)
        {
            this.fileUpload.close();
        }

        super.close();

        log.info("Device client closed successfully");
    }

    /**
     * Get a file upload SAS URI which the Azure Storage SDK can use to upload a file to blob for this device. See <a href="https://docs.microsoft.com/en-us/azure/iot-hub/iot-hub-devguide-file-upload#initialize-a-file-upload">this documentation</a> for more details.
     * @param request The request details for getting the SAS URI, including the destination blob name.
     * @return The file upload details to be used with the Azure Storage SDK in order to upload a file from this device.
     * @throws IOException If this HTTPS request fails to send.
     */
    public FileUploadSasUriResponse getFileUploadSasUri(FileUploadSasUriRequest request) throws IOException
    {
        if (this.fileUpload == null)
        {
            this.fileUpload = new FileUpload(new HttpsTransportManager(this.config));
        }

        return this.fileUpload.getFileUploadSasUri(request);
    }

    /**
     * Notify IoT hub that a file upload has been completed, successfully or otherwise. See <a href="https://docs.microsoft.com/en-us/azure/iot-hub/iot-hub-devguide-file-upload#notify-iot-hub-of-a-completed-file-upload">this documentation</a> for more details.
     * @param notification The notification details, including if the file upload succeeded.
     * @throws IOException If this HTTPS request fails to send.
     */
    public void completeFileUpload(FileUploadCompletionNotification notification) throws IOException
    {
        if (this.fileUpload == null)
        {
            this.fileUpload = new FileUpload(new HttpsTransportManager(this.config));
        }

        this.fileUpload.sendNotification(notification);
    }

    // Used by multiplexing clients to signal to this client what kind of multiplexing client is using this device client
    void markAsMultiplexed()
    {
        this.deviceClientType = DeviceClientType.USE_MULTIPLEXING_CLIENT;
    }

    private static long getReceivePeriod(IotHubClientProtocol protocol)
    {
        switch (protocol)
        {
            case HTTPS:
                return RECEIVE_PERIOD_MILLIS_HTTPS;
            case AMQPS:
            case AMQPS_WS:
                return RECEIVE_PERIOD_MILLIS_AMQPS;
            case MQTT:
            case MQTT_WS:
                return RECEIVE_PERIOD_MILLIS_MQTT;
            default:
                // should never happen.
                throw new IllegalStateException(
                        "Invalid client protocol specified.");
        }
    }

    @SuppressWarnings("unused")
    private DeviceClient()
    {
        // empty constructor for mocking purposes only
    }
}<|MERGE_RESOLUTION|>--- conflicted
+++ resolved
@@ -7,11 +7,7 @@
 import com.microsoft.azure.sdk.iot.deps.serializer.FileUploadSasUriRequest;
 import com.microsoft.azure.sdk.iot.deps.serializer.FileUploadSasUriResponse;
 import com.microsoft.azure.sdk.iot.device.transport.RetryPolicy;
-<<<<<<< HEAD
-=======
 import com.microsoft.azure.sdk.iot.device.transport.TransportUtils;
-import com.microsoft.azure.sdk.iot.device.transport.amqps.IoTHubConnectionType;
->>>>>>> e82b54a9
 import com.microsoft.azure.sdk.iot.device.transport.https.HttpsTransportManager;
 import com.microsoft.azure.sdk.iot.provisioning.security.SecurityProvider;
 import lombok.extern.slf4j.Slf4j;
@@ -96,6 +92,7 @@
     {
         super(new IotHubConnectionString(connString), protocol, SEND_PERIOD_MILLIS, getReceivePeriod(protocol), clientOptions);
         commonConstructorVerifications();
+        commonConstructorSetup();
     }
 
     /**
@@ -126,6 +123,7 @@
     {
         super(hostName, deviceId, null, sasTokenProvider, protocol, clientOptions, SEND_PERIOD_MILLIS, getReceivePeriod(protocol));
         commonConstructorVerifications();
+        commonConstructorSetup();
     }
 
     /**
@@ -193,30 +191,12 @@
     private DeviceClient(String uri, String deviceId, SecurityProvider securityProvider, IotHubClientProtocol protocol, ClientOptions clientOptions) throws URISyntaxException, IOException
     {
         super(uri, deviceId, securityProvider, protocol, SEND_PERIOD_MILLIS, getReceivePeriod(protocol), clientOptions);
-<<<<<<< HEAD
-=======
         commonConstructorSetup();
     }
 
-    void closeFileUpload()
-    {
-        if (this.fileUpload != null)
-        {
-            this.fileUpload.closeNow();
-        }
-
-        if (this.fileUploadTask != null)
-        {
-            this.fileUploadTask.close();
-        }
-    }
-
     private void commonConstructorSetup()
     {
-        this.ioTHubConnectionType = IoTHubConnectionType.SINGLE_CLIENT;
-        this.transportClient = null;
         log.debug("Initialized a DeviceClient instance using SDK version {}", TransportUtils.CLIENT_VERSION);
->>>>>>> e82b54a9
     }
 
     private void commonConstructorVerifications() throws UnsupportedOperationException
