--- conflicted
+++ resolved
@@ -43,45 +43,7 @@
     private static final long RECEIVE_PERIOD_MILLIS_MQTT = 10L;
     private static final long RECEIVE_PERIOD_MILLIS_HTTPS = 25*60*1000; /*25 minutes*/
 
-<<<<<<< HEAD
     private DeviceClientType deviceClientType = DeviceClientType.SINGLE_CLIENT;
-=======
-    /**
-     * @deprecated as of release 1.2.27 this value is deprecated and replaced by
-     * {@link #setOption(String, Object)} <b>SetSendInterval</b> to change it.
-     *
-     * The number of milliseconds the transport will wait between
-     * sending out messages.
-     */
-    @SuppressWarnings("DeprecatedIsStillUsed")
-    @Deprecated
-    @SuppressFBWarnings("MS_SHOULD_BE_FINAL") // Marking this as final would be a breaking change
-    public static long SEND_PERIOD_MILLIS = 10L;
-
-    /**
-     * @deprecated as of release 1.2.27 these value is deprecated and replaced by
-     * {@link #setOption(String, Object)} <b>SetMinimumPollingInterval</b> to change it.
-     *
-     * The number of milliseconds the transport will wait between
-     * polling for messages.
-     */
-    @SuppressWarnings("DeprecatedIsStillUsed")
-    @Deprecated
-    @SuppressFBWarnings("MS_SHOULD_BE_FINAL") // Marking this as final would be a breaking change
-    public static long RECEIVE_PERIOD_MILLIS_AMQPS = 10L;
-    @SuppressWarnings("DeprecatedIsStillUsed")
-    @Deprecated
-    @SuppressFBWarnings("MS_SHOULD_BE_FINAL") // Marking this as final would be a breaking change
-    public static long RECEIVE_PERIOD_MILLIS_MQTT = 10L;
-    @SuppressWarnings("DeprecatedIsStillUsed")
-    @Deprecated
-    @SuppressFBWarnings("MS_SHOULD_BE_FINAL") // Marking this as final would be a breaking change
-    public static long RECEIVE_PERIOD_MILLIS_HTTPS = 25*60*1000; /*25 minutes*/
-
-    private IoTHubConnectionType ioTHubConnectionType = IoTHubConnectionType.UNKNOWN;
-
-    private TransportClient transportClient;
->>>>>>> 1238a81c
 
     private FileUpload fileUpload;
 
