--- conflicted
+++ resolved
@@ -111,10 +111,7 @@
     private FileUploadTask fileUploadTask;
 
     private static String MULTIPLEXING_CLOSE_ERROR_MESSAGE = "Cannot close a multiplexed client through this method. Must use multiplexingClient.unregisterDeviceClient(deviceClient)";
-<<<<<<< HEAD
-=======
     private static String MULTIPLEXING_OPEN_ERROR_MESSAGE = "Cannot open a multiplexed client through this method. Must use multiplexingClient.registerDeviceClient(deviceClient)";
->>>>>>> d8b84f1a
 
     /**
      * Constructor that takes a connection string and a transport client as an argument.
@@ -384,11 +381,7 @@
     {
         if (this.ioTHubConnectionType == IoTHubConnectionType.USE_MULTIPLEXING_CLIENT)
         {
-<<<<<<< HEAD
-            throw new UnsupportedOperationException("Cannot open a multiplexed client through this method. Must use multiplexingClient.registerDeviceClients(deviceClient)");
-=======
             throw new UnsupportedOperationException(MULTIPLEXING_OPEN_ERROR_MESSAGE);
->>>>>>> d8b84f1a
         }
 
         if (this.ioTHubConnectionType == IoTHubConnectionType.USE_TRANSPORTCLIENT)
