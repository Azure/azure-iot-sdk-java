--- conflicted
+++ resolved
@@ -3,7 +3,6 @@
 
 package com.microsoft.azure.sdk.iot.device;
 
-<<<<<<< HEAD
 import com.microsoft.azure.sdk.iot.deps.serializer.FileUploadCompletionNotification;
 import com.microsoft.azure.sdk.iot.deps.serializer.FileUploadSasUriRequest;
 import com.microsoft.azure.sdk.iot.deps.serializer.FileUploadSasUriResponse;
@@ -11,18 +10,13 @@
 import com.microsoft.azure.sdk.iot.device.convention.DeviceCommandCallback;
 import com.microsoft.azure.sdk.iot.device.fileupload.FileUpload;
 import com.microsoft.azure.sdk.iot.device.fileupload.FileUploadTask;
-=======
 import com.microsoft.azure.sdk.iot.device.exceptions.IotHubClientException;
->>>>>>> 7748fc95
 import com.microsoft.azure.sdk.iot.device.transport.RetryPolicy;
 import com.microsoft.azure.sdk.iot.device.transport.TransportUtils;
 import com.microsoft.azure.sdk.iot.device.transport.https.HttpsTransportManager;
+import com.microsoft.azure.sdk.iot.device.twin.SubscriptionAcknowledgedCallback;
 import com.microsoft.azure.sdk.iot.provisioning.security.SecurityProvider;
-<<<<<<< HEAD
 import lombok.NonNull;
-import edu.umd.cs.findbugs.annotations.SuppressFBWarnings;
-=======
->>>>>>> 7748fc95
 import lombok.extern.slf4j.Slf4j;
 
 import java.io.IOException;
@@ -297,7 +291,7 @@
      * @throws IOException if called when client is not opened.
      */
     public void subscribeToDeviceComamnds(@NonNull DeviceCommandCallback deviceCommandCallback, Object deviceCommandCallbackContext,
-                                          @NonNull IotHubEventCallback deviceCommandCallbackStatusCallback, Object deviceCommandCallbackStatusCallbackContext)
+                                          @NonNull SubscriptionAcknowledgedCallback deviceCommandCallbackStatusCallback, Object deviceCommandCallbackStatusCallbackContext)
             throws IOException
     {
         this.subscribeToCommandsInternal(deviceCommandCallback, deviceCommandCallbackContext, deviceCommandCallbackStatusCallback, deviceCommandCallbackStatusCallbackContext);
