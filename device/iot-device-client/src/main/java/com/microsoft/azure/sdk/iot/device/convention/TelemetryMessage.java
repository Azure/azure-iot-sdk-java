package com.microsoft.azure.sdk.iot.device.convention;

import com.microsoft.azure.sdk.iot.deps.convention.PayloadConvention;
import com.microsoft.azure.sdk.iot.device.Message;
import com.microsoft.azure.sdk.iot.device.PayloadCollection;
import lombok.Getter;
import lombok.Setter;

/**
 * The extension of Message that uses a {@link PayloadConvention} to generate the message payload.
 */
public class TelemetryMessage extends Message
{
    /**
     * Telemetry collection to be sent for this message
     */
    @Getter
    @Setter
    PayloadCollection telemetry;

    @Override
    /**
     * {@inheritDoc}
     */
    public byte[] getBytes()
    {
<<<<<<< HEAD
        if (telemetry.Convention != null && telemetry.Convention.getPayloadSerializer() != null)
        {
            return telemetry.Convention.getObjectBytes(telemetry);
=======
        if (getTelemetry().getConvention() != null && getTelemetry().getConvention().getPayloadSerializer() != null)
        {
            return getTelemetry().getConvention().getObjectBytes(getTelemetry());
>>>>>>> 16473b20
        }
        return super.getBytes();
    }
}<|MERGE_RESOLUTION|>--- conflicted
+++ resolved
@@ -24,15 +24,9 @@
      */
     public byte[] getBytes()
     {
-<<<<<<< HEAD
-        if (telemetry.Convention != null && telemetry.Convention.getPayloadSerializer() != null)
-        {
-            return telemetry.Convention.getObjectBytes(telemetry);
-=======
         if (getTelemetry().getConvention() != null && getTelemetry().getConvention().getPayloadSerializer() != null)
         {
             return getTelemetry().getConvention().getObjectBytes(getTelemetry());
->>>>>>> 16473b20
         }
         return super.getBytes();
     }
