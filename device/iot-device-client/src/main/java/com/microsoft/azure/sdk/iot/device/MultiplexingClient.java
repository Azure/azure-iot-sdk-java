package com.microsoft.azure.sdk.iot.device;

import com.microsoft.azure.sdk.iot.device.exceptions.MultiplexingClientDeviceRegistrationAuthenticationException;
import com.microsoft.azure.sdk.iot.device.exceptions.MultiplexingClientException;
import com.microsoft.azure.sdk.iot.device.exceptions.MultiplexingDeviceUnauthorizedException;
import com.microsoft.azure.sdk.iot.device.exceptions.TransportException;
import com.microsoft.azure.sdk.iot.device.transport.RetryPolicy;
import lombok.extern.slf4j.Slf4j;

import javax.net.ssl.SSLContext;
import java.util.ArrayList;
import java.util.HashMap;
import java.util.List;
import java.util.Map;
import java.util.Objects;

import static com.microsoft.azure.sdk.iot.device.DeviceClientConfig.DEFAULT_KEEP_ALIVE_INTERVAL_IN_SECONDS;

/**
 * A client for creating multiplexed connections to IoT hub. A multiplexed connection allows for multiple device clients
 * to communicate to the service through a single AMQPS connection.
 * <p>
 * A given AMQPS connection requires a TLS connection, so multiplexing may be worthwhile if you want to limit the number
 * of TLS connections needed to connect multiple device clients to IoT hub.
 * <p>
 * A given multiplexing client also has a fixed amount of worker threads regardless of how many device clients are
 * being multiplexed. Comparatively, every non-multiplexed device client instance has its own set of worker
 * threads. Multiplexing may be worthwhile if you want fewer worker threads.
 * <p>
 * Only AMQPS and AMQPS_WS support multiplexing, and only symmetric key authenticated devices can be multiplexed.
 * <p>
 * {@link ModuleClient} instances cannot be multiplexed.
 */
@Slf4j
public class MultiplexingClient
{
    public static final long DEFAULT_SEND_PERIOD_MILLIS = 10L;
    public static final long DEFAULT_RECEIVE_PERIOD_MILLIS = 10L;
    public static final int DEFAULT_MAX_MESSAGES_TO_SEND_PER_THREAD = 10;
    private static final long DEFAULT_REGISTRATION_TIMEOUT_MILLISECONDS = 60 * 1000; // 1 minute
    private static final long DEFAULT_UNREGISTRATION_TIMEOUT_MILLISECONDS = 60 * 1000; // 1 minute
    private static final String OPEN_ERROR_MESSAGE = "Failed to open the multiplexing connection";

    // keys are deviceIds. Helps to optimize look ups later on which device Ids are already registered.
    private final Map<String, DeviceClient> multiplexedDeviceClients;
    private final DeviceIO deviceIO;
    private final String hostName;
    private final IotHubClientProtocol protocol;

    // This lock is used to keep open/close/register/unregister operations atomic to prevent race conditions
    private final Object operationLock = new Object();

    private final ProxySettings proxySettings;

    /**
     * The maximum number of devices that can be multiplexed together on a single multiplexed AMQPS connection
     */
    public static final int MAX_MULTIPLEX_DEVICE_COUNT_AMQPS = 1000;

    /**
     * The maximum number of devices that can be multiplexed together on a single multiplexed AMQPS_WS connection
     */
    public static final int MAX_MULTIPLEX_DEVICE_COUNT_AMQPS_WS = 500;

    /**
     * Instantiate a new MultiplexingClient that will establish a multiplexed connection through a proxy.
     *
     * @param hostName The hostname of your IoT Hub instance (For instance, "your-iot-hub.azure-devices.net")
     * @param protocol The transport protocol that this client will build the multiplexed connection on. Must be either
     *                 {@link IotHubClientProtocol#AMQPS} or {@link IotHubClientProtocol#AMQPS_WS}.
     */
    public MultiplexingClient(String hostName, IotHubClientProtocol protocol)
    {
        this(hostName, protocol, null);
    }

    /**
     * Instantiate a new MultiplexingClient that will establish a multiplexed connection through a proxy.
     *
     * @param hostName The hostname of your IoT Hub instance (For instance, "your-iot-hub.azure-devices.net")
     * @param protocol The transport protocol that this client will build the multiplexed connection on. Must be
     * {@link IotHubClientProtocol#AMQPS_WS} since using {@link IotHubClientProtocol#AMQPS} does not support proxies.
     * @param options The optional parameters to configure this client to use.
     */
    public MultiplexingClient(String hostName, IotHubClientProtocol protocol, MultiplexingClientOptions options)
    {
        Objects.requireNonNull(hostName);
        Objects.requireNonNull(protocol);

        switch (protocol)
        {
            case AMQPS:
            case AMQPS_WS:
                break;
            default:
                throw new IllegalArgumentException("Multiplexing is only supported for AMQPS and AMQPS_WS");
        }

        // Deliberately using HashMap instead of ConcurrentHashMap here. HashMap is faster for several operations such
        // .size() and we can control the adding/removing of elements to it with synchronization within this client.
        this.multiplexedDeviceClients = new HashMap<>();
        this.hostName = hostName;
        this.protocol = protocol;
        this.proxySettings = options != null ? options.getProxySettings() : null;
        long sendPeriod = options != null ? options.getSendPeriod() : DEFAULT_SEND_PERIOD_MILLIS;
        long receivePeriod = options != null ? options.getReceivePeriod() : DEFAULT_RECEIVE_PERIOD_MILLIS;
        int sendMessagesPerThread = options != null ? options.getMaxMessagesSentPerSendThread() : DEFAULT_MAX_MESSAGES_TO_SEND_PER_THREAD;
        int keepAliveInterval = options != null ? options.getKeepAliveInterval() : DEFAULT_KEEP_ALIVE_INTERVAL_IN_SECONDS;

        if (sendPeriod < 0)
        {
            throw new IllegalArgumentException("Send period cannot be negative");
        }
        else if (sendPeriod == 0) //default builder value for this option, signals that user didn't set a value
        {
            sendPeriod = DEFAULT_SEND_PERIOD_MILLIS;
        }

        if (receivePeriod < 0)
        {
            throw new IllegalArgumentException("Receive period cannot be negative");
        }
        else if (receivePeriod == 0) //default builder value for this option, signals that user didn't set a value
        {
            receivePeriod = DEFAULT_RECEIVE_PERIOD_MILLIS;
        }

        if (sendMessagesPerThread == 0) //default builder value for this option, signals that user didn't set a value
        {
            sendMessagesPerThread = DEFAULT_MAX_MESSAGES_TO_SEND_PER_THREAD;
        }

<<<<<<< HEAD
        // Optional settings from MultiplexingClientOptions
        SSLContext sslContext = options != null ? options.getSslContext() : null;
        this.deviceIO = new DeviceIO(hostName, protocol, sslContext, proxySettings, sendPeriod, receivePeriod);
=======
        this.sslContext = options != null ? options.getSslContext() : null;
        this.deviceIO = new DeviceIO(hostName, protocol, sslContext, proxySettings, sendPeriod, receivePeriod, keepAliveInterval);
>>>>>>> b36abb9c
        this.deviceIO.setMaxNumberOfMessagesSentPerSendThread(sendMessagesPerThread);
    }

    /**
     * Opens this multiplexing client. This may be done before or after registering any number of device clients.
     * <p>
     * This call behaves synchronously, so if it returns without throwing, then all registered device clients were
     * successfully opened.
     * <p>
     * If this client is already open, then this method will do nothing.
     * <p>
     * @throws MultiplexingClientException If any IO or authentication errors occur while opening the multiplexed connection.
     * @throws MultiplexingClientDeviceRegistrationAuthenticationException If one or many of the registered devices failed to authenticate.
     * Any devices not found in the map of registration exceptions provided by
     * {@link MultiplexingClientDeviceRegistrationAuthenticationException#getRegistrationExceptions()} have registered successfully.
     * Even when this is thrown, the AMQPS/AMQPS_WS connection is still open, and other clients may be registered to it.
     */
    public void open() throws MultiplexingClientException
    {
        this.open(false);
    }

    /**
     * Opens this multiplexing client. This may be done before or after registering any number of device clients.
     * <p>
     * This call behaves synchronously, so if it returns without throwing, then all registered device clients were
     * successfully opened.
     * <p>
     * If this client is already open, then this method will do nothing.
     * <p>
     * @param withRetry if true, this open call will apply the current retry policy to allow for the open call to be
     * retried if it fails.
     *
     * @throws MultiplexingClientException If any IO or authentication errors occur while opening the multiplexed connection.
     * @throws MultiplexingClientDeviceRegistrationAuthenticationException If one or many of the registered devices failed to authenticate.
     * Any devices not found in the map of registration exceptions provided by
     * {@link MultiplexingClientDeviceRegistrationAuthenticationException#getRegistrationExceptions()} have registered successfully.
     * Even when this is thrown, the AMQPS/AMQPS_WS connection is still open, and other clients may be registered to it.
     */
    public void open(boolean withRetry) throws MultiplexingClientException
    {
        synchronized (this.operationLock)
        {
            log.info("Opening multiplexing client");
            try
            {
                this.deviceIO.openWithoutWrappingException(withRetry);
            }
            catch (TransportException e)
            {
                // AMQP layer may throw a MultiplexingDeviceUnauthorizedException in some cases. In these
                // cases, we want to copy the registration exceptions map from this TransportException into this thrown exception
                // so that users don't need to look at the cause of the thrown exception to get this important information.
                if (e instanceof MultiplexingDeviceUnauthorizedException)
                {
                    MultiplexingClientDeviceRegistrationAuthenticationException newException =
                            new MultiplexingClientDeviceRegistrationAuthenticationException(OPEN_ERROR_MESSAGE, e);

                    // Bring the exceptions map from the cause to the root level exception, so that users don't have to use
                    // fields from inner exceptions.
                    newException.setRegistrationExceptionsMap(((MultiplexingDeviceUnauthorizedException) e).getRegistrationExceptions());

                    throw newException;
                }

                throw new MultiplexingClientException(OPEN_ERROR_MESSAGE, e);
            }
            log.info("Successfully opened multiplexing client");
        }
    }

    /**
     * Close this multiplexing client. This will close all active device sessions as well as the AMQP connection.
     * <p>
     * If this client is already closed, then this method will do nothing.
     * <p>
     * Once closed, this client can be re-opened. It will preserve all previously registered device clients.
     * <p>
     * @throws MultiplexingClientException This exception is not thrown by this method anymore.
     */
    public void close() throws MultiplexingClientException
    {
        synchronized (this.operationLock)
        {
            log.info("Closing multiplexing client");

            this.deviceIO.close();

            // Note that this method does not close each of the registered device client instances. This is intentional
            // as the calls to deviceClient.close() do nothing besides close the deviceIO layer, which is already closed
            // by the above code.

            log.info("Successfully closed multiplexing client");
        }
    }

    /**
     * Register a device client to this multiplexing client. This method may be called before or after opening the
     * multiplexed connection.
     * <p>
     * Users should use {@link #registerDeviceClients(Iterable)} for registering multiple devices as it has some
     * performance improvements over repeatedly calling this method for individual device registrations. This method blocks on each registration, whereas
     * {@link #registerDeviceClients(Iterable)} blocks on all of the registrations after starting them all asynchronously.
     * <p>
     * A device client can be unregistered using {@link #unregisterDeviceClient(DeviceClient)}, {@link #unregisterDeviceClient(DeviceClient, long)},
     * {@link #unregisterDeviceClients(Iterable)}, or {@link #unregisterDeviceClients(Iterable, long)}. A device client will not be unregistered
     * automatically if it encounters a non-retryable exception, so users are responsible for unregistering a device client
     * when they no longer want it in this multiplexing client.
     * <p>
     * Up to {@link #MAX_MULTIPLEX_DEVICE_COUNT_AMQPS} devices can be registered on a multiplexed AMQPS connection,
     * and up to {@link #MAX_MULTIPLEX_DEVICE_COUNT_AMQPS_WS} devices can be registered on a multiplexed AMQPS_WS connection.
     * <p>
     * If the multiplexing client is already open, then this device client will automatically
     * be opened, too. If the multiplexing client is not open yet, then this device client will not be opened until
     * {@link MultiplexingClient#open()} is called.
     * <p>
     * If the multiplexed connection is already open, then this call will add this device client to the
     * multiplexed connection, and then will block until the registration has been completed.
     * <p>
     * Any proxy settings set to the provided device clients will be overwritten by the proxy settings of this multiplexing client.
     * <p>
     * The registered device client must use the same transport protocol (AMQPS or AMQPS_WS) that this multiplexing client uses.
     * <p>
     * Each registered device client may have its own retry policy and its own SAS token expiry time, separate from every other registered device client.
     * <p>
     * The registered device client must use symmetric key based authentication.
     * <p>
     * The registered device client must belong to the same IoT hub as all previously registered device clients.
     * <p>
     * If the provided device client is already registered to this multiplexing client, then then this method will do nothing.
     * <p>
     * Any subscriptions (twin, methods, cloud to device messages) set on this device client from when it was 
     * previously registered to any multiplexing client will need to be set again as subscriptions and their callbacks are not preserved.
     * <p>
     * @throws InterruptedException If the thread gets interrupted while waiting for the registration to succeed. This
     * will never be thrown if the multiplexing client is not open yet.
     * @throws MultiplexingClientDeviceRegistrationAuthenticationException If the device failed to register. Details for
     * this failure can be found nested within the map given by
     * {@link MultiplexingClientDeviceRegistrationAuthenticationException#getRegistrationExceptions()}. If this exception is
     * thrown, the device was not registered, and therefore it does not need to be unregistered.
     * @throws com.microsoft.azure.sdk.iot.device.exceptions.MultiplexingClientDeviceRegistrationTimeoutException If this operation takes longer than the default timeout allows.
     * @throws MultiplexingClientException If any other Exception is thrown, it will be nested into this exception.
     * @param deviceClient The device client to associate with this multiplexing client.
     */
    public void registerDeviceClient(DeviceClient deviceClient) throws InterruptedException, MultiplexingClientException {
        this.registerDeviceClient(deviceClient, DEFAULT_REGISTRATION_TIMEOUT_MILLISECONDS);
    }

    /**
     * Register a device client to this multiplexing client. This method may be called before or after opening the
     * multiplexed connection.
     * <p>
     * Users should use {@link #registerDeviceClients(Iterable)} for registering multiple devices as it has some
     * performance improvements over repeatedly calling this method for individual device registrations. This method blocks on each registration, whereas
     * {@link #registerDeviceClients(Iterable)} blocks on all of the registrations after starting them all asynchronously.
     * <p>
     * A device client can be unregistered using {@link #unregisterDeviceClient(DeviceClient)}, {@link #unregisterDeviceClient(DeviceClient, long)},
     * {@link #unregisterDeviceClients(Iterable)}, or {@link #unregisterDeviceClients(Iterable, long)}. A device client will not be unregistered
     * automatically if it encounters a non-retryable exception, so users are responsible for unregistering a device client
     * when they no longer want it in this multiplexing client.
     * <p>
     * Up to {@link #MAX_MULTIPLEX_DEVICE_COUNT_AMQPS} devices can be registered on a multiplexed AMQPS connection,
     * and up to {@link #MAX_MULTIPLEX_DEVICE_COUNT_AMQPS_WS} devices can be registered on a multiplexed AMQPS_WS connection.
     * <p>
     * If the multiplexing client is already open, then this device client will automatically
     * be opened, too. If the multiplexing client is not open yet, then this device client will not be opened until
     * {@link MultiplexingClient#open()} is called.
     * <p>
     * If the multiplexed connection is already open, then this call will add this device client to the
     * multiplexed connection, and then will block until the registration has been completed.
     * <p>
     * Any proxy settings set to the provided device clients will be overwritten by the proxy settings of this multiplexing client.
     * <p>
     * The registered device client must use the same transport protocol (AMQPS or AMQPS_WS) that this multiplexing client uses.
     * <p>
     * Each registered device client may have its own retry policy and its own SAS token expiry time, separate from every other registered device client.
     * <p>
     * The registered device client must use symmetric key based authentication.
     * <p>
     * The registered device client must belong to the same IoT hub as all previously registered device clients.
     * <p>
     * If the provided device client is already registered to this multiplexing client, then then this method will do nothing.
     * <p>
     * Any subscriptions (twin, methods, cloud to device messages) set on this device client from when it was 
     * previously registered to any multiplexing client will need to be set again as subscriptions and their callbacks are not preserved.
     * <p>
     * @throws InterruptedException If the thread gets interrupted while waiting for the registration to succeed. This
     * will never be thrown if the multiplexing client is not open yet.
     * @throws MultiplexingClientDeviceRegistrationAuthenticationException If the device failed to register. Details for
     * this failure can be found nested within the map given by
     * {@link MultiplexingClientDeviceRegistrationAuthenticationException#getRegistrationExceptions()}. If this exception is
     * thrown, the device was not registered, and therefore it does not need to be unregistered.
     * @throws com.microsoft.azure.sdk.iot.device.exceptions.MultiplexingClientDeviceRegistrationTimeoutException If this operation takes longer than the provided timeout allows.
     * @throws MultiplexingClientException If any other Exception is thrown, it will be nested into this exception.
     * @param deviceClient The device client to associate with this multiplexing client.
     * @param timeoutMilliseconds How long (in milliseconds) to let this operation wait for all registrations to complete. If this threshold is passed, a {@link com.microsoft.azure.sdk.iot.device.exceptions.MultiplexingClientDeviceRegistrationTimeoutException} is thrown.
     */
    public void registerDeviceClient(DeviceClient deviceClient, long timeoutMilliseconds) throws InterruptedException, MultiplexingClientException {
        Objects.requireNonNull(deviceClient);
        List<DeviceClient> clientList = new ArrayList<>();
        clientList.add(deviceClient);
        registerDeviceClients(clientList, timeoutMilliseconds);
    }

    /**
     * Register multiple device clients to this multiplexing client. This method may be called before or after opening the multiplexed
     * connection.
     * <p>
     * Up to {@link #MAX_MULTIPLEX_DEVICE_COUNT_AMQPS} devices can be registered on a multiplexed AMQPS connection,
     * and up to {@link #MAX_MULTIPLEX_DEVICE_COUNT_AMQPS_WS} devices can be registered on a multiplexed AMQPS_WS connection.
     * <p>
     * A device client can be unregistered using {@link #unregisterDeviceClient(DeviceClient)}, {@link #unregisterDeviceClient(DeviceClient, long)},
     * {@link #unregisterDeviceClients(Iterable)}, or {@link #unregisterDeviceClients(Iterable, long)}. A device client will not be unregistered
     * automatically if it encounters a non-retryable exception, so users are responsible for unregistering a device client
     * when they no longer want it in this multiplexing client.
     * <p>
     * If the multiplexing client is already open, then these device clients will automatically
     * be opened, too. If the multiplexing client is not open yet, then these device clients will not be opened until
     * {@link MultiplexingClient#open()} is called.
     * <p>
     * If the multiplexed connection is already open, then this call will asynchronously add each device client to the
     * multiplexed connection, and then will block until all registrations have been completed.
     * <p>
     * Any proxy settings set to the provided device clients will be overwritten by the proxy settings of this multiplexing client.
     * <p>
     * The registered device clients must use the same transport protocol (AMQPS or AMQPS_WS) that this multiplexing client uses.
     * <p>
     * Each registered device client may have its own retry policy and its own SAS token expiry time, separate from every other registered device client.
     * <p>
     * The registered device clients must use symmetric key based authentication.
     * <p>
     * The registered device clients must belong to the same IoT hub as all previously registered device clients.
     * <p>
     * If any of these device clients are already registered to this multiplexing client, then then this method will
     * not do anything to that particular device client. All other provided device clients will still be registered though.
     * <p>
     * Any subscriptions (twin, methods, cloud to device messages) set on these device clients from when it was 
     * previously registered to any multiplexing client will need to be set again as subscriptions and their callbacks are not preserved.
     * <p>
     * @throws InterruptedException If the thread gets interrupted while waiting for the registration to succeed. This
     * will never be thrown if the multiplexing client is not open yet.
     * @throws MultiplexingClientDeviceRegistrationAuthenticationException If one or more devices failed to register.
     * Details for each failure can be found in the map provided by
     * {@link MultiplexingClientDeviceRegistrationAuthenticationException#getRegistrationExceptions()}. Any devices not
     * found in the map of registration exceptions provided by this exception have registered successfully. Any devices
     * that are found in the map of registration exceptions provided by this exception were not registered, and therefore
     * do not need to be unregistered.
     * @throws com.microsoft.azure.sdk.iot.device.exceptions.MultiplexingClientDeviceRegistrationTimeoutException If this operation takes longer than the default timeout allows.
     * @throws MultiplexingClientException If any other Exception is thrown, it will be nested into this exception.
     * @param deviceClients The device clients to associate with this multiplexing client.
     */
    public void registerDeviceClients(Iterable<DeviceClient> deviceClients) throws InterruptedException, MultiplexingClientException
    {
        this.registerDeviceClients(deviceClients, DEFAULT_REGISTRATION_TIMEOUT_MILLISECONDS);
    }

    /**
     * Register multiple device clients to this multiplexing client. This method may be called before or after opening the multiplexed
     * connection.
     * <p>
     * Up to {@link #MAX_MULTIPLEX_DEVICE_COUNT_AMQPS} devices can be registered on a multiplexed AMQPS connection,
     * and up to {@link #MAX_MULTIPLEX_DEVICE_COUNT_AMQPS_WS} devices can be registered on a multiplexed AMQPS_WS connection.
     * <p>
     * A device client can be unregistered using {@link #unregisterDeviceClient(DeviceClient)}, {@link #unregisterDeviceClient(DeviceClient, long)},
     * {@link #unregisterDeviceClients(Iterable)}, or {@link #unregisterDeviceClients(Iterable, long)}. A device client will not be unregistered
     * automatically if it encounters a non-retryable exception, so users are responsible for unregistering a device client
     * when they no longer want it in this multiplexing client.
     * <p>
     * If the multiplexing client is already open, then these device clients will automatically
     * be opened, too. If the multiplexing client is not open yet, then these device clients will not be opened until
     * {@link MultiplexingClient#open()} is called.
     * <p>
     * If the multiplexed connection is already open, then this call will asynchronously add each device client to the
     * multiplexed connection, and then will block until all registrations have been completed.
     * <p>
     * Any proxy settings set to the provided device clients will be overwritten by the proxy settings of this multiplexing client.
     * <p>
     * The registered device clients must use the same transport protocol (AMQPS or AMQPS_WS) that this multiplexing client uses.
     * <p>
     * Each registered device client may have its own retry policy and its own SAS token expiry time, separate from every other registered device client.
     * <p>
     * The registered device clients must use symmetric key based authentication.
     * <p>
     * The registered device clients must belong to the same IoT hub as all previously registered device clients.
     * <p>
     * If any of these device clients are already registered to this multiplexing client, then then this method will
     * not do anything to that particular device client. All other provided device clients will still be registered though.
     * <p>
     * Any subscriptions (twin, methods, cloud to device messages) set on these device clients from when it was 
     * previously registered to any multiplexing client will need to be set again as subscriptions and their callbacks are not preserved.
     * <p>
     * @throws InterruptedException If the thread gets interrupted while waiting for the registration to succeed. This
     * will never be thrown if the multiplexing client is not open yet.
     * @throws MultiplexingClientDeviceRegistrationAuthenticationException If one or more devices failed to register.
     * Details for each failure can be found in the map provided by
     * {@link MultiplexingClientDeviceRegistrationAuthenticationException#getRegistrationExceptions()}. Any devices not
     * found in the map of registration exceptions provided by this exception have registered successfully. Any devices
     * that are found in the map of registration exceptions provided by this exception were not registered, and therefore
     * do not need to be unregistered.
     * @throws com.microsoft.azure.sdk.iot.device.exceptions.MultiplexingClientDeviceRegistrationTimeoutException If this operation takes longer than the provided timeout allows.
     * @throws MultiplexingClientException If any other Exception is thrown, it will be nested into this exception.
     * @param deviceClients The device clients to associate with this multiplexing client.
     * @param timeoutMilliseconds How long (in milliseconds) to let this operation wait for all registrations to complete. If this threshold is passed, a {@link com.microsoft.azure.sdk.iot.device.exceptions.MultiplexingClientDeviceRegistrationTimeoutException} is thrown.
     */
    public void registerDeviceClients(Iterable<DeviceClient> deviceClients, long timeoutMilliseconds) throws InterruptedException, MultiplexingClientException
    {
        Objects.requireNonNull(deviceClients);

        if (timeoutMilliseconds <= 0)
        {
            throw new IllegalArgumentException("Cannot set a device registration timeout of less than or equal to 0 milliseconds");
        }

        synchronized (this.operationLock)
        {
            List<DeviceClientConfig> deviceClientConfigsToRegister = new ArrayList<>();

            Map<String, DeviceClient> devicesToRegisterMap = new HashMap<>();
            for (DeviceClient deviceClientToRegister : deviceClients)
            {
                devicesToRegisterMap.put(deviceClientToRegister.getConfig().getDeviceId(), deviceClientToRegister);
                DeviceClientConfig configToAdd = deviceClientToRegister.getConfig();

                // Overwrite the proxy settings of the new client to match the multiplexing client settings
                configToAdd.setProxySettings(this.proxySettings);

                if (configToAdd.getAuthenticationType() != DeviceClientConfig.AuthType.SAS_TOKEN)
                {
                    throw new UnsupportedOperationException("Can only register to multiplex a device client that uses SAS token based authentication");
                }

                if (configToAdd.getProtocol() != this.protocol)
                {
                    throw new UnsupportedOperationException("A device client cannot be registered to a multiplexing client that specifies a different transport protocol.");
                }

                if (this.protocol == IotHubClientProtocol.AMQPS && this.multiplexedDeviceClients.size() > MAX_MULTIPLEX_DEVICE_COUNT_AMQPS)
                {
                    throw new UnsupportedOperationException(String.format("Multiplexed connections over AMQPS only support up to %d devices", MAX_MULTIPLEX_DEVICE_COUNT_AMQPS));
                }

                // Typically client side validation is duplicate work, but IoT hub doesn't give a good error message when closing the
                // AMQPS_WS connection so this is the only way that users will know about this limit
                if (this.protocol == IotHubClientProtocol.AMQPS_WS && this.multiplexedDeviceClients.size() > MAX_MULTIPLEX_DEVICE_COUNT_AMQPS_WS)
                {
                    throw new UnsupportedOperationException(String.format("Multiplexed connections over AMQPS_WS only support up to %d devices", MAX_MULTIPLEX_DEVICE_COUNT_AMQPS_WS));
                }

                if (!this.hostName.equalsIgnoreCase(configToAdd.getIotHubHostname()))
                {
                    throw new UnsupportedOperationException("A device client cannot be registered to a multiplexing client that specifies a different host name.");
                }

                if (deviceClientToRegister.getDeviceIO() != null && deviceClientToRegister.getDeviceIO().isOpen() && !deviceClientToRegister.isMultiplexed)
                {
                    throw new UnsupportedOperationException("Cannot register a device client to a multiplexed connection when the device client was already opened.");
                }

                deviceClientToRegister.setAsMultiplexed();
                deviceClientToRegister.setDeviceIO(this.deviceIO);
                deviceClientToRegister.markAsMultiplexed();

                // Set notifies us if the device client is already in the set
                boolean deviceAlreadyRegistered = this.multiplexedDeviceClients.containsKey(deviceClientToRegister.getConfig().getDeviceId());
                if (deviceAlreadyRegistered)
                {
                    log.debug("Device {} wasn't registered to the multiplexed connection because it is already registered.", configToAdd.getDeviceId());
                }
                else
                {
                    deviceClientConfigsToRegister.add(configToAdd);
                }
            }

            // if the device IO hasn't been created yet, then this client will be registered once it is created.
            for (DeviceClientConfig configBeingRegistered : deviceClientConfigsToRegister)
            {
                log.info("Registering device {} to multiplexing client", configBeingRegistered.getDeviceId());
            }

            try
            {
                this.deviceIO.registerMultiplexedDeviceClient(deviceClientConfigsToRegister, timeoutMilliseconds);

                // Only update the local state map once the register call has succeeded
                this.multiplexedDeviceClients.putAll(devicesToRegisterMap);
            }
            catch (MultiplexingClientDeviceRegistrationAuthenticationException e)
            {
                // If registration failed, 1 or more clients should not be considered registered in this layer's state.
                // Save the exception so it can be rethrown once the local state has been updated to match the actual state
                // of the multiplexed connection.
                for (DeviceClient clientsThatAttemptedToRegister : deviceClients)
                {
                    // Only update the local state map once the register call has succeeded
                    String deviceIdThatAttemptedToRegister = clientsThatAttemptedToRegister.getConfig().getDeviceId();

                    if (!e.getRegistrationExceptions().containsKey(deviceIdThatAttemptedToRegister))
                    {
                        this.multiplexedDeviceClients.put(deviceIdThatAttemptedToRegister, clientsThatAttemptedToRegister);
                    }
                }

                throw e;
            }
        }
    }

    /**
     * Unregister a device client from this multiplexing client. This method may be called before or after opening the
     * multiplexed connection.
     * <p>
     * Users should use {@link #unregisterDeviceClients(Iterable)} for unregistering multiple devices as it has some
     * performance improvements over repeatedly calling this method for individual device unregistrations. This method blocks on each unregistration, whereas
     * {@link #registerDeviceClients(Iterable)} blocks on all of the unregistrations after starting them all asynchronously.
     * <p>
     * If the multiplexed connection is already open, then this call will close the AMQP device session associated with
     * this device, but it will not close any other registered device sessions or the multiplexing client itself.
     * <p>
     * If the multiplexed connection is already open, and this call would unregister the last device client,
     * the multiplexed connection will remain open. The multiplexed connection can only be closed by calling
     * {@link #close()}
     * <p>
     * Once a device client is unregistered, it may be re-registered to this or any other multiplexing client. It cannot
     * be used in non-multiplexing scenarios.
     * <p>
     * Any subscriptions set on this device client for twin/methods/cloud to device messages will need to be set again
     * after this device is re-registered.
     * <p>
     * @param deviceClient The device client to unregister from this multiplexing client.
     * @throws InterruptedException If the thread gets interrupted while waiting for the unregistration to succeed.
     * @throws com.microsoft.azure.sdk.iot.device.exceptions.MultiplexingClientDeviceRegistrationTimeoutException If the unregistration takes longer than the default timeout allows.
     * @throws MultiplexingClientException If any other Exception is thrown, it will be nested into this exception.
     */
    public void unregisterDeviceClient(DeviceClient deviceClient) throws InterruptedException, MultiplexingClientException
    {
        this.unregisterDeviceClient(deviceClient, DEFAULT_UNREGISTRATION_TIMEOUT_MILLISECONDS);
    }

    /**
     * Unregister a device client from this multiplexing client. This method may be called before or after opening the
     * multiplexed connection.
     * <p>
     * Users should use {@link #unregisterDeviceClients(Iterable)} for unregistering multiple devices as it has some
     * performance improvements over repeatedly calling this method for individual device unregistrations. This method blocks on each unregistration, whereas
     * {@link #registerDeviceClients(Iterable)} blocks on all of the unregistrations after starting them all asynchronously.
     * <p>
     * If the multiplexed connection is already open, then this call will close the AMQP device session associated with
     * this device, but it will not close any other registered device sessions or the multiplexing client itself.
     * <p>
     * If the multiplexed connection is already open, and this call would unregister the last device client,
     * the multiplexed connection will remain open. The multiplexed connection can only be closed by calling
     * {@link #close()}
     * <p>
     * Once a device client is unregistered, it may be re-registered to this or any other multiplexing client. It cannot
     * be used in non-multiplexing scenarios.
     * <p>
     * Any subscriptions set on this device client for twin/methods/cloud to device messages will need to be set again
     * after this device is re-registered.
     * <p>
     * @param deviceClient The device client to unregister from this multiplexing client.
     * @param timeoutMilliseconds How long (in milliseconds) to let this operation wait for all unregistrations to complete. If this threshold is passed, a {@link com.microsoft.azure.sdk.iot.device.exceptions.MultiplexingClientDeviceRegistrationTimeoutException} is thrown.
     * @throws InterruptedException If the thread gets interrupted while waiting for the unregistration to succeed.
     * @throws com.microsoft.azure.sdk.iot.device.exceptions.MultiplexingClientDeviceRegistrationTimeoutException If the unregistration takes longer than the provided timeout allows.
     * @throws MultiplexingClientException If any other Exception is thrown, it will be nested into this exception.
     */
    public void unregisterDeviceClient(DeviceClient deviceClient, long timeoutMilliseconds) throws InterruptedException, MultiplexingClientException
    {
        Objects.requireNonNull(deviceClient);
        List<DeviceClient> clientList = new ArrayList<>();
        clientList.add(deviceClient);
        unregisterDeviceClients(clientList, timeoutMilliseconds);
    }

    /**
     * Unregister multiple device clients from this multiplexing client. This method may be called before or after opening the
     * multiplexed connection.
     * <p>
     * If the multiplexed connection is already open, then this call will close the AMQP device session associated with
     * this device, but it will not close any other registered device sessions or the multiplexing client itself.
     * <p>
     * If the multiplexed connection is already open, and this call would unregister the last device clients,
     * the multiplexed connection will remain open. The multiplexed connection can only be closed by calling
     * {@link #close()}
     * <p>
     * Once a device client is unregistered, it may be re-registered to this or any other multiplexing client. It cannot
     * be used in non-multiplexing scenarios.
     * <p>
     * Any subscriptions set on these device clients for twin/methods/cloud to device messages will need to be set again
     * after these devices are re-registered.
     * <p>
     * @param deviceClients The device clients to unregister from this multiplexing client.
     * @throws InterruptedException If the thread gets interrupted while waiting for the unregistration to succeed.
     * @throws com.microsoft.azure.sdk.iot.device.exceptions.MultiplexingClientDeviceRegistrationTimeoutException If the unregistration takes longer than the default timeout allows.
     * @throws MultiplexingClientException If any other Exception is thrown, it will be nested into this exception.
     */
    public void unregisterDeviceClients(Iterable<DeviceClient> deviceClients) throws InterruptedException, MultiplexingClientException
    {
        this.unregisterDeviceClients(deviceClients, DEFAULT_UNREGISTRATION_TIMEOUT_MILLISECONDS);
    }

    /**
     * Unregister multiple device clients from this multiplexing client. This method may be called before or after opening the
     * multiplexed connection.
     * <p>
     * If the multiplexed connection is already open, then this call will close the AMQP device session associated with
     * this device, but it will not close any other registered device sessions or the multiplexing client itself.
     * <p>
     * If the multiplexed connection is already open, and this call would unregister the last device clients,
     * the multiplexed connection will remain open. The multiplexed connection can only be closed by calling
     * {@link #close()}
     * <p>
     * Once a device client is unregistered, it may be re-registered to this or any other multiplexing client. It cannot
     * be used in non-multiplexing scenarios.
     * <p>
     * Any subscriptions set on these device clients for twin/methods/cloud to device messages will need to be set again
     * after these devices are re-registered.
     * <p>
     * @param deviceClients The device clients to unregister from this multiplexing client.
     * @param timeoutMilliseconds How long (in milliseconds) to let this operation wait for all unregistrations to complete. If this threshold is passed, a {@link com.microsoft.azure.sdk.iot.device.exceptions.MultiplexingClientDeviceRegistrationTimeoutException} is thrown.
     * @throws InterruptedException If the thread gets interrupted while waiting for the unregistration to succeed.
     * @throws com.microsoft.azure.sdk.iot.device.exceptions.MultiplexingClientDeviceRegistrationTimeoutException If the unregistration takes longer than the provided timeout allows.
     * @throws MultiplexingClientException If any other Exception is thrown, it will be nested into this exception.
     */
    public void unregisterDeviceClients(Iterable<DeviceClient> deviceClients, long timeoutMilliseconds) throws InterruptedException, MultiplexingClientException
    {
        Objects.requireNonNull(deviceClients);

        if (timeoutMilliseconds <= 0)
        {
            throw new IllegalArgumentException("Cannot set a device unregistration timeout of less than 0 milliseconds");
        }

        synchronized (this.operationLock)
        {
            List<DeviceClientConfig> deviceClientConfigsToRegister = new ArrayList<>();
            for (DeviceClient deviceClientToUnregister : deviceClients)
            {
                DeviceClientConfig configToUnregister = deviceClientToUnregister.getConfig();
                deviceClientConfigsToRegister.add(configToUnregister);
                log.info("Unregistering device {} from multiplexing client", deviceClientToUnregister.getConfig().getDeviceId());
                this.multiplexedDeviceClients.remove(deviceClientToUnregister.getConfig().getDeviceId());
                deviceClientToUnregister.setDeviceIO(null);

                // Clear the device client's subscriptions after it has been unregistered from the multiplexing client
                // We may make this optional at some point in the future if users want to be able to preserve subscriptions.
                deviceClientToUnregister.markTwinAsUnsubscribed();
                deviceClientToUnregister.markMethodsAsUnsubscribed();
                deviceClientToUnregister.setMessageCallback(null, null);
            }

            this.deviceIO.unregisterMultiplexedDeviceClient(deviceClientConfigsToRegister, timeoutMilliseconds);
        }
    }

    /**
     * Registers a callback to be executed when the connection status of the multiplexed connection as a whole changes.
     * The callback will be fired with a status and a reason why the multiplexed connection's status changed. When the
     * callback is fired, the provided context will be provided alongside the status and reason.
     *
     * <p>Note that this callback will not be fired for device specific connection status changes. In order to be notified
     * when a particular device's connection status changes, you will need to register a connection status change callback
     * on that device client instance using {@link DeviceClient#setConnectionStatusChangeCallback(IotHubConnectionStatusChangeCallback, Object)}.
     *
     * <p>Note that the thread used to deliver this callback should not be used to call open()/close() on the client
     * that this callback belongs to. All open()/close() operations should be done on a separate thread</p>
     *
     * @param callback The callback to be fired when the connection status of the multiplexed connection changes.
     *                 Can be null to unset this listener as long as the provided callbackContext is also null.
     * @param callbackContext a context to be passed to the callback. Can be {@code null}.
     */
    public void setConnectionStatusChangeCallback(IotHubConnectionStatusChangeCallback callback, Object callbackContext)
    {
        this.deviceIO.setMultiplexingConnectionStateCallback(callback, callbackContext);
    }

    /**
     * Returns if a device client for the provided device Id is already registered to this multiplexing client.
     * @param deviceId The Id of the device client to look for.
     * @return True if a device client is already registered with this Id. False otherwise.
     */
    public boolean isDeviceRegistered(String deviceId)
    {
        synchronized (this.operationLock)
        {
            return this.multiplexedDeviceClients.containsKey(deviceId);
        }
    }

    /**
     * Get the number of currently registered devices on this multiplexing client.
     * @return The number of currently registered devices on this multiplexing client.
     */
    public int getRegisteredDeviceCount()
    {
        synchronized (this.operationLock)
        {
            // O(1) operation since HashMap saves this value as an integer rather than iterating over each element.
            // So there is no need to be more clever about this.

            // Note that ConcurrentHashMap's version of this method has O(n) time complexity, so we avoid using that type here.
            // Instead we just make every method synchronous to protect against race conditions.
            return this.multiplexedDeviceClients.size();
        }
    }

    /**
     * Sets the given retry policy for the multiplexing client level connection management.
     * <a href="https://github.com/Azure/azure-iot-sdk-java/blob/main/device/iot-device-client/devdoc/requirement_docs/com/microsoft/azure/iothub/retryPolicy.md">
     *     See more details about the default retry policy and about using custom retry policies here</a>
     * @param retryPolicy The policy that the multiplexing client will use when reconnecting.
     */
    public void setRetryPolicy(RetryPolicy retryPolicy)
    {
        this.deviceIO.setMultiplexingRetryPolicy(retryPolicy);
    }
}<|MERGE_RESOLUTION|>--- conflicted
+++ resolved
@@ -130,14 +130,9 @@
             sendMessagesPerThread = DEFAULT_MAX_MESSAGES_TO_SEND_PER_THREAD;
         }
 
-<<<<<<< HEAD
         // Optional settings from MultiplexingClientOptions
         SSLContext sslContext = options != null ? options.getSslContext() : null;
-        this.deviceIO = new DeviceIO(hostName, protocol, sslContext, proxySettings, sendPeriod, receivePeriod);
-=======
-        this.sslContext = options != null ? options.getSslContext() : null;
         this.deviceIO = new DeviceIO(hostName, protocol, sslContext, proxySettings, sendPeriod, receivePeriod, keepAliveInterval);
->>>>>>> b36abb9c
         this.deviceIO.setMaxNumberOfMessagesSentPerSendThread(sendMessagesPerThread);
     }
 
