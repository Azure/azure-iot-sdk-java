/*
 *  Copyright (c) Microsoft. All rights reserved.
 *  Licensed under the MIT license. See LICENSE file in the project root for full license information.
 */

package com.microsoft.azure.sdk.iot.device;

import com.microsoft.azure.sdk.iot.device.twin.DeviceMethod;
import com.microsoft.azure.sdk.iot.device.twin.DeviceMethodCallback;
import com.microsoft.azure.sdk.iot.device.twin.DeviceTwin;
import com.microsoft.azure.sdk.iot.device.twin.Pair;
import com.microsoft.azure.sdk.iot.device.twin.Property;
import com.microsoft.azure.sdk.iot.device.twin.PropertyCallback;
import com.microsoft.azure.sdk.iot.device.twin.TwinPropertiesCallback;
import com.microsoft.azure.sdk.iot.device.twin.TwinPropertyCallback;
import com.microsoft.azure.sdk.iot.device.auth.IotHubAuthenticationProvider;
import com.microsoft.azure.sdk.iot.device.transport.RetryPolicy;
import com.microsoft.azure.sdk.iot.provisioning.security.SecurityProvider;
import lombok.extern.slf4j.Slf4j;

import java.io.IOException;
import java.net.URISyntaxException;
import java.util.List;
import java.util.Map;
import java.util.Set;

import static com.microsoft.azure.sdk.iot.device.IotHubClientProtocol.*;

@Slf4j
public class InternalClient
{
    // SET_MINIMUM_POLLING_INTERVAL is used for setting the interval for https message polling.
    private static final String SET_MINIMUM_POLLING_INTERVAL = "SetMinimumPollingInterval";
    // SET_RECEIVE_INTERVAL is used for setting the interval for handling MQTT and AMQP messages.
    private static final String SET_RECEIVE_INTERVAL = "SetReceiveInterval";
    private static final String SET_SEND_INTERVAL = "SetSendInterval";
    private static final String SET_MAX_MESSAGES_SENT_PER_THREAD = "SetMaxMessagesSentPerThread";
    private static final String SET_SAS_TOKEN_EXPIRY_TIME = "SetSASTokenExpiryTime";
    private static final String SET_AMQP_OPEN_AUTHENTICATION_SESSION_TIMEOUT = "SetAmqpOpenAuthenticationSessionTimeout";
    private static final String SET_AMQP_OPEN_DEVICE_SESSIONS_TIMEOUT = "SetAmqpOpenDeviceSessionsTimeout";

    private static final String SET_HTTPS_CONNECT_TIMEOUT = "SetHttpsConnectTimeout";
    private static final String SET_HTTPS_READ_TIMEOUT = "SetHttpsReadTimeout";

    private static final String TWIN_OVER_HTTP_ERROR_MESSAGE =
        "Twin operations are only supported over MQTT, MQTT_WS, AMQPS, and AMQPS_WS";

    private static final String METHODS_OVER_HTTP_ERROR_MESSAGE =
        "Direct methods are only supported over MQTT, MQTT_WS, AMQPS, and AMQPS_WS";

    DeviceClientConfig config;
    private DeviceIO deviceIO;

    boolean isMultiplexed = false;

    private IotHubConnectionStatusChangeCallback connectionStatusChangeCallback;
    private Object connectionStatusChangeCallbackContext;

    private DeviceTwin twin;
    private DeviceMethod method;

    InternalClient(IotHubConnectionString iotHubConnectionString, IotHubClientProtocol protocol, long sendPeriodMillis, long receivePeriodMillis, ClientOptions clientOptions)
    {
        commonConstructorVerification(iotHubConnectionString, protocol);

        this.config = new DeviceClientConfig(iotHubConnectionString, clientOptions);
        this.config.setProtocol(protocol);
        if (clientOptions != null) {
            this.config.modelId = clientOptions.getModelId();
        }

        this.deviceIO = new DeviceIO(this.config, sendPeriodMillis, receivePeriodMillis);
    }

    InternalClient(IotHubAuthenticationProvider iotHubAuthenticationProvider, IotHubClientProtocol protocol, long sendPeriodMillis, long receivePeriodMillis)
    {
        this.config = new DeviceClientConfig(iotHubAuthenticationProvider);
        this.config.setProtocol(protocol);
        this.deviceIO = new DeviceIO(this.config, sendPeriodMillis, receivePeriodMillis);
    }

    InternalClient(String uri, String deviceId, SecurityProvider securityProvider, IotHubClientProtocol protocol, long sendPeriodMillis, long receivePeriodMillis, ClientOptions clientOptions) throws URISyntaxException, IOException
    {
        if (protocol == null)
        {
            throw new IllegalArgumentException("The transport protocol cannot be null");
        }

        if (securityProvider == null)
        {
            throw new IllegalArgumentException("securityProvider cannot be null");
        }

        if (uri == null || uri.isEmpty())
        {
            throw new IllegalArgumentException("URI cannot be null or empty");
        }

        if (deviceId == null || deviceId.isEmpty())
        {
            throw new IllegalArgumentException("deviceId cannot be null or empty");
        }

        IotHubConnectionString connectionString = new IotHubConnectionString(uri, deviceId, null, null);

        this.config = new DeviceClientConfig(connectionString, securityProvider);
        this.config.setProtocol(protocol);
        if (clientOptions != null) {
            this.config.modelId = clientOptions.getModelId();
        }

        this.deviceIO = new DeviceIO(this.config, sendPeriodMillis, receivePeriodMillis);
    }

    InternalClient(String hostName, String deviceId, String moduleId, SasTokenProvider sasTokenProvider, IotHubClientProtocol protocol, ClientOptions clientOptions, long sendPeriodMillis, long receivePeriodMillis)
    {
        if (hostName == null)
        {
            throw new IllegalArgumentException("Host name cannot be null");
        }

        if (protocol == null)
        {
            throw new IllegalArgumentException("Protocol cannot be null.");
        }

        this.config = new DeviceClientConfig(hostName, sasTokenProvider, clientOptions, deviceId, moduleId);
        this.config.setProtocol(protocol);
        if (clientOptions != null)
        {
            this.config.modelId = clientOptions.getModelId();
        }

        this.deviceIO = new DeviceIO(this.config, sendPeriodMillis, receivePeriodMillis);
    }

    //for mocking purposes only
    InternalClient()
    {
        this.config = null;
        this.deviceIO = null;
    }

    /**
     * Starts asynchronously sending and receiving messages from an IoT hub. If
     * the client is already open, the function shall do nothing.
     *
     * @throws IOException if a connection to an IoT hub cannot be established.
     */
    public void open() throws IOException
    {
        this.open(false);
    }

    /**
     * Starts asynchronously sending and receiving messages from an IoT hub. If
     * the client is already open, the function shall do nothing.
     *
     * @param withRetry if true, this open call will apply the retry policy to allow for the open call to be retried if
     * it fails. Both the operation timeout set in {@link #setOperationTimeout(long)} and the retry policy set in
     * {{@link #setRetryPolicy(RetryPolicy)}} will be respected while retrying to open the connection.
     *
     * @throws IOException if a connection to an IoT hub cannot be established.
     */
    // The warning is for how getSasTokenAuthentication() may return null, but the check that our config uses SAS_TOKEN
    // auth is sufficient at confirming that getSasTokenAuthentication() will return a non-null instance
    @SuppressWarnings("ConstantConditions")
    public void open(boolean withRetry) throws IOException
    {
        if (this.config.getAuthenticationType() == DeviceClientConfig.AuthType.SAS_TOKEN && this.config.getSasTokenAuthentication().isAuthenticationProviderRenewalNecessary())
        {
            throw new SecurityException("Your SasToken is expired");
        }

        this.deviceIO.open(withRetry);
    }

    /**
     * Close the client.
     */
    public void close()
    {
        this.deviceIO.close();
    }

    /**
     * Asynchronously sends an event message to the IoT hub.
     *
     * @param message the message to be sent.
     * @param callback the callback to be invoked when a response is received.
     * Can be {@code null}.
     * @param callbackContext a context to be passed to the callback. Can be
     * {@code null} if no callback is provided.
     *
     * @throws IllegalArgumentException if the message provided is {@code null}.
     * @throws IllegalStateException if the client has not been opened yet or is
     * already closed.
     */
    public void sendEventAsync(Message message, IotHubEventCallback callback, Object callbackContext)
    {
        verifyRegisteredIfMultiplexing();
        message.setConnectionDeviceId(this.config.getDeviceId());
        deviceIO.sendEventAsync(message, callback, callbackContext, this.config.getDeviceId());
    }

    /**
     * Asynchronously sends a batch of messages to the IoT hub
     * HTTPS messages will be sent in a single batch and MQTT and AMQP messages will be sent individually.
     * In case of HTTPS, This API call is an all-or-nothing single HTTPS message and the callback will be triggered only once.
     * Maximum payload size for HTTPS is 255KB
     *
     * @param messages the list of message to be sent.
     * @param callback the callback to be invoked when a response is received.
     * Can be {@code null}.
     * @param callbackContext a context to be passed to the callback. Can be
     * {@code null} if no callback is provided.
     *
     * @throws IllegalArgumentException if the message provided is {@code null}.
     * @throws IllegalStateException if the client has not been opened yet or is
     * already closed.
     */
    public void sendEventBatchAsync(List<Message> messages, IotHubEventCallback callback, Object callbackContext)
    {
        verifyRegisteredIfMultiplexing();

        for (Message message: messages)
        {
            message.setConnectionDeviceId(this.config.getDeviceId());
        }

        Message message = new BatchMessage(messages);

        deviceIO.sendEventAsync(message, callback, callbackContext, this.config.getDeviceId());
    }

    /**
     * Subscribes to desired properties.
     *
     * This client will receive a callback each time a desired property is updated. That callback will either contain
     * the full desired properties set, or only the updated desired property depending on how the desired property was changed.
     * IoT hub supports a PUT and a PATCH on the twin. The PUT will cause this client to receive the full desired properties set, and the PATCH
     * will cause this client to only receive the updated desired properties. Similarly, the version
     * of each desired property will be incremented from a PUT call, and only the actually updated desired property will
     * have its version incremented from a PATCH call. The java service client library uses the PATCH call when updated desired properties,
     * but it builds the patch such that all properties are included in the patch. As a result, the device side will receive full twin
     * updates, not partial updates.
     *
     * See <a href="https://docs.microsoft.com/rest/api/iothub/service/twin/replacedevicetwin">PUT</a> and
     * <a href="https://docs.microsoft.com/rest/api/iothub/service/twin/updatedevicetwin">PATCH</a>
     *
     * @param onDesiredPropertyChange the Map for desired properties and their corresponding callback and context. Can be {@code null}.
     *
     * @throws IOException if called when client is not opened or called before starting twin.
     */
    public void subscribeToDesiredPropertiesAsync(Map<Property, Pair<PropertyCallback<String, Object>, Object>> onDesiredPropertyChange) throws IOException
    {
        verifyRegisteredIfMultiplexing();
        verifyTwinOperationsAreSupported();

        if (this.twin == null)
        {
            throw new IOException("Start twin before using it");
        }

        if (!this.deviceIO.isOpen())
        {
            throw new IOException("Open the client connection before using it.");
        }

        this.twin.subscribeDesiredPropertiesNotification(onDesiredPropertyChange);
    }

    /**
     * Subscribes to desired properties
     *
     * @param onDesiredPropertyChange the Map for desired properties and their corresponding callback and context. Can be {@code null}.
     *
     * @throws IOException if called when client is not opened or called before starting twin.
     */
    public void subscribeToTwinDesiredPropertiesAsync(Map<Property, Pair<TwinPropertyCallback, Object>> onDesiredPropertyChange) throws IOException
    {
        verifyRegisteredIfMultiplexing();
        verifyTwinOperationsAreSupported();

        if (this.twin == null)
        {
            throw new IOException("Start twin before using it");
        }

        if (!this.deviceIO.isOpen())
        {
            throw new IOException("Open the client connection before using it.");
        }

        this.twin.subscribeDesiredPropertiesTwinPropertyNotification(onDesiredPropertyChange);
    }

    /**
     * Sends reported properties
     *
     * @param reportedProperties the Set for desired properties and their corresponding callback and context. Cannot be {@code null}.
     *
     * @throws IOException if called when client is not opened or called before starting twin.
     * @throws IllegalArgumentException if reportedProperties is null or empty.
     */
    public void sendReportedPropertiesAsync(Set<Property> reportedProperties) throws IOException, IllegalArgumentException
    {
        this.sendReportedPropertiesAsync(reportedProperties, null, null, null, null, null);
    }

    /**
     * Sends reported properties
     *
     * @param reportedProperties the Set for desired properties and their corresponding callback and context. Cannot be {@code null}.
     * @param version the Reported property version. Cannot be negative.
     *
     * @throws IOException if called when client is not opened or called before starting twin.
     * @throws IllegalArgumentException if reportedProperties is null or empty or if version is negative
     */
    public void sendReportedPropertiesAsync(Set<Property> reportedProperties, int version) throws IOException, IllegalArgumentException
    {
        if (version < 0)
        {
            throw new IllegalArgumentException("Version cannot be negative.");
        }
        this.sendReportedPropertiesAsync(reportedProperties, version, null, null, null, null);
    }

    /**
     * Sends reported properties
     * @param reportedPropertiesParameters Container for the reported properties parameters
     * @throws IOException if called when client is not opened or called before starting twin.
     * @throws IllegalArgumentException if reportedProperties is null or empty or if version specified in {#reportedPropertiesParameters} is negative
     */
    public void sendReportedPropertiesAsync(ReportedPropertiesParameters reportedPropertiesParameters) throws IOException, IllegalArgumentException
    {
        this.sendReportedPropertiesAsync(reportedPropertiesParameters.getReportedProperties(), reportedPropertiesParameters.getVersion(), reportedPropertiesParameters.getCorrelatingMessageCallback(), reportedPropertiesParameters.getCorrelatingMessageCallbackContext(), reportedPropertiesParameters.getReportedPropertiesCallback(), reportedPropertiesParameters.getReportedPropertiesCallbackContext());
    }

    /**
     * Sends reported properties
     *
     * @param reportedProperties the Set for desired properties and their corresponding callback and context. Cannot be {@code null}.
     * @param version the Reported property version. Cannot be negative.
     * @param reportedPropertiesCallback the Reported property callback to be set for this message. If set to {@code null} it will fall back to {@link #sendReportedPropertiesAsync(Set, int)}.
     * @param reportedPropertiesCallbackContext the Reported property callback context to be set for this message.
     * @param correlatingMessageCallback the correlation callback for this message.
     * @param correlatingMessageCallbackContext the correlation callback context for this message.
     * @throws IOException if called when client is not opened or called before starting twin.
     * @throws IllegalArgumentException if reportedProperties is null or empty or if version is negative
     */
    public void sendReportedPropertiesAsync(Set<Property> reportedProperties, Integer version, CorrelatingMessageCallback correlatingMessageCallback, Object correlatingMessageCallbackContext, IotHubEventCallback reportedPropertiesCallback, Object reportedPropertiesCallbackContext) throws IOException, IllegalArgumentException
    {
        verifyRegisteredIfMultiplexing();
        verifyTwinOperationsAreSupported();

        verifyReportedProperties(reportedProperties);

        this.twin.updateReportedProperties(reportedProperties, version, correlatingMessageCallback, correlatingMessageCallbackContext, reportedPropertiesCallback, reportedPropertiesCallbackContext);
    }

    /**
     * Sets the callback to be executed when the connection status of the device changes. The callback will be fired
     * with a status and a reason why the device's status changed. When the callback is fired, the provided context will
     * be provided alongside the status and reason.
     *
<<<<<<< HEAD
     * <p>Note that the thread used to deliver this callback should not be used to call open()/close() on the client
     * that this callback belongs to. All open()/close() operations should be done on a separate thread</p>
=======
     * This connection status callback is not triggered by any upstream connection change events. For example, if
     * if the connection status callback is set for a module on an IoT Edge device and that IoT Edge device
     * loses connection to the cloud, this connection status callback won't execute since the connection
     * between the module and the IoT Edge device hasn't changed.
     *
     * <p>Note that the thread used to deliver this callback should not be used to call open()/closeNow() on the client
     * that this callback belongs to. All open()/closeNow() operations should be done on a separate thread</p>
>>>>>>> 29203f97
     *
     * @param callback The callback to be fired when the connection status of the device changes. Can be null to
     *                 unset this listener as long as the provided callbackContext is also null.
     * @param callbackContext a context to be passed to the callback. Can be {@code null}.
     * @throws IllegalArgumentException if provided callback is null
     */
    public void setConnectionStatusChangeCallback(IotHubConnectionStatusChangeCallback callback, Object callbackContext) throws IllegalArgumentException
    {
        this.connectionStatusChangeCallback = callback;
        this.connectionStatusChangeCallbackContext = callbackContext;

        if (this.deviceIO != null)
        {
            this.deviceIO.setConnectionStatusChangeCallback(callback, callbackContext, this.getConfig().getDeviceId());
        }
    }

    /**
     * Sets the given retry policy on the underlying transport
     * <a href="https://github.com/Azure/azure-iot-sdk-java/blob/main/device/iot-device-client/devdoc/requirement_docs/com/microsoft/azure/iothub/retryPolicy.md">
     *     See more details about the default retry policy and about using custom retry policies here</a>
     * @param retryPolicy the new interval in milliseconds
     */
    public void setRetryPolicy(RetryPolicy retryPolicy)
    {
        this.config.setRetryPolicy(retryPolicy);
    }

    /**
     * Set the length of time, in milliseconds, that any given operation will expire in. These operations include
     * reconnecting upon a connection drop and sending a message.
     * @param timeout the length in time, in milliseconds, until a given operation shall expire
     * @throws IllegalArgumentException if the provided timeout is 0 or negative
     */
    public void setOperationTimeout(long timeout) throws IllegalArgumentException
    {
        this.config.setOperationTimeout(timeout);
    }

    public ProductInfo getProductInfo()
    {
        return this.config.getProductInfo();
    }

    /**
     * Getter for the device client config.
     *
     * @return the value of the config.
     */
    public DeviceClientConfig getConfig()
    {
        return this.config;
    }

    /**
     * Sets a runtime option identified by parameter {@code optionName}
     * to {@code value}.
     *
     * The options that can be set via this API are:
     *	    - <b>SetMinimumPollingInterval</b> - this option is applicable only
     *	      when the transport configured with this client is HTTP. This
     *	      option specifies the interval in milliseconds between calls to
     *	      the service checking for availability of new messages. The value
     *	      is expected to be of type {@code long}.
     *
     *	    - <b>SetSendInterval</b> - this option is applicable to all protocols.
     *	      This value sets the period (in milliseconds) that this SDK spawns threads to send queued messages.
     *	      Even if no message is queued, this thread will be spawned.
     *
     *	    - <b>SetReceiveInterval</b> - this option is applicable to all protocols
     *	      in case of HTTPS protocol, this option acts the same as {@code SetMinimumPollingInterval}
     *	      in case of MQTT and AMQP protocols, this option specifies the interval in milliseconds
     *	      between spawning a thread that dequeues a message from the SDK's queue of received messages.
     *
     *	    - <b>SetMaxMessagesSentPerThread</b> - this option is applicable to all protocols.
     *	      This option specifies how many messages a given send thread should attempt to send before exiting.
     *	      This option can be used in conjunction with "SetSendInterval" to control the how frequently and in what
     *	      batch size messages are sent. By default, this client sends 10 messages per send thread, and spawns
     *	      a send thread every 10 milliseconds. This gives a theoretical throughput of 1000 messages per second.
     *
     *      - <b>SetSASTokenExpiryTime</b> - this option is applicable for HTTP/
     *         AMQP/MQTT. This option specifies the interval in seconds after which
     *         SASToken expires. If the transport is already open then setting this
     *         option will restart the transport with the updated expiry time, and
     *         will use that expiry time length for all subsequently generated sas tokens.
     *         The value is expected to be of type {@code long}.
     *
     *      - <b>SetHttpsReadTimeout</b> - this option is applicable for HTTPS.
     *         This option specifies the read timeout in milliseconds per https request
     *         made by this client. By default, this value is 4 minutes.
     *         The value is expected to be of type {@code int}.
     *
     *      - <b>SetHttpsConnectTimeout</b> - this option is applicable for HTTPS.
     *         This option specifies the connect timeout in milliseconds per https request
     *         made by this client. By default, this value is 0 (no connect timeout).
     *         The value is expected to be of type {@code int}.
     *
     *      - <b>SetAmqpOpenAuthenticationSessionTimeout</b> - this option is applicable for AMQP with SAS token authentication.
     *         This option specifies the timeout in seconds to wait to open the authentication session.
     *         By default, this value is 20 seconds.
     *         The value is expected to be of type {@code int}.
     *
     *      - <b>SetAmqpOpenDeviceSessionsTimeout</b> - this option is applicable for AMQP.
     *         This option specifies the timeout in seconds to open the device sessions.
     *         By default, this value is 60 seconds.
     *         The value is expected to be of type {@code int}.
     *
     * @param optionName the option name to modify
     * @param value an object of the appropriate type for the option's value
     * @throws IllegalArgumentException if the provided optionName is null
     */
    // The warning is for how getSasTokenAuthentication() may return null, but the check that our config uses SAS_TOKEN
    // auth is sufficient at confirming that getSasTokenAuthentication() will return a non-null instance
    public void setOption(String optionName, Object value)
    {
        if (optionName == null)
        {
            throw new IllegalArgumentException("optionName is null");
        }
        else if (value == null)
        {
            throw new IllegalArgumentException("value is null");
        }
        else
        {
            switch (optionName)
            {
                case SET_MINIMUM_POLLING_INTERVAL:
                case SET_RECEIVE_INTERVAL:
                {
                    setOption_SetMinimumPollingInterval(value);
                    break;
                }
                case SET_SEND_INTERVAL:
                {
                    setOption_SetSendInterval(value);
                    break;
                }
                case SET_MAX_MESSAGES_SENT_PER_THREAD:
                {
                    setOption_SetMaxMessagesSentPerThread(value);
                    break;
                }
                case SET_SAS_TOKEN_EXPIRY_TIME:
                {
                    setOption_SetSASTokenExpiryTime(value);
                    break;
                }
                case SET_HTTPS_CONNECT_TIMEOUT:
                {
                    setOption_SetHttpsConnectTimeout(value);
                    break;
                }
                case SET_HTTPS_READ_TIMEOUT:
                {
                    setOption_SetHttpsReadTimeout(value);
                    break;
                }
                case SET_AMQP_OPEN_AUTHENTICATION_SESSION_TIMEOUT:
                {
                    setOption_SetAmqpOpenAuthenticationSessionTimeout(value);
                    return;
                }
                case SET_AMQP_OPEN_DEVICE_SESSIONS_TIMEOUT:
                {
                    setOption_SetAmqpOpenDeviceSessionsTimeout(value);
                    return;
                }
                default:
                {
                    throw new IllegalArgumentException("optionName is unknown = " + optionName);
                }
            }
        }
    }

    /**
     * Starts the twin for this client. This client will receive a callback with the current state of the full twin, including
     * reported properties and desired properties. After that callback is received, this client will receive a callback
     * each time a desired property is updated. That callback will either contain the full desired properties set, or
     * only the updated desired property depending on how the desired property was changed. IoT hub supports a PUT and a PATCH
     * on the twin. The PUT will cause this client to receive the full desired properties set, and the PATCH
     * will cause this client to only receive the updated desired properties. Similarly, the version
     * of each desired property will be incremented from a PUT call, and only the actually updated desired property will
     * have its version incremented from a PATCH call. The java service client library uses the PATCH call when updated desired properties,
     * but it builds the patch such that all properties are included in the patch. As a result, the device side will receive full twin
     * updates, not partial updates.
     *
     * See <a href="https://docs.microsoft.com/rest/api/iothub/service/twin/replacedevicetwin">PUT</a> and
     * <a href="https://docs.microsoft.com/rest/api/iothub/service/twin/updatedevicetwin">PATCH</a>
     *
     * @param twinStatusCallback the IotHubEventCallback callback for providing the status of Device Twin operations. Cannot be {@code null}.
     * @param twinStatusCallbackContext the context to be passed to the status callback. Can be {@code null}.
     * @param genericPropertyCallback the PropertyCallback callback for providing any changes in desired properties. Cannot be {@code null}.
     * @param genericPropertyCallbackContext the context to be passed to the property callback. Can be {@code null}.
     * @param <Type1> The type of the desired property key. Since the twin is a json object, the key will always be a String.
     * @param <Type2> The type of the desired property value.
     *
     * @throws IllegalArgumentException if the callback is {@code null}
     * @throws UnsupportedOperationException if called more than once on the same device
     * @throws IOException if called when client is not opened
     */
    public <Type1, Type2> void startTwinAsync(IotHubEventCallback twinStatusCallback, Object twinStatusCallbackContext,
                                 PropertyCallback<Type1, Type2> genericPropertyCallback, Object genericPropertyCallbackContext)
            throws IOException, IllegalArgumentException, UnsupportedOperationException
    {
        verifyRegisteredIfMultiplexing();
        verifyTwinOperationsAreSupported();

        if (!this.deviceIO.isOpen())
        {
            throw new IOException("Open the client connection before using it.");
        }

        if (twinStatusCallback == null || genericPropertyCallback == null)
        {
            throw new IllegalArgumentException("Callback cannot be null");
        }
        if (this.twin == null)
        {
            twin = new DeviceTwin(
                    this.deviceIO,
                    this.config,
                    twinStatusCallback,
                    twinStatusCallbackContext,
                    genericPropertyCallback,
                    genericPropertyCallbackContext);

            twin.getDeviceTwin();
        }
        else
        {
            throw new UnsupportedOperationException("You have already initialised twin");
        }
    }

    /**
     * Starts the twin for this client. This client will receive a callback with the current state of the full twin, including
     * reported properties and desired properties. After that callback is received, this client will receive a callback
     * each time a desired property is updated. That callback will either contain the full desired properties set, or
     * only the updated desired property depending on how the desired property was changed. IoT hub supports a PUT and a PATCH
     * on the twin. The PUT will cause this client to receive the full desired properties set, and the PATCH
     * will cause this client to only receive the updated desired properties. Similarly, the version
     * of each desired property will be incremented from a PUT call, and only the actually updated desired property will
     * have its version incremented from a PATCH call. The java service client library uses the PATCH call when updated desired properties,
     * but it builds the patch such that all properties are included in the patch. As a result, the device side will receive full twin
     * updates, not partial updates.
     *
     * See <a href="https://docs.microsoft.com/rest/api/iothub/service/twin/replacedevicetwin">PUT</a> and
     * <a href="https://docs.microsoft.com/rest/api/iothub/service/twin/updatedevicetwin">PATCH</a>
     *
     * @param twinStatusCallback the IotHubEventCallback callback for providing the status of Device Twin operations. Cannot be {@code null}.
     * @param twinStatusCallbackContext the context to be passed to the status callback. Can be {@code null}.
     * @param genericPropertyCallback the TwinPropertyCallback callback for providing any changes in desired properties. Cannot be {@code null}.
     * @param genericPropertyCallbackContext the context to be passed to the property callback. Can be {@code null}.     *
     *
     * @throws IllegalArgumentException if the callback is {@code null}
     * @throws UnsupportedOperationException if called more than once on the same device
     * @throws IOException if called when client is not opened
     */
    public void startTwinAsync(IotHubEventCallback twinStatusCallback, Object twinStatusCallbackContext,
                               TwinPropertyCallback genericPropertyCallback, Object genericPropertyCallbackContext)
            throws IOException, IllegalArgumentException, UnsupportedOperationException
    {
        verifyRegisteredIfMultiplexing();
        verifyTwinOperationsAreSupported();

        if (!this.deviceIO.isOpen())
        {
            throw new IOException("Open the client connection before using it.");
        }

        if (twinStatusCallback == null || genericPropertyCallback == null)
        {
            throw new IllegalArgumentException("Callback cannot be null");
        }
        if (this.twin == null)
        {
            twin = new DeviceTwin(this.deviceIO, this.config, twinStatusCallback, twinStatusCallbackContext,
                    genericPropertyCallback, genericPropertyCallbackContext);
            twin.getDeviceTwin();
        }
        else
        {
            throw new UnsupportedOperationException("You have already initialised twin");
        }
    }

    /**
     * Starts the twin. This client will receive a callback with the current state of the full twin, including
     * reported properties and desired properties. After that callback is received, this client will receive a callback
     * each time a desired property is updated. That callback will either contain the full desired properties set, or
     * only the updated desired property depending on how the desired property was changed. IoT hub supports a PUT and a PATCH
     * on the twin. The PUT will cause this client to receive the full desired properties set, and the PATCH
     * will cause this client to only receive the updated desired properties. Similarly, the version
     * of each desired property will be incremented from a PUT call, and only the actually updated desired property will
     * have its version incremented from a PATCH call. The java service client library uses the PATCH call when updated desired properties,
     * but it builds the patch such that all properties are included in the patch. As a result, the device side will receive full twin
     * updates, not partial updates.
     *
     * See <a href="https://docs.microsoft.com/rest/api/iothub/service/twin/replacedevicetwin">PUT</a> and
     * <a href="https://docs.microsoft.com/rest/api/iothub/service/twin/updatedevicetwin">PATCH</a>
     *
     * @param twinStatusCallback the IotHubEventCallback callback for providing the status of Device Twin operations. Cannot be {@code null}.
     * @param twinStatusCallbackContext the context to be passed to the status callback. Can be {@code null}.
     * @param genericPropertiesCallback the TwinPropertyCallback callback for providing any changes in desired properties. Cannot be {@code null}.
     * @param genericPropertyCallbackContext the context to be passed to the property callback. Can be {@code null}.
     *
     * @throws IllegalArgumentException if the callback is {@code null}
     * @throws UnsupportedOperationException if called more than once on the same device
     * @throws IOException if called when client is not opened
     */
    public void startTwinAsync(IotHubEventCallback twinStatusCallback, Object twinStatusCallbackContext,
                           TwinPropertiesCallback genericPropertiesCallback, Object genericPropertyCallbackContext)
            throws IOException, IllegalArgumentException, UnsupportedOperationException
    {
        verifyRegisteredIfMultiplexing();
        verifyTwinOperationsAreSupported();

        if (!this.deviceIO.isOpen())
        {
            throw new IOException("Open the client connection before using it.");
        }

        if (twinStatusCallback == null || genericPropertiesCallback == null)
        {
            throw new IllegalArgumentException("Callback cannot be null");
        }

        if (this.twin == null)
        {
            twin = new DeviceTwin(
                    this.deviceIO,
                    this.config,
                    twinStatusCallback,
                    twinStatusCallbackContext,
                    genericPropertiesCallback,
                    genericPropertyCallbackContext);
            twin.getDeviceTwin();
        }
        else
        {
            throw new UnsupportedOperationException("You have already initialised twin");
        }
    }

    /**
     * Get the twin for this client. This method sends a request for the twin to the service and will asynchronously
     * provide the retrieved twin to the callback provided in {@link #startTwinAsync(IotHubEventCallback, Object, TwinPropertyCallback, Object)}.
     *
     * Users must call {@link #startTwinAsync(IotHubEventCallback, Object, TwinPropertyCallback, Object)} before using this method.
     * @throws IOException if the iot hub cannot be reached.
     */
    public void getTwinAsync() throws IOException
    {
        verifyRegisteredIfMultiplexing();
        verifyTwinOperationsAreSupported();

        if (this.twin == null)
        {
            throw new IOException("Start twin before using it");
        }

        if (!this.deviceIO.isOpen())
        {
            throw new IOException("Open the client connection before using it.");
        }

        this.twin.getDeviceTwin();
    }

    /**
     * Subscribes to direct methods
     *
     * @param methodCallback Callback on which direct methods shall be invoked. Cannot be {@code null}.
     * @param methodCallbackContext Context for device method callback. Can be {@code null}.
     * @param methodStatusCallback Callback for providing IotHub status for direct methods. Cannot be {@code null}.
     * @param methodStatusCallbackContext Context for device method status callback. Can be {@code null}.
     *
     * @throws IOException if called when client is not opened.
     * @throws IllegalArgumentException if either callback are null.
     */
    public void subscribeToMethodsAsync(DeviceMethodCallback methodCallback, Object methodCallbackContext,
                                        IotHubEventCallback methodStatusCallback, Object methodStatusCallbackContext)
            throws IOException
    {
        verifyRegisteredIfMultiplexing();
        verifyMethodsAreSupported();

        if (!this.deviceIO.isOpen())
        {
            throw new IOException("Open the client connection before using it.");
        }

        if (methodCallback == null || methodStatusCallback == null)
        {
            throw new IllegalArgumentException("Callback cannot be null");
        }

        if (this.method == null)
        {
            this.method = new DeviceMethod(this.deviceIO, this.config, methodStatusCallback, methodStatusCallbackContext);
        }

        this.method.subscribeToDeviceMethod(methodCallback, methodCallbackContext);
    }

    /**
     * Set the proxy settings for this client to connect through. If null then any previous settings will be erased
     * @param proxySettings the settings to be used when connecting to iothub through a proxy. If null, any previously saved
     *                      settings will be erased, and no proxy will be used
     */
    public void setProxySettings(ProxySettings proxySettings)
    {
        if (this.isMultiplexed)
        {
            throw new IllegalStateException(
                    "Cannot set the proxy settings of a multiplexed device. " +
                            "Proxy settings for the multiplexed connection can only be set at multiplexing client constructor time.");
        }

        verifyRegisteredIfMultiplexing();

        if (this.deviceIO.isOpen())
        {
            throw new IllegalStateException("Cannot set proxy after connection was already opened");
        }

        IotHubClientProtocol protocol = this.deviceIO.getProtocol();
        if (protocol != HTTPS && protocol != AMQPS_WS && protocol != MQTT_WS && proxySettings != null)
        {
            throw new IllegalArgumentException("Use of proxies is unsupported unless using HTTPS, MQTT_WS or AMQPS_WS");
        }

        this.config.setProxySettings(proxySettings);
    }

    /**
     * Returns if this client is or ever was registered to a {@link MultiplexingClient} instance. Device clients that were
     * cannot be used in non-multiplexed connections. Device clients that aren't registered to any multiplexing client
     * will still return true.
     * @return true if this client is or ever was registered to a {@link MultiplexingClient} instance, false otherwise.
     */
    public boolean isMultiplexed()
    {
        return this.isMultiplexed;
    }

    // only used by the MultiplexingClient class to signal to this client that it needs to re-register twin
    // callbacks
    void markTwinAsUnsubscribed()
    {
        this.twin = null;
    }

    // only used by the MultiplexingClient class to signal to this client that it needs to re-register methods
    // callbacks
    void markMethodsAsUnsubscribed()
    {
        this.method = null;
    }

    /**
     * Sets the message callback.
     *
     * @param callback the message callback. Can be {@code null}.
     * @param context the context to be passed to the callback. Can be {@code null}.
     *
     * @throws IllegalArgumentException if the callback is {@code null} but a context is
     * passed in.
     * @throws IllegalStateException if the callback is set after the client is
     * closed.
     */
    void setMessageCallbackInternal(MessageCallback callback, Object context)
    {
        if (callback == null && context != null)
        {
            throw new IllegalArgumentException("Cannot give non-null context for a null callback.");
        }

        this.config.setMessageCallback(callback, context);
    }

    /**
     * Getter for the underlying DeviceIO for multiplexing scenarios.
     *
     * @return the value of the underlying DeviceIO.
     */
    DeviceIO getDeviceIO()
    {
        return this.deviceIO;
    }

    /**
     * Setter for the underlying DeviceIO for multiplexing scenarios.
     *
     * @param deviceIO is the DeviceIO to set.
     */
    void setDeviceIO(DeviceIO deviceIO)
    {
        // deviceIO may be set to null in the case when a device client was multiplexing and was unregistered
        this.deviceIO = deviceIO;

        // Since connection status callbacks can be registered before associating a device client with a multiplexing client, the callback and its
        // context also need to be registered when the device IO is set.
        if (this.deviceIO != null && this.connectionStatusChangeCallback != null)
        {
            this.deviceIO.setConnectionStatusChangeCallback(
                    this.connectionStatusChangeCallback,
                    this.connectionStatusChangeCallbackContext,
                    this.getConfig().getDeviceId());
        }
    }

    void setAsMultiplexed()
    {
        this.isMultiplexed = true;
    }

    private void setOption_SetHttpsConnectTimeout(Object value)
    {
        if (this.config.getProtocol() != HTTPS)
        {
            throw new UnsupportedOperationException("Cannot set the https connect timeout when using protocol " + this.config.getProtocol());
        }

        if (value instanceof Integer)
        {
            log.info("Setting HTTPS connect timeout to {} milliseconds", value);
            this.config.setHttpsConnectTimeout((int) value);
        }
        else
        {
            throw new IllegalArgumentException("value is not int = " + value);
        }
    }

    private void setOption_SetHttpsReadTimeout(Object value)
    {
        if (this.config.getProtocol() != HTTPS)
        {
            throw new UnsupportedOperationException("Cannot set the https read timeout when using protocol " + this.config.getProtocol());
        }

        if (value instanceof Integer)
        {
            log.info("Setting HTTPS read timeout to {} milliseconds", value);
            this.config.setHttpsReadTimeout((int) value);
        }
        else
        {
            throw new IllegalArgumentException("value is not int = " + value);
        }
    }

    private void setOption_SetSendInterval(Object value)
    {
        if (value instanceof Long)
        {
            verifyRegisteredIfMultiplexing();
            log.info("Setting send period to {} milliseconds", value);
            this.deviceIO.setSendPeriodInMilliseconds((long) value);
        }
        else
        {
            throw new IllegalArgumentException("value is not long = " + value);
        }
    }

    private void setOption_SetMinimumPollingInterval(Object value)
    {
        if (value instanceof Long)
        {
            verifyRegisteredIfMultiplexing();
            log.info("Setting receive period to {} milliseconds", value);
            this.deviceIO.setReceivePeriodInMilliseconds((long) value);
        }
        else
        {
            throw new IllegalArgumentException("value is not long = " + value);
        }
    }

    // The warning is for how getSasTokenAuthentication() may return null, but the check that our config uses SAS_TOKEN
    // auth is sufficient at confirming that getSasTokenAuthentication() will return a non-null instance
    private void setOption_SetSASTokenExpiryTime(Object value)
    {
        if (this.config.getAuthenticationType() != DeviceClientConfig.AuthType.SAS_TOKEN || this.config.getSasTokenAuthentication() == null)
        {
            throw new IllegalStateException("Cannot set sas token validity time when not using sas token authentication");
        }

        long validTimeInSeconds;

        if (value instanceof Long)
        {
            validTimeInSeconds = (long) value;
        }
        else
        {
            throw new IllegalArgumentException("value is not long = " + value);
        }

        log.info("Setting generated SAS token lifespans to {} seconds", validTimeInSeconds);
        this.config.getSasTokenAuthentication().setTokenValidSecs(validTimeInSeconds);
    }

    private void setOption_SetAmqpOpenAuthenticationSessionTimeout(Object value)
    {
        if (this.config.getProtocol() != AMQPS && this.config.getProtocol() != AMQPS_WS)
        {
            throw new UnsupportedOperationException("Cannot set the open authentication session timeout when using protocol " + this.config.getProtocol());
        }

        if (this.config.getAuthenticationType() != DeviceClientConfig.AuthType.SAS_TOKEN)
        {
            throw new UnsupportedOperationException("Cannot set the open authentication session timeout when using authentication type " + this.config.getAuthenticationType());
        }

        if (value instanceof Integer)
        {
            log.info("Setting generated AMQP authentication session timeout to {} seconds", value);
            this.config.setAmqpOpenAuthenticationSessionTimeout((int) value);
        }
        else
        {
            throw new IllegalArgumentException("value is not int = " + value);
        }
    }

    private void setOption_SetAmqpOpenDeviceSessionsTimeout(Object value)
    {
        if (this.config.getProtocol() != AMQPS && this.config.getProtocol() != AMQPS_WS)
        {
            throw new UnsupportedOperationException("Cannot set the open device session timeout when using protocol " + this.config.getProtocol());
        }

        if (value instanceof Integer)
        {
            log.info("Setting generated AMQP device session timeout to {} seconds", value);
            this.config.setAmqpOpenDeviceSessionsTimeout((int) value);
        }
        else
        {
            throw new IllegalArgumentException("value is not int = " + value);
        }
    }

    private void setOption_SetMaxMessagesSentPerThread(Object value)
    {
        if (value instanceof Integer)
        {
            log.info("Setting maximum number of messages sent per send thread {} messages", value);
            this.deviceIO.setMaxNumberOfMessagesSentPerSendThread((int) value);
        }
        else
        {
            throw new IllegalArgumentException("value is not int = " + value);
        }
    }

    private void commonConstructorVerification(IotHubConnectionString connectionString, IotHubClientProtocol protocol)
    {
        if (connectionString == null)
        {
            throw new IllegalArgumentException("Connection string cannot be null");
        }

        if (protocol == null)
        {
            throw new IllegalArgumentException("Protocol cannot be null.");
        }

        String gatewayHostName = connectionString.getGatewayHostName();
        if (gatewayHostName != null && !gatewayHostName.isEmpty() && protocol == HTTPS)
        {
            throw new UnsupportedOperationException("Communication with edgehub only supported by MQTT/MQTT_WS and AMQPS/AMQPS_WS");
        }
    }

    private void verifyRegisteredIfMultiplexing()
    {
        // deviceIO is only ever null when a client was registered to a multiplexing client, became unregistered, and hasn't be re-registered yet.
        if (this.deviceIO == null && this.isMultiplexed)
        {
            throw new UnsupportedOperationException("Must re-register this client to a multiplexing client before using it");
        }
    }

    private void verifyReportedProperties(Set<Property> reportedProperties) throws IOException
    {
        if (this.twin == null)
        {
            throw new IOException("Start twin before using it");
        }

        if (!this.deviceIO.isOpen())
        {
            throw new IOException("Open the client connection before using it.");
        }

        if (reportedProperties == null || reportedProperties.isEmpty())
        {
            throw new IllegalArgumentException("Reported properties set cannot be null or empty.");
        }
    }

    private void verifyTwinOperationsAreSupported()
    {
        if (this.config.getProtocol() == HTTPS)
        {
            throw new UnsupportedOperationException(TWIN_OVER_HTTP_ERROR_MESSAGE);
        }
    }

    private void verifyMethodsAreSupported()
    {
        if (this.config.getProtocol() == HTTPS)
        {
            throw new UnsupportedOperationException(METHODS_OVER_HTTP_ERROR_MESSAGE);
        }
    }
}<|MERGE_RESOLUTION|>--- conflicted
+++ resolved
@@ -364,10 +364,6 @@
      * with a status and a reason why the device's status changed. When the callback is fired, the provided context will
      * be provided alongside the status and reason.
      *
-<<<<<<< HEAD
-     * <p>Note that the thread used to deliver this callback should not be used to call open()/close() on the client
-     * that this callback belongs to. All open()/close() operations should be done on a separate thread</p>
-=======
      * This connection status callback is not triggered by any upstream connection change events. For example, if
      * if the connection status callback is set for a module on an IoT Edge device and that IoT Edge device
      * loses connection to the cloud, this connection status callback won't execute since the connection
@@ -375,7 +371,6 @@
      *
      * <p>Note that the thread used to deliver this callback should not be used to call open()/closeNow() on the client
      * that this callback belongs to. All open()/closeNow() operations should be done on a separate thread</p>
->>>>>>> 29203f97
      *
      * @param callback The callback to be fired when the connection status of the device changes. Can be null to
      *                 unset this listener as long as the provided callbackContext is also null.
