/*
 *  Copyright (c) Microsoft. All rights reserved.
 *  Licensed under the MIT license. See LICENSE file in the project root for full license information.
 */

package com.microsoft.azure.sdk.iot.device;

import com.microsoft.azure.sdk.iot.device.twin.DeviceMethod;
import com.microsoft.azure.sdk.iot.device.twin.DeviceMethodCallback;
import com.microsoft.azure.sdk.iot.device.twin.DeviceTwin;
import com.microsoft.azure.sdk.iot.device.twin.Pair;
import com.microsoft.azure.sdk.iot.device.twin.Property;
import com.microsoft.azure.sdk.iot.device.twin.PropertyCallback;
import com.microsoft.azure.sdk.iot.device.twin.TwinPropertiesCallback;
import com.microsoft.azure.sdk.iot.device.twin.TwinPropertyCallback;
import com.microsoft.azure.sdk.iot.device.auth.IotHubAuthenticationProvider;
import com.microsoft.azure.sdk.iot.device.transport.RetryPolicy;
import com.microsoft.azure.sdk.iot.provisioning.security.SecurityProvider;
import lombok.extern.slf4j.Slf4j;

import java.io.IOException;
import java.net.URISyntaxException;
import java.util.List;
import java.util.Map;
import java.util.Set;

import static com.microsoft.azure.sdk.iot.device.IotHubClientProtocol.*;

@Slf4j
public class InternalClient
{
    private static final String TWIN_OVER_HTTP_ERROR_MESSAGE =
        "Twin operations are only supported over MQTT, MQTT_WS, AMQPS, and AMQPS_WS";

    private static final String METHODS_OVER_HTTP_ERROR_MESSAGE =
        "Direct methods are only supported over MQTT, MQTT_WS, AMQPS, and AMQPS_WS";

    DeviceClientConfig config;
    private DeviceIO deviceIO;

    boolean isMultiplexed = false;

    private IotHubConnectionStatusChangeCallback connectionStatusChangeCallback;
    private Object connectionStatusChangeCallbackContext;

    private DeviceTwin twin;
    private DeviceMethod method;

    InternalClient(IotHubConnectionString iotHubConnectionString, IotHubClientProtocol protocol, long sendPeriodMillis, long receivePeriodMillis, ClientOptions clientOptions)
    {
        commonConstructorVerification(iotHubConnectionString, protocol);

        this.config = new DeviceClientConfig(iotHubConnectionString, clientOptions);
        this.config.setProtocol(protocol);
        if (clientOptions != null) {
            this.config.modelId = clientOptions.getModelId();
        }

        this.deviceIO = new DeviceIO(this.config, sendPeriodMillis, receivePeriodMillis);
    }

    InternalClient(IotHubAuthenticationProvider iotHubAuthenticationProvider, IotHubClientProtocol protocol, long sendPeriodMillis, long receivePeriodMillis)
    {
        this.config = new DeviceClientConfig(iotHubAuthenticationProvider);
        this.config.setProtocol(protocol);
        this.deviceIO = new DeviceIO(this.config, sendPeriodMillis, receivePeriodMillis);
    }

    InternalClient(String uri, String deviceId, SecurityProvider securityProvider, IotHubClientProtocol protocol, long sendPeriodMillis, long receivePeriodMillis, ClientOptions clientOptions) throws URISyntaxException, IOException
    {
        if (protocol == null)
        {
            throw new IllegalArgumentException("The transport protocol cannot be null");
        }

        if (securityProvider == null)
        {
            throw new IllegalArgumentException("securityProvider cannot be null");
        }

        if (uri == null || uri.isEmpty())
        {
            throw new IllegalArgumentException("URI cannot be null or empty");
        }

        if (deviceId == null || deviceId.isEmpty())
        {
            throw new IllegalArgumentException("deviceId cannot be null or empty");
        }

        IotHubConnectionString connectionString = new IotHubConnectionString(uri, deviceId, null, null);

<<<<<<< HEAD
        this.config = new DeviceClientConfig(connectionString, securityProvider);
=======
        //Codes_SRS_INTERNALCLIENT_34_066: [The provided security provider will be saved in config.]
        this.config = new DeviceClientConfig(connectionString, securityProvider, clientOptions);
>>>>>>> fde135e1
        this.config.setProtocol(protocol);
        if (clientOptions != null) {
            this.config.modelId = clientOptions.getModelId();
        }

        this.deviceIO = new DeviceIO(this.config, sendPeriodMillis, receivePeriodMillis);
    }

    InternalClient(String hostName, String deviceId, String moduleId, SasTokenProvider sasTokenProvider, IotHubClientProtocol protocol, ClientOptions clientOptions, long sendPeriodMillis, long receivePeriodMillis)
    {
        if (hostName == null)
        {
            throw new IllegalArgumentException("Host name cannot be null");
        }

        if (protocol == null)
        {
            throw new IllegalArgumentException("Protocol cannot be null.");
        }

        this.config = new DeviceClientConfig(hostName, sasTokenProvider, clientOptions, deviceId, moduleId);
        this.config.setProtocol(protocol);
        if (clientOptions != null)
        {
            this.config.modelId = clientOptions.getModelId();
        }

        this.deviceIO = new DeviceIO(this.config, sendPeriodMillis, receivePeriodMillis);
    }

    //for mocking purposes only
    InternalClient()
    {
        this.config = null;
        this.deviceIO = null;
    }

    /**
     * Starts asynchronously sending and receiving messages from an IoT hub. If
     * the client is already open, the function shall do nothing.
     *
     * @throws IOException if a connection to an IoT hub cannot be established.
     */
    public void open() throws IOException
    {
        this.open(false);
    }

    /**
     * Starts asynchronously sending and receiving messages from an IoT hub. If
     * the client is already open, the function shall do nothing.
     *
     * @param withRetry if true, this open call will apply the retry policy to allow for the open call to be retried if
     * it fails. Both the operation timeout set in {@link #setOperationTimeout(long)} and the retry policy set in
     * {{@link #setRetryPolicy(RetryPolicy)}} will be respected while retrying to open the connection.
     *
     * @throws IOException if a connection to an IoT hub cannot be established.
     */
    // The warning is for how getSasTokenAuthentication() may return null, but the check that our config uses SAS_TOKEN
    // auth is sufficient at confirming that getSasTokenAuthentication() will return a non-null instance
    @SuppressWarnings("ConstantConditions")
    public void open(boolean withRetry) throws IOException
    {
        if (this.config.getAuthenticationType() == DeviceClientConfig.AuthType.SAS_TOKEN && this.config.getSasTokenAuthentication().isAuthenticationProviderRenewalNecessary())
        {
            throw new SecurityException("Your SasToken is expired");
        }

        this.deviceIO.open(withRetry);
    }

    /**
     * Close the client.
     */
    public void close()
    {
        this.deviceIO.close();
    }

    /**
     * Asynchronously sends an event message to the IoT hub.
     *
     * @param message the message to be sent.
     * @param callback the callback to be invoked when a response is received.
     * Can be {@code null}.
     * @param callbackContext a context to be passed to the callback. Can be
     * {@code null} if no callback is provided.
     *
     * @throws IllegalArgumentException if the message provided is {@code null}.
     * @throws IllegalStateException if the client has not been opened yet or is
     * already closed.
     */
    public void sendEventAsync(Message message, IotHubEventCallback callback, Object callbackContext)
    {
        verifyRegisteredIfMultiplexing();
        message.setConnectionDeviceId(this.config.getDeviceId());
        deviceIO.sendEventAsync(message, callback, callbackContext, this.config.getDeviceId());
    }

    /**
     * Asynchronously sends a batch of messages to the IoT hub
     * HTTPS messages will be sent in a single batch and MQTT and AMQP messages will be sent individually.
     * In case of HTTPS, This API call is an all-or-nothing single HTTPS message and the callback will be triggered only once.
     * Maximum payload size for HTTPS is 255KB
     *
     * @param messages the list of message to be sent.
     * @param callback the callback to be invoked when a response is received.
     * Can be {@code null}.
     * @param callbackContext a context to be passed to the callback. Can be
     * {@code null} if no callback is provided.
     *
     * @throws IllegalArgumentException if the message provided is {@code null}.
     * @throws IllegalStateException if the client has not been opened yet or is
     * already closed.
     */
    public void sendEventBatchAsync(List<Message> messages, IotHubEventCallback callback, Object callbackContext)
    {
        verifyRegisteredIfMultiplexing();

        for (Message message: messages)
        {
            message.setConnectionDeviceId(this.config.getDeviceId());
        }

        Message message = new BatchMessage(messages);

        deviceIO.sendEventAsync(message, callback, callbackContext, this.config.getDeviceId());
    }

    /**
     * Subscribes to desired properties.
     *
     * This client will receive a callback each time a desired property is updated. That callback will either contain
     * the full desired properties set, or only the updated desired property depending on how the desired property was changed.
     * IoT hub supports a PUT and a PATCH on the twin. The PUT will cause this client to receive the full desired properties set, and the PATCH
     * will cause this client to only receive the updated desired properties. Similarly, the version
     * of each desired property will be incremented from a PUT call, and only the actually updated desired property will
     * have its version incremented from a PATCH call. The java service client library uses the PATCH call when updated desired properties,
     * but it builds the patch such that all properties are included in the patch. As a result, the device side will receive full twin
     * updates, not partial updates.
     *
     * See <a href="https://docs.microsoft.com/rest/api/iothub/service/twin/replacedevicetwin">PUT</a> and
     * <a href="https://docs.microsoft.com/rest/api/iothub/service/twin/updatedevicetwin">PATCH</a>
     *
     * @param onDesiredPropertyChange the Map for desired properties and their corresponding callback and context. Can be {@code null}.
     *
     * @throws IOException if called when client is not opened or called before starting twin.
     */
    public void subscribeToDesiredPropertiesAsync(Map<Property, Pair<PropertyCallback<String, Object>, Object>> onDesiredPropertyChange) throws IOException
    {
        verifyRegisteredIfMultiplexing();
        verifyTwinOperationsAreSupported();

        if (this.twin == null)
        {
            throw new IOException("Start twin before using it");
        }

        if (!this.deviceIO.isOpen())
        {
            throw new IOException("Open the client connection before using it.");
        }

        this.twin.subscribeDesiredPropertiesNotification(onDesiredPropertyChange);
    }

    /**
     * Subscribes to desired properties
     *
     * @param onDesiredPropertyChange the Map for desired properties and their corresponding callback and context. Can be {@code null}.
     *
     * @throws IOException if called when client is not opened or called before starting twin.
     */
    public void subscribeToTwinDesiredPropertiesAsync(Map<Property, Pair<TwinPropertyCallback, Object>> onDesiredPropertyChange) throws IOException
    {
        verifyRegisteredIfMultiplexing();
        verifyTwinOperationsAreSupported();

        if (this.twin == null)
        {
            throw new IOException("Start twin before using it");
        }

        if (!this.deviceIO.isOpen())
        {
            throw new IOException("Open the client connection before using it.");
        }

        this.twin.subscribeDesiredPropertiesTwinPropertyNotification(onDesiredPropertyChange);
    }

    /**
     * Sends reported properties
     *
     * @param reportedProperties the Set for desired properties and their corresponding callback and context. Cannot be {@code null}.
     *
     * @throws IOException if called when client is not opened or called before starting twin.
     * @throws IllegalArgumentException if reportedProperties is null or empty.
     */
    public void sendReportedPropertiesAsync(Set<Property> reportedProperties) throws IOException, IllegalArgumentException
    {
        this.sendReportedPropertiesAsync(reportedProperties, null, null, null, null, null);
    }

    /**
     * Sends reported properties
     *
     * @param reportedProperties the Set for desired properties and their corresponding callback and context. Cannot be {@code null}.
     * @param version the Reported property version. Cannot be negative.
     *
     * @throws IOException if called when client is not opened or called before starting twin.
     * @throws IllegalArgumentException if reportedProperties is null or empty or if version is negative
     */
    public void sendReportedPropertiesAsync(Set<Property> reportedProperties, int version) throws IOException, IllegalArgumentException
    {
        if (version < 0)
        {
            throw new IllegalArgumentException("Version cannot be negative.");
        }
        this.sendReportedPropertiesAsync(reportedProperties, version, null, null, null, null);
    }

    /**
     * Sends reported properties
     * @param reportedPropertiesParameters Container for the reported properties parameters
     * @throws IOException if called when client is not opened or called before starting twin.
     * @throws IllegalArgumentException if reportedProperties is null or empty or if version specified in {#reportedPropertiesParameters} is negative
     */
    public void sendReportedPropertiesAsync(ReportedPropertiesParameters reportedPropertiesParameters) throws IOException, IllegalArgumentException
    {
        this.sendReportedPropertiesAsync(reportedPropertiesParameters.getReportedProperties(), reportedPropertiesParameters.getVersion(), reportedPropertiesParameters.getCorrelatingMessageCallback(), reportedPropertiesParameters.getCorrelatingMessageCallbackContext(), reportedPropertiesParameters.getReportedPropertiesCallback(), reportedPropertiesParameters.getReportedPropertiesCallbackContext());
    }

    /**
     * Sends reported properties
     *
     * @param reportedProperties the Set for desired properties and their corresponding callback and context. Cannot be {@code null}.
     * @param version the Reported property version. Cannot be negative.
     * @param reportedPropertiesCallback the Reported property callback to be set for this message. If set to {@code null} it will fall back to {@link #sendReportedPropertiesAsync(Set, int)}.
     * @param reportedPropertiesCallbackContext the Reported property callback context to be set for this message.
     * @param correlatingMessageCallback the correlation callback for this message.
     * @param correlatingMessageCallbackContext the correlation callback context for this message.
     * @throws IOException if called when client is not opened or called before starting twin.
     * @throws IllegalArgumentException if reportedProperties is null or empty or if version is negative
     */
    public void sendReportedPropertiesAsync(Set<Property> reportedProperties, Integer version, CorrelatingMessageCallback correlatingMessageCallback, Object correlatingMessageCallbackContext, IotHubEventCallback reportedPropertiesCallback, Object reportedPropertiesCallbackContext) throws IOException, IllegalArgumentException
    {
        verifyRegisteredIfMultiplexing();
        verifyTwinOperationsAreSupported();

        verifyReportedProperties(reportedProperties);

        this.twin.updateReportedProperties(reportedProperties, version, correlatingMessageCallback, correlatingMessageCallbackContext, reportedPropertiesCallback, reportedPropertiesCallbackContext);
    }

    /**
     * Sets the callback to be executed when the connection status of the device changes. The callback will be fired
     * with a status and a reason why the device's status changed. When the callback is fired, the provided context will
     * be provided alongside the status and reason.
     *
     * This connection status callback is not triggered by any upstream connection change events. For example, if
     * if the connection status callback is set for a module on an IoT Edge device and that IoT Edge device
     * loses connection to the cloud, this connection status callback won't execute since the connection
     * between the module and the IoT Edge device hasn't changed.
     *
     * <p>Note that the thread used to deliver this callback should not be used to call open()/closeNow() on the client
     * that this callback belongs to. All open()/closeNow() operations should be done on a separate thread</p>
     *
     * @param callback The callback to be fired when the connection status of the device changes. Can be null to
     *                 unset this listener as long as the provided callbackContext is also null.
     * @param callbackContext a context to be passed to the callback. Can be {@code null}.
     * @throws IllegalArgumentException if provided callback is null
     */
    public void setConnectionStatusChangeCallback(IotHubConnectionStatusChangeCallback callback, Object callbackContext) throws IllegalArgumentException
    {
        this.connectionStatusChangeCallback = callback;
        this.connectionStatusChangeCallbackContext = callbackContext;

        if (this.deviceIO != null)
        {
            this.deviceIO.setConnectionStatusChangeCallback(callback, callbackContext, this.getConfig().getDeviceId());
        }
    }

    /**
     * Sets the given retry policy on the underlying transport
     * <a href="https://github.com/Azure/azure-iot-sdk-java/blob/main/device/iot-device-client/devdoc/requirement_docs/com/microsoft/azure/iothub/retryPolicy.md">
     *     See more details about the default retry policy and about using custom retry policies here</a>
     * @param retryPolicy the new interval in milliseconds
     */
    public void setRetryPolicy(RetryPolicy retryPolicy)
    {
        this.config.setRetryPolicy(retryPolicy);
    }

    /**
     * Set the length of time, in milliseconds, that any given operation will expire in. These operations include
     * reconnecting upon a connection drop and sending a message.
     * @param timeout the length in time, in milliseconds, until a given operation shall expire
     * @throws IllegalArgumentException if the provided timeout is 0 or negative
     */
    public void setOperationTimeout(long timeout) throws IllegalArgumentException
    {
        this.config.setOperationTimeout(timeout);
    }

    public ProductInfo getProductInfo()
    {
        return this.config.getProductInfo();
    }

    /**
     * Getter for the device client config.
     *
     * @return the value of the config.
     */
    public DeviceClientConfig getConfig()
    {
        return this.config;
    }

    /**
     * Starts the twin for this client. This client will receive a callback with the current state of the full twin, including
     * reported properties and desired properties. After that callback is received, this client will receive a callback
     * each time a desired property is updated. That callback will either contain the full desired properties set, or
     * only the updated desired property depending on how the desired property was changed. IoT hub supports a PUT and a PATCH
     * on the twin. The PUT will cause this client to receive the full desired properties set, and the PATCH
     * will cause this client to only receive the updated desired properties. Similarly, the version
     * of each desired property will be incremented from a PUT call, and only the actually updated desired property will
     * have its version incremented from a PATCH call. The java service client library uses the PATCH call when updated desired properties,
     * but it builds the patch such that all properties are included in the patch. As a result, the device side will receive full twin
     * updates, not partial updates.
     *
     * See <a href="https://docs.microsoft.com/rest/api/iothub/service/twin/replacedevicetwin">PUT</a> and
     * <a href="https://docs.microsoft.com/rest/api/iothub/service/twin/updatedevicetwin">PATCH</a>
     *
     * @param twinStatusCallback the IotHubEventCallback callback for providing the status of Device Twin operations. Cannot be {@code null}.
     * @param twinStatusCallbackContext the context to be passed to the status callback. Can be {@code null}.
     * @param genericPropertyCallback the PropertyCallback callback for providing any changes in desired properties. Cannot be {@code null}.
     * @param genericPropertyCallbackContext the context to be passed to the property callback. Can be {@code null}.
     * @param <Type1> The type of the desired property key. Since the twin is a json object, the key will always be a String.
     * @param <Type2> The type of the desired property value.
     *
     * @throws IllegalArgumentException if the callback is {@code null}
     * @throws UnsupportedOperationException if called more than once on the same device
     * @throws IOException if called when client is not opened
     */
    public <Type1, Type2> void startTwinAsync(IotHubEventCallback twinStatusCallback, Object twinStatusCallbackContext,
                                 PropertyCallback<Type1, Type2> genericPropertyCallback, Object genericPropertyCallbackContext)
            throws IOException, IllegalArgumentException, UnsupportedOperationException
    {
        verifyRegisteredIfMultiplexing();
        verifyTwinOperationsAreSupported();

        if (!this.deviceIO.isOpen())
        {
            throw new IOException("Open the client connection before using it.");
        }

        if (twinStatusCallback == null || genericPropertyCallback == null)
        {
            throw new IllegalArgumentException("Callback cannot be null");
        }
        if (this.twin == null)
        {
            twin = new DeviceTwin(
                    this,
                    twinStatusCallback,
                    twinStatusCallbackContext,
                    genericPropertyCallback,
                    genericPropertyCallbackContext);

            twin.getDeviceTwin();
        }
        else
        {
            throw new UnsupportedOperationException("You have already initialised twin");
        }
    }

    /**
     * Starts the twin for this client. This client will receive a callback with the current state of the full twin, including
     * reported properties and desired properties. After that callback is received, this client will receive a callback
     * each time a desired property is updated. That callback will either contain the full desired properties set, or
     * only the updated desired property depending on how the desired property was changed. IoT hub supports a PUT and a PATCH
     * on the twin. The PUT will cause this client to receive the full desired properties set, and the PATCH
     * will cause this client to only receive the updated desired properties. Similarly, the version
     * of each desired property will be incremented from a PUT call, and only the actually updated desired property will
     * have its version incremented from a PATCH call. The java service client library uses the PATCH call when updated desired properties,
     * but it builds the patch such that all properties are included in the patch. As a result, the device side will receive full twin
     * updates, not partial updates.
     *
     * See <a href="https://docs.microsoft.com/rest/api/iothub/service/twin/replacedevicetwin">PUT</a> and
     * <a href="https://docs.microsoft.com/rest/api/iothub/service/twin/updatedevicetwin">PATCH</a>
     *
     * @param twinStatusCallback the IotHubEventCallback callback for providing the status of Device Twin operations. Cannot be {@code null}.
     * @param twinStatusCallbackContext the context to be passed to the status callback. Can be {@code null}.
     * @param genericPropertyCallback the TwinPropertyCallback callback for providing any changes in desired properties. Cannot be {@code null}.
     * @param genericPropertyCallbackContext the context to be passed to the property callback. Can be {@code null}.     *
     *
     * @throws IllegalArgumentException if the callback is {@code null}
     * @throws UnsupportedOperationException if called more than once on the same device
     * @throws IOException if called when client is not opened
     */
    public void startTwinAsync(IotHubEventCallback twinStatusCallback, Object twinStatusCallbackContext,
                               TwinPropertyCallback genericPropertyCallback, Object genericPropertyCallbackContext)
            throws IOException, IllegalArgumentException, UnsupportedOperationException
    {
        verifyRegisteredIfMultiplexing();
        verifyTwinOperationsAreSupported();

        if (!this.deviceIO.isOpen())
        {
            throw new IOException("Open the client connection before using it.");
        }

        if (twinStatusCallback == null || genericPropertyCallback == null)
        {
            throw new IllegalArgumentException("Callback cannot be null");
        }
        if (this.twin == null)
        {
            twin = new DeviceTwin(this, twinStatusCallback, twinStatusCallbackContext,
                    genericPropertyCallback, genericPropertyCallbackContext);
            twin.getDeviceTwin();
        }
        else
        {
            throw new UnsupportedOperationException("You have already initialised twin");
        }
    }

    /**
     * Starts the twin. This client will receive a callback with the current state of the full twin, including
     * reported properties and desired properties. After that callback is received, this client will receive a callback
     * each time a desired property is updated. That callback will either contain the full desired properties set, or
     * only the updated desired property depending on how the desired property was changed. IoT hub supports a PUT and a PATCH
     * on the twin. The PUT will cause this client to receive the full desired properties set, and the PATCH
     * will cause this client to only receive the updated desired properties. Similarly, the version
     * of each desired property will be incremented from a PUT call, and only the actually updated desired property will
     * have its version incremented from a PATCH call. The java service client library uses the PATCH call when updated desired properties,
     * but it builds the patch such that all properties are included in the patch. As a result, the device side will receive full twin
     * updates, not partial updates.
     *
     * See <a href="https://docs.microsoft.com/rest/api/iothub/service/twin/replacedevicetwin">PUT</a> and
     * <a href="https://docs.microsoft.com/rest/api/iothub/service/twin/updatedevicetwin">PATCH</a>
     *
     * @param twinStatusCallback the IotHubEventCallback callback for providing the status of Device Twin operations. Cannot be {@code null}.
     * @param twinStatusCallbackContext the context to be passed to the status callback. Can be {@code null}.
     * @param genericPropertiesCallback the TwinPropertyCallback callback for providing any changes in desired properties. Cannot be {@code null}.
     * @param genericPropertyCallbackContext the context to be passed to the property callback. Can be {@code null}.
     *
     * @throws IllegalArgumentException if the callback is {@code null}
     * @throws UnsupportedOperationException if called more than once on the same device
     * @throws IOException if called when client is not opened
     */
    public void startTwinAsync(IotHubEventCallback twinStatusCallback, Object twinStatusCallbackContext,
                           TwinPropertiesCallback genericPropertiesCallback, Object genericPropertyCallbackContext)
            throws IOException, IllegalArgumentException, UnsupportedOperationException
    {
        verifyRegisteredIfMultiplexing();
        verifyTwinOperationsAreSupported();

        if (!this.deviceIO.isOpen())
        {
            throw new IOException("Open the client connection before using it.");
        }

        if (twinStatusCallback == null || genericPropertiesCallback == null)
        {
            throw new IllegalArgumentException("Callback cannot be null");
        }

        if (this.twin == null)
        {
            twin = new DeviceTwin(
                    this,
                    twinStatusCallback,
                    twinStatusCallbackContext,
                    genericPropertiesCallback,
                    genericPropertyCallbackContext);
            twin.getDeviceTwin();
        }
        else
        {
            throw new UnsupportedOperationException("You have already initialised twin");
        }
    }

    /**
     * Get the twin for this client. This method sends a request for the twin to the service and will asynchronously
     * provide the retrieved twin to the callback provided in {@link #startTwinAsync(IotHubEventCallback, Object, TwinPropertyCallback, Object)}.
     *
     * Users must call {@link #startTwinAsync(IotHubEventCallback, Object, TwinPropertyCallback, Object)} before using this method.
     * @throws IOException if the iot hub cannot be reached.
     */
    public void getTwinAsync() throws IOException
    {
        verifyRegisteredIfMultiplexing();
        verifyTwinOperationsAreSupported();

        if (this.twin == null)
        {
            throw new IOException("Start twin before using it");
        }

        if (!this.deviceIO.isOpen())
        {
            throw new IOException("Open the client connection before using it.");
        }

        this.twin.getDeviceTwin();
    }

    /**
     * Subscribes to direct methods
     *
     * @param methodCallback Callback on which direct methods shall be invoked. Cannot be {@code null}.
     * @param methodCallbackContext Context for device method callback. Can be {@code null}.
     * @param methodStatusCallback Callback for providing IotHub status for direct methods. Cannot be {@code null}.
     * @param methodStatusCallbackContext Context for device method status callback. Can be {@code null}.
     *
     * @throws IOException if called when client is not opened.
     * @throws IllegalArgumentException if either callback are null.
     */
    public void subscribeToMethodsAsync(DeviceMethodCallback methodCallback, Object methodCallbackContext,
                                        IotHubEventCallback methodStatusCallback, Object methodStatusCallbackContext)
            throws IOException
    {
        verifyRegisteredIfMultiplexing();
        verifyMethodsAreSupported();

        if (!this.deviceIO.isOpen())
        {
            throw new IOException("Open the client connection before using it.");
        }

        if (methodCallback == null || methodStatusCallback == null)
        {
            throw new IllegalArgumentException("Callback cannot be null");
        }

        if (this.method == null)
        {
            this.method = new DeviceMethod(this, methodStatusCallback, methodStatusCallbackContext);
        }

        this.method.subscribeToDeviceMethod(methodCallback, methodCallbackContext);
    }

    /**
     * Set the proxy settings for this client to connect through. If null then any previous settings will be erased
     * @param proxySettings the settings to be used when connecting to iothub through a proxy. If null, any previously saved
     *                      settings will be erased, and no proxy will be used
     */
    public void setProxySettings(ProxySettings proxySettings)
    {
        if (this.isMultiplexed)
        {
            throw new IllegalStateException(
                    "Cannot set the proxy settings of a multiplexed device. " +
                            "Proxy settings for the multiplexed connection can only be set at multiplexing client constructor time.");
        }

        verifyRegisteredIfMultiplexing();

        if (this.deviceIO.isOpen())
        {
            throw new IllegalStateException("Cannot set proxy after connection was already opened");
        }

        IotHubClientProtocol protocol = this.deviceIO.getProtocol();
        if (protocol != HTTPS && protocol != AMQPS_WS && protocol != MQTT_WS && proxySettings != null)
        {
            throw new IllegalArgumentException("Use of proxies is unsupported unless using HTTPS, MQTT_WS or AMQPS_WS");
        }

        this.config.setProxySettings(proxySettings);
    }

    /**
     * Returns if this client is or ever was registered to a {@link MultiplexingClient} instance. Device clients that were
     * cannot be used in non-multiplexed connections. Device clients that aren't registered to any multiplexing client
     * will still return true.
     * @return true if this client is or ever was registered to a {@link MultiplexingClient} instance, false otherwise.
     */
    public boolean isMultiplexed()
    {
        return this.isMultiplexed;
    }

    // only used by the MultiplexingClient class to signal to this client that it needs to re-register twin
    // callbacks
    void markTwinAsUnsubscribed()
    {
        this.twin = null;
    }

    // only used by the MultiplexingClient class to signal to this client that it needs to re-register methods
    // callbacks
    void markMethodsAsUnsubscribed()
    {
        this.method = null;
    }

    /**
     * Sets the message callback.
     *
     * @param callback the message callback. Can be {@code null}.
     * @param context the context to be passed to the callback. Can be {@code null}.
     *
     * @throws IllegalArgumentException if the callback is {@code null} but a context is
     * passed in.
     * @throws IllegalStateException if the callback is set after the client is
     * closed.
     */
    void setMessageCallbackInternal(MessageCallback callback, Object context)
    {
        if (callback == null && context != null)
        {
            throw new IllegalArgumentException("Cannot give non-null context for a null callback.");
        }

        this.config.setMessageCallback(callback, context);
    }

    /**
     * Getter for the underlying DeviceIO for multiplexing scenarios.
     *
     * @return the value of the underlying DeviceIO.
     */
    DeviceIO getDeviceIO()
    {
        return this.deviceIO;
    }

    /**
     * Setter for the underlying DeviceIO for multiplexing scenarios.
     *
     * @param deviceIO is the DeviceIO to set.
     */
    void setDeviceIO(DeviceIO deviceIO)
    {
        // deviceIO may be set to null in the case when a device client was multiplexing and was unregistered
        this.deviceIO = deviceIO;

        // Since connection status callbacks can be registered before associating a device client with a multiplexing client, the callback and its
        // context also need to be registered when the device IO is set.
        if (this.deviceIO != null && this.connectionStatusChangeCallback != null)
        {
            this.deviceIO.setConnectionStatusChangeCallback(
                    this.connectionStatusChangeCallback,
                    this.connectionStatusChangeCallbackContext,
                    this.getConfig().getDeviceId());
        }
    }

    void setAsMultiplexed()
    {
        this.isMultiplexed = true;
    }

    private void setHttpsConnectTimeout(int value)
    {
        if (this.config.getProtocol() != HTTPS)
        {
            throw new UnsupportedOperationException("Cannot set the https connect timeout when using protocol " + this.config.getProtocol());
        }

        log.info("Setting HTTPS connect timeout to {} seconds", value);
        this.config.setHttpsConnectTimeout(value);
    }

    private void setHttpsReadTimeout(int value)
    {
        if (this.config.getProtocol() != HTTPS)
        {
            throw new UnsupportedOperationException("Cannot set the https read timeout when using protocol " + this.config.getProtocol());
        }

        log.info("Setting HTTPS read timeout to {} seconds", value);
        this.config.setHttpsReadTimeout(value);
    }

    private void setSendInterval(long value)
    {
        verifyRegisteredIfMultiplexing();
        log.info("Setting send period to {} milliseconds", value);
        this.deviceIO.setSendPeriodInMilliseconds(value);
    }

    // The warning is for how getSasTokenAuthentication() may return null, but the check that our config uses SAS_TOKEN
    // auth is sufficient at confirming that getSasTokenAuthentication() will return a non-null instance
    private void setSASTokenExpiryTime(long value)
    {
        if (this.config.getAuthenticationType() != DeviceClientConfig.AuthType.SAS_TOKEN || this.config.getSasTokenAuthentication() == null)
        {
            throw new IllegalStateException("Cannot set sas token validity time when not using sas token authentication");
        }

        log.info("Setting generated SAS token lifespans to {} seconds", value);
        this.config.getSasTokenAuthentication().setTokenValidSecs(value);
    }

    private void setAmqpOpenAuthenticationSessionTimeout(int value)
    {
        if (this.config.getProtocol() != AMQPS && this.config.getProtocol() != AMQPS_WS)
        {
            throw new UnsupportedOperationException("Cannot set the open authentication session timeout when using protocol " + this.config.getProtocol());
        }

        if (this.config.getAuthenticationType() != DeviceClientConfig.AuthType.SAS_TOKEN)
        {
            throw new UnsupportedOperationException("Cannot set the open authentication session timeout when using authentication type " + this.config.getAuthenticationType());
        }

        log.info("Setting generated AMQP authentication session timeout to {} seconds", value);
        this.config.setAmqpOpenAuthenticationSessionTimeout(value);
    }

    private void setAmqpOpenDeviceSessionsTimeout(int value)
    {
        if (this.config.getProtocol() != AMQPS && this.config.getProtocol() != AMQPS_WS)
        {
            throw new UnsupportedOperationException("Cannot set the open device session timeout when using protocol " + this.config.getProtocol());
        }

        log.info("Setting generated AMQP device session timeout to {} seconds", value);
        this.config.setAmqpOpenDeviceSessionsTimeout(value);
    }

    private void setMaxMessagesSentPerThread(int value)
    {
        log.info("Setting maximum number of messages sent per send thread {} messages", value);
        this.deviceIO.setMaxNumberOfMessagesSentPerSendThread(value);
    }

    private void commonConstructorVerification(IotHubConnectionString connectionString, IotHubClientProtocol protocol)
    {
        if (connectionString == null)
        {
            throw new IllegalArgumentException("Connection string cannot be null");
        }

        if (protocol == null)
        {
            throw new IllegalArgumentException("Protocol cannot be null.");
        }

        String gatewayHostName = connectionString.getGatewayHostName();
        if (gatewayHostName != null && !gatewayHostName.isEmpty() && protocol == HTTPS)
        {
            throw new UnsupportedOperationException("Communication with edgehub only supported by MQTT/MQTT_WS and AMQPS/AMQPS_WS");
        }
    }

    private void verifyRegisteredIfMultiplexing()
    {
        // deviceIO is only ever null when a client was registered to a multiplexing client, became unregistered, and hasn't be re-registered yet.
        if (this.deviceIO == null && this.isMultiplexed)
        {
            throw new UnsupportedOperationException("Must re-register this client to a multiplexing client before using it");
        }
    }

    private void verifyReportedProperties(Set<Property> reportedProperties) throws IOException
    {
        if (this.twin == null)
        {
            throw new IOException("Start twin before using it");
        }

        if (!this.deviceIO.isOpen())
        {
            throw new IOException("Open the client connection before using it.");
        }

        if (reportedProperties == null || reportedProperties.isEmpty())
        {
            throw new IllegalArgumentException("Reported properties set cannot be null or empty.");
        }
    }

    private void verifyTwinOperationsAreSupported()
    {
        if (this.config.getProtocol() == HTTPS)
        {
            throw new UnsupportedOperationException(TWIN_OVER_HTTP_ERROR_MESSAGE);
        }
    }

    private void verifyMethodsAreSupported()
    {
        if (this.config.getProtocol() == HTTPS)
        {
            throw new UnsupportedOperationException(METHODS_OVER_HTTP_ERROR_MESSAGE);
        }
    }
}<|MERGE_RESOLUTION|>--- conflicted
+++ resolved
@@ -90,12 +90,7 @@
 
         IotHubConnectionString connectionString = new IotHubConnectionString(uri, deviceId, null, null);
 
-<<<<<<< HEAD
-        this.config = new DeviceClientConfig(connectionString, securityProvider);
-=======
-        //Codes_SRS_INTERNALCLIENT_34_066: [The provided security provider will be saved in config.]
         this.config = new DeviceClientConfig(connectionString, securityProvider, clientOptions);
->>>>>>> fde135e1
         this.config.setProtocol(protocol);
         if (clientOptions != null) {
             this.config.modelId = clientOptions.getModelId();
