/*
 *  Copyright (c) Microsoft. All rights reserved.
 *  Licensed under the MIT license. See LICENSE file in the project root for full license information.
 */

package com.microsoft.azure.sdk.iot.device;

<<<<<<< HEAD
import com.microsoft.azure.sdk.iot.deps.convention.*;
import com.microsoft.azure.sdk.iot.device.DeviceTwin.*;
import com.microsoft.azure.sdk.iot.device.auth.IotHubAuthenticationProvider;
import com.microsoft.azure.sdk.iot.device.convention.*;
import com.microsoft.azure.sdk.iot.device.exceptions.TransportException;
=======
import com.microsoft.azure.sdk.iot.device.auth.IotHubAuthenticationProvider;
import com.microsoft.azure.sdk.iot.device.exceptions.IotHubClientException;
>>>>>>> 7748fc95
import com.microsoft.azure.sdk.iot.device.transport.RetryPolicy;
import com.microsoft.azure.sdk.iot.device.twin.*;
import com.microsoft.azure.sdk.iot.provisioning.security.SecurityProvider;
import lombok.AccessLevel;
import lombok.Getter;
import lombok.NonNull;
import lombok.Setter;
import lombok.extern.slf4j.Slf4j;

import java.io.IOException;
import java.util.List;
import java.util.concurrent.CountDownLatch;
import java.util.concurrent.TimeUnit;
import java.util.concurrent.atomic.AtomicReference;

import static com.microsoft.azure.sdk.iot.device.IotHubClientProtocol.HTTPS;

@Slf4j
public class InternalClient
{
    private static final String TWIN_OVER_HTTP_ERROR_MESSAGE =
        "Twin operations are only supported over MQTT, MQTT_WS, AMQPS, and AMQPS_WS";

    private static final String METHODS_OVER_HTTP_ERROR_MESSAGE =
        "Direct methods are only supported over MQTT, MQTT_WS, AMQPS, and AMQPS_WS";

    protected static final int DEFAULT_TIMEOUT_MILLISECONDS = 60 * 1000;

    ClientConfiguration config;
    private DeviceIO deviceIO;

    boolean isMultiplexed = false;

    private IotHubConnectionStatusChangeCallback connectionStatusChangeCallback;
    private Object connectionStatusChangeCallbackContext;

    private DeviceTwin twin;
<<<<<<< HEAD
    private DeviceMethod method;
    private DeviceCommand command;

    @Getter
    @Setter(AccessLevel.PRIVATE)
    private PayloadConvention payloadConvention = DefaultPayloadConvention.getInstance();

    InternalClient(IotHubConnectionString iotHubConnectionString, IotHubClientProtocol protocol, long sendPeriodMillis, long receivePeriodMillis, ClientOptions clientOptions)
    {
        /* Codes_SRS_INTERNALCLIENT_21_004: [If the connection string is null or empty, the function shall throw an IllegalArgumentException.] */
        commonConstructorVerification(iotHubConnectionString, protocol);

        this.config = new DeviceClientConfig(iotHubConnectionString, clientOptions);
        this.config.setProtocol(protocol);
        if (clientOptions != null) {
            this.config.modelId = clientOptions.getModelId();
        }
        this.deviceIO = new DeviceIO(this.config, sendPeriodMillis, receivePeriodMillis);
        setPayloadConvetionInternal();
    }

    InternalClient(IotHubAuthenticationProvider iotHubAuthenticationProvider, IotHubClientProtocol protocol, long sendPeriodMillis, long receivePeriodMillis) throws IOException, TransportException
    {
        this.config = new DeviceClientConfig(iotHubAuthenticationProvider);
        this.config.setProtocol(protocol);
        this.deviceIO = new DeviceIO(this.config, sendPeriodMillis, receivePeriodMillis);
        setPayloadConvetionInternal();
    }
=======
    private DirectMethod method;
>>>>>>> 7748fc95

    InternalClient(IotHubConnectionString iotHubConnectionString, IotHubClientProtocol protocol, ClientOptions clientOptions)
    {
        commonConstructorVerification(iotHubConnectionString, protocol);
<<<<<<< HEAD

        // Codes_SRS_INTERNALCLIENT_34_079: [This function shall save a new config using the provided connection string, and x509 certificate information.]
        this.config = new DeviceClientConfig(iotHubConnectionString, publicKeyCertificate, isCertificatePath, privateKey, isPrivateKeyPath);
        this.config.setProtocol(protocol);

        // Codes_SRS_INTERNALCLIENT_34_080: [This function shall save a new DeviceIO instance using the created config and the provided send/receive periods.]
        this.deviceIO = new DeviceIO(this.config, sendPeriodMillis, receivePeriodMillis);
        setPayloadConvetionInternal();
    }

    private void setPayloadConvetionInternal()
    {
        if (config.getPayloadConvention() != null)
        {
            setPayloadConvention(config.getPayloadConvention());
        }
=======
        this.config = new ClientConfiguration(iotHubConnectionString, protocol, clientOptions);
        this.deviceIO = new DeviceIO(this.config);
        setClientOptionValues(clientOptions);
>>>>>>> 7748fc95
    }

    InternalClient(IotHubAuthenticationProvider iotHubAuthenticationProvider, IotHubClientProtocol protocol)
    {
<<<<<<< HEAD
        commonConstructorVerification(iotHubConnectionString, protocol);

        this.config = new DeviceClientConfig(iotHubConnectionString, sslContext);
        this.config.setProtocol(protocol);
        this.deviceIO = new DeviceIO(this.config, sendPeriodMillis, receivePeriod);
        setPayloadConvetionInternal();
=======
        this.config = new ClientConfiguration(iotHubAuthenticationProvider, protocol);
        this.deviceIO = new DeviceIO(this.config);
>>>>>>> 7748fc95
    }

    InternalClient(String uri, String deviceId, SecurityProvider securityProvider, IotHubClientProtocol protocol, ClientOptions clientOptions) throws IOException
    {
        if (protocol == null)
        {
            throw new IllegalArgumentException("The transport protocol cannot be null");
        }

        if (securityProvider == null)
        {
            throw new IllegalArgumentException("securityProvider cannot be null");
        }

        if (uri == null || uri.isEmpty())
        {
            throw new IllegalArgumentException("URI cannot be null or empty");
        }

        if (deviceId == null || deviceId.isEmpty())
        {
            throw new IllegalArgumentException("deviceId cannot be null or empty");
        }

        IotHubConnectionString connectionString = new IotHubConnectionString(uri, deviceId, null, null);

<<<<<<< HEAD
        //Codes_SRS_INTERNALCLIENT_34_066: [The provided security provider will be saved in config.]
        this.config = new DeviceClientConfig(connectionString, securityProvider, clientOptions);
        this.config.setProtocol(protocol);
        if (clientOptions != null) {
            this.config.modelId = clientOptions.getModelId();
        }

        //Codes_SRS_INTERNALCLIENT_34_067: [The constructor shall initialize the IoT hub transport for the protocol specified, creating a instance of the deviceIO.]
        this.deviceIO = new DeviceIO(this.config, sendPeriodMillis, receivePeriodMillis);

        setPayloadConvetionInternal();
=======
        this.config = new ClientConfiguration(connectionString, securityProvider, protocol, clientOptions);
        this.deviceIO = new DeviceIO(this.config);
        setClientOptionValues(clientOptions);
>>>>>>> 7748fc95
    }

    InternalClient(String hostName, String deviceId, String moduleId, SasTokenProvider sasTokenProvider, IotHubClientProtocol protocol, ClientOptions clientOptions)
    {
        if (hostName == null)
        {
            throw new IllegalArgumentException("Host name cannot be null");
        }

        if (protocol == null)
        {
            throw new IllegalArgumentException("Protocol cannot be null.");
        }

        this.config = new ClientConfiguration(hostName, sasTokenProvider, protocol, clientOptions, deviceId, moduleId);
        this.deviceIO = new DeviceIO(this.config);
        setClientOptionValues(clientOptions);
    }

    private void setClientOptionValues(ClientOptions clientOptions)
    {
        if (clientOptions != null)
        {
            if (clientOptions.getMessagesSentPerSendInterval() <= 0)
            {
                throw new IllegalArgumentException("ClientOption messagesSentPerSendInterval must be greater than 0");
            }

            if (clientOptions.getSendInterval() <= 0)
            {
                throw new IllegalArgumentException("ClientOption sendInterval must be greater than 0");
            }

            if (clientOptions.getReceiveInterval() <= 0)
            {
                throw new IllegalArgumentException("ClientOption receiveInterval must be greater than 0");
            }

            if (clientOptions.getProxySettings() != null)
            {
                if (this.isMultiplexed)
                {
                    throw new UnsupportedOperationException(
                        "Cannot set the proxy settings of a multiplexed device. " +
                            "Proxy settings for the multiplexed connection can only be set at multiplexing client constructor time.");
                }

                verifyRegisteredIfMultiplexing();
            }

<<<<<<< HEAD
        this.deviceIO = new DeviceIO(this.config, sendPeriodMillis, receivePeriodMillis);

        setPayloadConvetionInternal();
=======
            this.deviceIO.setMaxNumberOfMessagesSentPerSendThread(clientOptions.getMessagesSentPerSendInterval());
            this.deviceIO.setSendPeriodInMilliseconds(clientOptions.getSendInterval());
            this.deviceIO.setReceivePeriodInMilliseconds(clientOptions.getReceiveInterval());
        }
>>>>>>> 7748fc95
    }

    //for mocking purposes only
    InternalClient()
    {
        this.config = null;
        this.deviceIO = null;
    }

    /**
     * Starts asynchronously sending and receiving messages from an IoT hub. If
     * the client is already open, the function shall do nothing.
     *
     * @param withRetry if true, this open call will apply the retry policy to allow for the open call to be retried if
     * it fails. Both the operation timeout set in {@link #setOperationTimeout(long)} and the retry policy set in
     * {{@link #setRetryPolicy(RetryPolicy)}} will be respected while retrying to open the connection.
     *
     * @throws IotHubClientException if a connection to an IoT hub cannot be established or if the connection can be
     * established but the service rejects it for any reason.
     */
    public void open(boolean withRetry) throws IotHubClientException
    {
        this.deviceIO.open(withRetry);
    }

    /**
     * Close the client.
     */
    public void close()
    {
        this.deviceIO.close();
    }

    /**
     * Synchronously sends a message to IoT hub.
     *
     * @param message the message to be sent.
     *
     * @throws InterruptedException if the operation is interrupted while waiting on the telemetry to be acknowledged by the service.
     * @throws IllegalStateException if the client has not been opened yet or is already closed.
     * @throws IotHubClientException if the request is rejected by the service for any reason of if the synchronous operation times out.
     */
    public void sendEvent(Message message) throws InterruptedException, IllegalStateException, IotHubClientException
    {
        sendEvent(message, DEFAULT_TIMEOUT_MILLISECONDS);
    }

    /**
     * Synchronously sends a message to IoT hub.
     *
     * @param message the message to be sent.
     * @param timeoutMilliseconds The maximum number of milliseconds to wait for the service to acknowledge this message.
     * If 0, then it will wait indefinitely.
     *
     * @throws InterruptedException if the operation is interrupted while waiting on the telemetry to be acknowledged by the service.
     * @throws IllegalStateException if the client has not been opened yet or is already closed.
     * @throws IotHubClientException if the request is rejected by the service for any reason of if the synchronous operation times out.
     */
    public void sendEvent(Message message, int timeoutMilliseconds) throws InterruptedException, IllegalStateException, IotHubClientException
    {
        verifyRegisteredIfMultiplexing();
        message.setConnectionDeviceId(this.config.getDeviceId());

        final CountDownLatch latch = new CountDownLatch(1);
        AtomicReference<IotHubClientException> iotHubClientExceptionReference = new AtomicReference<>();
        MessageSentCallback eventCallback = (sentMessage, exception, callbackContext) ->
        {
            iotHubClientExceptionReference.set(exception);
            latch.countDown();
        };

        this.sendEventAsync(message, eventCallback, null);

        if (timeoutMilliseconds == 0)
        {
            latch.await();
        }
        else
        {
            boolean timedOut = !latch.await(timeoutMilliseconds, TimeUnit.MILLISECONDS);

            if (timedOut)
            {
                throw new IotHubClientException(IotHubStatusCode.DEVICE_OPERATION_TIMED_OUT, "Timed out waiting for service to acknowledge telemetry");
            }
        }

        IotHubClientException exception = iotHubClientExceptionReference.get();
        if (exception != null)
        {
            // This exception was thrown from an internal thread that the user does not directly call, so its stacktrace
            // is not very traceable for a user. Rather than throw the exception as is, create a new one so the stacktrace
            // the user receives points them to this synchronous method and has a nested exception with the internal thread's
            // stacktrace that can be used for our debugging purposes.
            throw new IotHubClientException(exception.getStatusCode(), exception.getMessage(), exception);
        }
    }

    /**
     * Synchronously sends a batch of messages to IoT hub
     *
     * This operation is only supported over HTTPS.
     *
     * Maximum payload size for HTTPS is 255KB
     *
     * @param messages the messages to be sent.
     *
     * @throws InterruptedException if the operation is interrupted while waiting on the telemetry to be acknowledged by the service.
     * @throws IllegalStateException if the client has not been opened yet or is already closed.
     * @throws IotHubClientException if the request is rejected by the service for any reason of if the synchronous operation times out.
     * @throws UnsupportedOperationException if the client is not using HTTPS.
     */
    public void sendEvents(List<Message> messages)
            throws InterruptedException, IllegalStateException, IotHubClientException, UnsupportedOperationException
    {
        this.sendEvents(messages, DEFAULT_TIMEOUT_MILLISECONDS);
    }

    /**
     * Synchronously sends a batch of messages to IoT hub
     *
     * This operation is only supported over HTTPS.
     *
     * Maximum payload size for HTTPS is 255KB
     *
     * @param messages the messages to be sent.
     * @param timeoutMilliseconds The maximum number of milliseconds to wait for the service to acknowledge this batch message.
     * If 0, then it will wait indefinitely.
     *
     * @throws InterruptedException if the operation is interrupted while waiting on the telemetry to be acknowledged by the service.
     * @throws IllegalStateException if the client has not been opened yet or is already closed.
     * @throws IotHubClientException if the request is rejected by the service for any reason of if the synchronous operation times out.
     * @throws UnsupportedOperationException if the client is not using HTTPS.
     */
    public void sendEvents(List<Message> messages, int timeoutMilliseconds)
            throws InterruptedException, IllegalStateException, IotHubClientException, UnsupportedOperationException
    {
        final CountDownLatch latch = new CountDownLatch(1);
        AtomicReference<IotHubClientException> iotHubClientExceptionReference = new AtomicReference<>();
        MessagesSentCallback eventCallback = (sentMessages, exception, callbackContext) ->
        {
            iotHubClientExceptionReference.set(exception);
            latch.countDown();
        };

        this.sendEventsAsync(messages, eventCallback, null);

        if (timeoutMilliseconds == 0)
        {
            latch.await();
        }
        else
        {
            boolean timedOut = !latch.await(timeoutMilliseconds, TimeUnit.MILLISECONDS);

            if (timedOut)
            {
                throw new IotHubClientException(IotHubStatusCode.DEVICE_OPERATION_TIMED_OUT, "Timed out waiting for service to acknowledge telemetry");
            }
        }

        IotHubClientException exception = iotHubClientExceptionReference.get();
        if (exception != null)
        {
            // This exception was thrown from an internal thread that the user does not directly call, so its stacktrace
            // is not very traceable for a user. Rather than throw the exception as is, create a new one so the stacktrace 
            // the user receives points them to this synchronous method and has a nested exception with the internal thread's
            // stacktrace that can be used for our debugging purposes.
            throw new IotHubClientException(exception.getStatusCode(), exception.getMessage(), exception);
        }
    }

    /**
     * Start receiving desired property updates for this client. After subscribing to desired properties, this client can
     * freely send reported property updates and make getTwin calls.
     *
     * @param desiredPropertiesCallback The callback to execute each time a desired property update message is received
     * from the service. This will contain one or many properties updated at once.
     * @param desiredPropertiesCallbackContext The context that will be included in the callback of desiredPropertiesCallback. May be null.
     * @throws InterruptedException if the operation is interrupted while waiting on the subscription request to be acknowledged by the service.
     * @throws IllegalStateException if this client is not open.
     * @throws IotHubClientException if the request is rejected by the service for any reason of if the synchronous operation times out.
     */
    public void subscribeToDesiredProperties(DesiredPropertiesCallback desiredPropertiesCallback, Object desiredPropertiesCallbackContext)
        throws InterruptedException, IllegalStateException, IotHubClientException
    {
        subscribeToDesiredProperties(desiredPropertiesCallback, desiredPropertiesCallbackContext, DEFAULT_TIMEOUT_MILLISECONDS);
    }

    /**
     * Start receiving desired property updates for this client. After subscribing to desired properties, this client can
     * freely send reported property updates and make getTwin calls.
     *
     * @param desiredPropertiesCallback The callback to execute each time a desired property update message is received
     * from the service. This will contain one or many properties updated at once.
     * @param desiredPropertiesCallbackContext The context that will be included in the callback of desiredPropertiesCallback. May be null.
     * @param timeoutMilliseconds The maximum number of milliseconds this call will wait for the service to acknowledge the subscription request. If 0,
     * then it will wait indefinitely.
     * @throws InterruptedException if the operation is interrupted while waiting on the subscription request to be acknowledged by the service.
     * @throws IllegalStateException if this client is not open.
     * @throws IotHubClientException if the request is rejected by the service for any reason of if the synchronous operation times out.
     */
    public void subscribeToDesiredProperties(DesiredPropertiesCallback desiredPropertiesCallback, Object desiredPropertiesCallbackContext, int timeoutMilliseconds)
        throws InterruptedException, IllegalStateException, IotHubClientException
    {
        AtomicReference<IotHubClientException> iotHubClientExceptionReference = new AtomicReference<>();
        CountDownLatch latch = new CountDownLatch(1);
        this.subscribeToDesiredPropertiesAsync(
            desiredPropertiesCallback,
            desiredPropertiesCallbackContext,
            (exception, context) ->
            {
                iotHubClientExceptionReference.set(exception);
                latch.countDown();
            },
            null);

        if (timeoutMilliseconds == 0)
        {
            latch.await();
        }
        else
        {
            boolean timedOut = !latch.await(timeoutMilliseconds, TimeUnit.MILLISECONDS);

            if (timedOut)
            {
                throw new IotHubClientException(IotHubStatusCode.DEVICE_OPERATION_TIMED_OUT, "Timed out waiting for service to acknowledge desired properties subscription request");
            }
        }

        IotHubClientException exception = iotHubClientExceptionReference.get();
        if (exception != null)
        {
            // This exception was thrown from an internal thread that the user does not directly call, so its stacktrace
            // is not very traceable for a user. Rather than throw the exception as is, create a new one so the stacktrace 
            // the user receives points them to this synchronous method and has a nested exception with the internal thread's
            // stacktrace that can be used for our debugging purposes.
            throw new IotHubClientException(exception.getStatusCode(), exception.getMessage(), exception);
        }
    }

    /**
     * Patch this client's twin with the provided reported properties. This client must have subscribed to desired
     * properties before this method can be called.
     *
     * @param reportedProperties The reported property key/value pairs to add/update in the twin. To delete a particular
     * reported property, set the value to null.
     * @return The new reported properties version.
     * @throws InterruptedException if the operation is interrupted while waiting on the reported property update request to be acknowledged by the service.
     * @throws IllegalStateException if this client is not open or if this client has not subscribed to desired properties yet.
     * @throws IotHubClientException if the request is rejected by the service for any reason of if the synchronous operation times out.
     */
    public ReportedPropertiesUpdateResponse updateReportedProperties(TwinCollection reportedProperties)
        throws InterruptedException, IllegalStateException, IotHubClientException
    {
        return updateReportedProperties(reportedProperties, DEFAULT_TIMEOUT_MILLISECONDS);
    }

    /**
     * Patch this client's twin with the provided reported properties. This client must have subscribed to desired
     * properties before this method can be called. This client must have subscribed to desired
     * properties before this method can be called.
     *
     * @param reportedProperties The reported property key/value pairs to add/update in the twin. To delete a particular
     * reported property, set the value to null.
     * @param timeoutMilliseconds The maximum number of milliseconds this call will wait for the service to acknowledge the reported properties update request. If 0,
     * then it will wait indefinitely.
     * @return The new reported properties version.
     * @throws InterruptedException if the operation is interrupted while waiting on the reported property update request to be acknowledged by the service.
     * @throws IllegalStateException if this client is not open or if this client has not subscribed to desired properties yet.
     * @throws IotHubClientException if the request is rejected by the service for any reason of if the synchronous operation times out.
     */
    public ReportedPropertiesUpdateResponse updateReportedProperties(TwinCollection reportedProperties, int timeoutMilliseconds)
        throws InterruptedException, IllegalStateException, IotHubClientException
    {
        AtomicReference<IotHubClientException> iotHubClientExceptionAtomicReference = new AtomicReference<>();
        AtomicReference<ReportedPropertiesUpdateResponse> responseAtomicReference = new AtomicReference<>();
        CountDownLatch latch = new CountDownLatch(1);
        this.updateReportedPropertiesAsync(
            reportedProperties,
            (statusCode, response, e, callbackContext) ->
            {
                iotHubClientExceptionAtomicReference.set(e);
                responseAtomicReference.set(response);
                latch.countDown();
            },
            null);

        if (timeoutMilliseconds == 0)
        {
            latch.await();
        }
        else
        {
            boolean timedOut = !latch.await(timeoutMilliseconds, TimeUnit.MILLISECONDS);

            if (timedOut)
            {
                throw new IotHubClientException(IotHubStatusCode.DEVICE_OPERATION_TIMED_OUT, "Timed out waiting for service to acknowledge reported properties update");
            }
        }

        IotHubClientException exception = iotHubClientExceptionAtomicReference.get();
        if (exception != null)
        {
            // This exception was thrown from an internal thread that the user does not directly call, so its stacktrace
            // is not very traceable for a user. Rather than throw the exception as is, create a new one so the stacktrace 
            // the user receives points them to this synchronous method and has a nested exception with the internal thread's
            // stacktrace that can be used for our debugging purposes.
            throw new IotHubClientException(exception.getStatusCode(), exception.getMessage(), exception);
        }

        return responseAtomicReference.get();
    }

    /**
     * Get the twin for this client. This client must have subscribed to desired properties before this method can be called.
     *
     * @return The twin for this client
     * @throws InterruptedException if the operation is interrupted while waiting on the getTwin request to be acknowledged by the service.
     * @throws IllegalStateException if this client is not open or if this client has not subscribed to desired properties yet.
     * @throws IotHubClientException if the request is rejected by the service for any reason of if the synchronous operation times out.
     */
    public Twin getTwin() throws InterruptedException, IllegalStateException, IotHubClientException
    {
        return getTwin(DEFAULT_TIMEOUT_MILLISECONDS);
    }

    /**
     * Get the twin for this client. This client must have subscribed to desired properties before this method can be called.
     *
     * @param timeoutMilliseconds The maximum number of milliseconds this call will wait for the service to return the twin.
     * If 0, then it will wait indefinitely.
     * @return The twin for this client
     * @throws InterruptedException if the operation is interrupted while waiting on the getTwin request to be acknowledged by the service.
     * @throws IllegalStateException if this client is not open or if this client has not subscribed to desired properties yet.
     * @throws IotHubClientException if the request is rejected by the service for any reason of if the synchronous operation times out.
     */
    public Twin getTwin(int timeoutMilliseconds) throws InterruptedException, IllegalStateException, IotHubClientException
    {
        final CountDownLatch latch = new CountDownLatch(1);
        AtomicReference<com.microsoft.azure.sdk.iot.device.twin.Twin> twinAtomicReference = new AtomicReference<>();
        AtomicReference<IotHubClientException> iotHubClientExceptionReference = new AtomicReference<>();
        getTwinAsync(
            (twin, exception, callbackContext) ->
            {
                twinAtomicReference.set(twin);
                iotHubClientExceptionReference.set(exception);
                latch.countDown();
            },
            null);

        if (timeoutMilliseconds == 0)
        {
            latch.await();
        }
        else
        {
            boolean timedOut = !latch.await(timeoutMilliseconds, TimeUnit.MILLISECONDS);

            if (timedOut)
            {
                throw new IotHubClientException(IotHubStatusCode.DEVICE_OPERATION_TIMED_OUT, "Timed out waiting for service to respond to getTwin request");
            }
        }

        IotHubClientException exception = iotHubClientExceptionReference.get();
        if (exception != null)
        {
            // This exception was thrown from an internal thread that the user does not directly call, so its stacktrace
            // is not very traceable for a user. Rather than throw the exception as is, create a new one so the stacktrace 
            // the user receives points them to this synchronous method and has a nested exception with the internal thread's
            // stacktrace that can be used for our debugging purposes.
            throw new IotHubClientException(exception.getStatusCode(), exception.getMessage(), exception);
        }

        return twinAtomicReference.get();
    }

    /**
     * Subscribes to direct methods
     *
     * @param methodCallback Callback on which direct methods shall be invoked. Cannot be {@code null}.
     * @param methodCallbackContext Context for device method callback. Can be {@code null}.
     *
     * @throws InterruptedException if the operation is interrupted while waiting on the subscription request to be acknowledged by the service.
     * @throws IllegalStateException if this client is not open.
     * @throws IotHubClientException if the request is rejected by the service for any reason of if the synchronous operation times out.
     */
    public void subscribeToMethods(MethodCallback methodCallback, Object methodCallbackContext)
        throws IllegalStateException, InterruptedException, IotHubClientException
    {
        this.subscribeToMethods(methodCallback, methodCallbackContext, DEFAULT_TIMEOUT_MILLISECONDS);
    }

    /**
     * Subscribes to direct methods
     *
     * @param methodCallback Callback on which direct methods shall be invoked. Cannot be {@code null}.
     * @param methodCallbackContext Context for device method callback. Can be {@code null}.
     * @param timeoutMilliseconds The maximum number of milliseconds this call will wait for the service to return the twin.
     * If 0, then it will wait indefinitely.
     *
     * @throws InterruptedException if the operation is interrupted while waiting on the subscription request to be acknowledged by the service.
     * @throws IllegalStateException if this client is not open.
     * @throws IotHubClientException if the request is rejected by the service for any reason of if the synchronous operation times out.
     */
    public void subscribeToMethods(MethodCallback methodCallback, Object methodCallbackContext, int timeoutMilliseconds)
        throws IllegalStateException, InterruptedException, IotHubClientException
    {
        final CountDownLatch latch = new CountDownLatch(1);
        AtomicReference<IotHubClientException> iotHubClientExceptionReference = new AtomicReference<>();
        subscribeToMethodsAsync(
            methodCallback,
            methodCallbackContext,
            (exception, callbackContext) ->
            {
                iotHubClientExceptionReference.set(exception);
                latch.countDown();
            },
            null);

        if (timeoutMilliseconds == 0)
        {
            latch.await();
        }
        else
        {
            boolean timedOut = !latch.await(timeoutMilliseconds, TimeUnit.MILLISECONDS);

            if (timedOut)
            {
                throw new IotHubClientException(IotHubStatusCode.DEVICE_OPERATION_TIMED_OUT, "Timed out waiting for service to respond to direct method subscription request");
            }
        }

        IotHubClientException exception = iotHubClientExceptionReference.get();
        if (exception != null)
        {
            // This exception was thrown from an internal thread that the user does not directly call, so its stacktrace
            // is not very traceable for a user. Rather than throw the exception as is, create a new one so the stacktrace 
            // the user receives points them to this synchronous method and has a nested exception with the internal thread's
            // stacktrace that can be used for our debugging purposes.
            throw new IotHubClientException(exception.getStatusCode(), exception.getMessage(), exception);
        }
    }

    /**
     * Asynchronously sends a message to IoT hub.
     *
     * @param message the message to be sent.
     * @param callback the callback to be invoked when a response is received.
     * Can be {@code null}.
     * @param callbackContext a context to be passed to the callback. Can be
     * {@code null} if no callback is provided.
     *
     * @throws IllegalArgumentException if the message provided is {@code null}.
     * @throws IllegalStateException if the client has not been opened yet or is already closed.
     */
    public void sendEventAsync(Message message, MessageSentCallback callback, Object callbackContext)
        throws IllegalStateException
    {
        verifyRegisteredIfMultiplexing();
        message.setConnectionDeviceId(this.config.getDeviceId());
        deviceIO.sendEventAsync(message, callback, callbackContext, this.config.getDeviceId());
    }

    /**
     * Asynchronously sends a batch of messages to the IoT hub
     *
     * This operation is only supported over HTTPS. This API call is an all-or-nothing single HTTPS message and the
     * callback will be triggered once this batch message has been sent.
     *
     * Maximum payload size for HTTPS is 255KB
     *
     * @param messages the list of message to be sent.
     * @param callback the callback to be invoked when a response is received.
     * Can be {@code null}.
     * @param callbackContext a context to be passed to the callback. Can be
     * {@code null} if no callback is provided.
     *
     * @throws IllegalArgumentException if the message provided is {@code null}.
     * @throws IllegalStateException if the client has not been opened yet or is already closed.
     * @throws UnsupportedOperationException if the client is not using HTTPS.
     */
    public void sendEventsAsync(List<Message> messages, MessagesSentCallback callback, Object callbackContext)
        throws IllegalStateException, UnsupportedOperationException
    {
        verifyRegisteredIfMultiplexing();

        for (Message message: messages)
        {
            message.setConnectionDeviceId(this.config.getDeviceId());
        }

        // wrap the message sent callback such that when the batch message sends, we notify the user that their list of messages have been sent
        MessageSentCallback messageSentCallback =
                (sentMessage, clientException, callbackContext1) -> callback.onMessagesSent(messages, clientException, callbackContext1);

        if (this.config.getProtocol() != HTTPS)
        {
            throw new UnsupportedOperationException("Batch messaging is only supported over HTTPS");
        }

        Message message = new BatchMessage(messages);

        deviceIO.sendEventAsync(message, messageSentCallback, callbackContext, this.config.getDeviceId());
    }

    /**
     * Start receiving desired property updates for this client asynchronously. After subscribing to desired properties, this client can
     * freely send reported property updates and make getTwin calls.
     *
     * @param subscriptionAcknowledgedCallback The callback to execute once the service has acknowledged the subscription request.
     * @param desiredPropertiesSubscriptionCallbackContext The context that will be included in the callback of desiredPropertiesSubscriptionCallback. May be null.
     * @param desiredPropertiesCallback The callback to execute each time a desired property update message is received
     * from the service. This will contain one or many properties updated at once.
     * @param desiredPropertiesCallbackContext The context that will be included in each callback of desiredPropertiesCallback. May be null.
     * @throws IllegalStateException if this client is not open.
     */
    public void subscribeToDesiredPropertiesAsync(
        DesiredPropertiesCallback desiredPropertiesCallback,
        Object desiredPropertiesCallbackContext,
        SubscriptionAcknowledgedCallback subscriptionAcknowledgedCallback,
        Object desiredPropertiesSubscriptionCallbackContext)
            throws IllegalStateException
    {
        verifyRegisteredIfMultiplexing();
        verifyTwinOperationsAreSupported();

        if (!this.deviceIO.isOpen())
        {
            throw new IllegalStateException("Open the client connection before using it");
        }

        if (this.twin == null)
        {
            this.twin = new DeviceTwin(this);
        }

        this.twin.subscribeToDesiredPropertiesAsync(
            subscriptionAcknowledgedCallback,
            desiredPropertiesSubscriptionCallbackContext,
            desiredPropertiesCallback,
            desiredPropertiesCallbackContext);
    }

    /**
     * Patch this client's twin with the provided reported properties asynchronously. This client must have subscribed
     * to desired properties before this method can be called.
     *
     * @param reportedProperties The reported property key/value pairs to add/update in the twin. To delete a particular
     * reported property, set the value to null.
     * @param reportedPropertiesCallback The callback to be executed once the reported properties update request
     * has been acknowledged by the service.
     * @param callbackContext The context that will be included in the callback of reportedPropertiesCallback. May be null.
     * @throws IllegalStateException if this client is not open or if this client has not subscribed to desired properties yet.
     */
    public void updateReportedPropertiesAsync(
        TwinCollection reportedProperties,
        ReportedPropertiesCallback reportedPropertiesCallback,
        Object callbackContext)
            throws IllegalStateException
    {
        this.updateReportedPropertiesAsync(
            reportedProperties,
            new ReportedPropertiesUpdateCorrelatingMessageCallback()
            {
                @Override
                public void onRequestQueued(Message message, Object callbackContext)
                {
                    // do nothing, user opted not to care about this event by using this API
                }

                @Override
                public void onRequestSent(Message message, Object callbackContext)
                {
                    // do nothing, user opted not to care about this event by using this API
                }

                @Override
                public void onRequestAcknowledged(Message message, Object callbackContext, IotHubClientException e)
                {
                    // do nothing, user opted not to care about this event by using this API
                }

                @Override
                public void onResponseReceived(Message message, Object callbackContext, IotHubStatusCode statusCode, ReportedPropertiesUpdateResponse response, IotHubClientException e)
                {
                    reportedPropertiesCallback.onReportedPropertiesUpdateAcknowledged(statusCode, response, e, callbackContext);
                }

                @Override
                public void onResponseAcknowledged(Message message, Object callbackContext)
                {
                    // do nothing, user opted not to care about this event by using this API
                }
            },
            callbackContext);
    }

    /**
     * Patch this client's twin with the provided reported properties asynchronously. This client must have subscribed
     * to desired properties before this method can be called.
     *
     * <p>
     * This overload utilizes a more verbose callback than {@link #updateReportedPropertiesAsync(TwinCollection, ReportedPropertiesCallback, Object)}
     * and is only intended for users who need insight on the state of this process every step of the way.
     * </p>
     *
     * @param reportedProperties The reported property key/value pairs to add/update in the twin. To delete a particular
     * reported property, set the value to null.
     * @param reportedPropertiesUpdateCorrelatingMessageCallback The callback to be executed once the state of the reported
     * properties update request message has changed. This provides context on when the message is queued, sent, acknowledged, etc.
     * @param callbackContext The context that will be included in each callback of updateReportedPropertiesCallback. May be null.
     * @throws IllegalStateException if this client is not open or if this client has not subscribed to desired properties yet.
     */
    public void updateReportedPropertiesAsync(
        TwinCollection reportedProperties,
        ReportedPropertiesUpdateCorrelatingMessageCallback reportedPropertiesUpdateCorrelatingMessageCallback,
        Object callbackContext)
            throws IllegalStateException
    {
        if (this.twin == null)
        {
            this.twin = new DeviceTwin(this);
        }

        this.twin.updateReportedPropertiesAsync(reportedProperties, reportedPropertiesUpdateCorrelatingMessageCallback, callbackContext);
    }

    /**
     * Get the twin for this client asynchronously. This client must have subscribed to desired properties before this
     * method can be called.
     * 
     * @param twinCallback The callback to be executed once the twin is received from the service.
     * @param callbackContext The context that will be included in the callback of twinCallback. May be null.
     * @throws IllegalStateException if this client is not open or if this client has not subscribed to desired properties yet.
     */
    public void getTwinAsync(GetTwinCallback twinCallback, Object callbackContext)
        throws IllegalStateException
    {
        this.getTwinAsync(new GetTwinCorrelatingMessageCallback()
        {

            @Override
            public void onRequestQueued(Message message, Object callbackContext)
            {
                // do nothing, user opted not to care about this event by using this API
            }

            @Override
            public void onRequestSent(Message message, Object callbackContext)
            {
                // do nothing, user opted not to care about this event by using this API
            }

            @Override
            public void onRequestAcknowledged(Message message, Object callbackContext, IotHubClientException e)
            {
                // do nothing, user opted not to care about this event by using this API
            }

            @Override
            public void onResponseReceived(Twin twin, Message message, Object callbackContext, IotHubStatusCode statusCode, IotHubClientException e)
            {
                log.trace("Executing twin callback for message {}", message);
                twinCallback.onTwinReceived(twin, e, callbackContext);
                log.trace("Twin callback returned for message {}", message);
            }

            @Override
            public void onResponseAcknowledged(Message message, Object callbackContext)
            {
                // do nothing, user opted not to care about this event by using this API
            }
        }, callbackContext);
    }

    /**
     * Get the twin for this client asynchronously. This client must have subscribed to desired properties before this
     * method can be called.
     *
     * <p>
     * This overload utilizes a more verbose callback than {@link #getTwinAsync(GetTwinCallback, Object)}
     * and is only intended for users who need insight on the state of this process every step of the way.
     * </p>
     *
     * @param twinCallback The callback to be executed once the state of the getTwin request message has changed. This
     * provides context on when the message is queued, sent, acknowledged, etc.
     * @param callbackContext The context that will be included in each callback of twinCallback. May be null.
     * @throws IllegalStateException if this client is not open or if this client has not subscribed to desired properties yet.
     */
    public void getTwinAsync(GetTwinCorrelatingMessageCallback twinCallback, Object callbackContext)
        throws IllegalStateException
    {
        if (!this.deviceIO.isOpen())
        {
            throw new IllegalStateException("Open the client connection before using it");
        }

        if (this.twin == null)
        {
            this.twin = new DeviceTwin(this);
        }

        this.twin.getTwinAsync(twinCallback, callbackContext);
    }

    /**
     * Subscribes to direct methods
     *
     * @param methodCallback Callback on which direct methods shall be invoked. Cannot be {@code null}.
     * @param methodCallbackContext Context for device method callback. Can be {@code null}.
     * @param methodStatusCallback Callback for providing IotHub status for direct methods. Cannot be {@code null}.
     * @param methodStatusCallbackContext Context for device method status callback. Can be {@code null}.
     *
     * @throws IllegalStateException if called when client is not opened.
     * @throws IllegalArgumentException if either callback are null.
     */
    public void subscribeToMethodsAsync(
        MethodCallback methodCallback,
        Object methodCallbackContext,
        SubscriptionAcknowledgedCallback methodStatusCallback,
        Object methodStatusCallbackContext)
            throws IllegalStateException
    {
        verifyRegisteredIfMultiplexing();
        verifyMethodsAreSupported();

        if (!this.deviceIO.isOpen())
        {
            throw new IllegalStateException("Open the client connection before using it");
        }

        if (methodCallback == null || methodStatusCallback == null)
        {
            throw new IllegalArgumentException("Callback cannot be null");
        }

        if (this.method == null)
        {
            this.method = new DirectMethod(this, methodStatusCallback, methodStatusCallbackContext);
        }

        this.method.subscribeToDirectMethods(methodCallback, methodCallbackContext);
    }

    /**
     * Sets the callback to be executed when the connection status of the device changes. The callback will be fired
     * with a status and a reason why the device's status changed. When the callback is fired, the provided context will
     * be provided alongside the status and reason.
     *
     * This connection status callback is not triggered by any upstream connection change events. For example, if
     * if the connection status callback is set for a module on an IoT Edge device and that IoT Edge device
     * loses connection to the cloud, this connection status callback won't onStatusChanged since the connection
     * between the module and the IoT Edge device hasn't changed.
     *
     * <p>Note that the thread used to deliver this callback should not be used to call open()/closeNow() on the client
     * that this callback belongs to. All open()/closeNow() operations should be done on a separate thread</p>
     *
     * @param callback The callback to be fired when the connection status of the device changes. Can be null to
     *                 unset this listener as long as the provided callbackContext is also null.
     * @param callbackContext a context to be passed to the callback. Can be {@code null}.
     */
    public void setConnectionStatusChangeCallback(IotHubConnectionStatusChangeCallback callback, Object callbackContext)
    {
        this.connectionStatusChangeCallback = callback;
        this.connectionStatusChangeCallbackContext = callbackContext;

        if (this.deviceIO != null)
        {
            this.deviceIO.setConnectionStatusChangeCallback(callback, callbackContext, this.getConfig().getDeviceId());
        }
    }

    /**
     * Sets the given retry policy on the underlying transport
     * <a href="https://github.com/Azure/azure-iot-sdk-java/blob/main/device/iot-device-client/devdoc/requirement_docs/com/microsoft/azure/iothub/retryPolicy.md">
     *     See more details about the default retry policy and about using custom retry policies here</a>
     * @param retryPolicy the new interval in milliseconds
     */
    public void setRetryPolicy(RetryPolicy retryPolicy)
    {
        this.config.setRetryPolicy(retryPolicy);
    }

    /**
     * Set the length of time, in milliseconds, that any given operation will expire in. These operations include
     * reconnecting upon a connection drop and sending a message.
     * @param timeout the length in time, in milliseconds, until a given operation shall expire
     * @throws IllegalArgumentException if the provided timeout is 0 or negative
     */
    public void setOperationTimeout(long timeout) throws IllegalArgumentException
    {
        this.config.setOperationTimeout(timeout);
    }

    public ProductInfo getProductInfo()
    {
        return this.config.getProductInfo();
    }

    /**
     * Getter for the device client config.
     *
     * @return the value of the config.
     */
    public ClientConfiguration getConfig()
    {
        return this.config;
    }

    // only used by the MultiplexingClient class to signal to this client that it needs to re-register twin
    // callbacks
    void markTwinAsUnsubscribed()
    {
        this.twin = null;
    }

    // only used by the MultiplexingClient class to signal to this client that it needs to re-register methods
    // callbacks
    void markMethodsAsUnsubscribed()
    {
        this.method = null;
    }

    /**
     * Sets the message callback.
     *
     * @param callback the message callback. Can be {@code null}.
     * @param context the context to be passed to the callback. Can be {@code null}.
     *
     * @throws IllegalArgumentException if the callback is {@code null} but a context is
     * passed in.
     */
    void setMessageCallbackInternal(MessageCallback callback, Object context)
    {
        if (callback == null && context != null)
        {
            throw new IllegalArgumentException("Cannot give non-null context for a null callback.");
        }

        this.config.setMessageCallback(callback, context);
    }

    /**
     * Getter for the underlying DeviceIO for multiplexing scenarios.
     *
     * @return the value of the underlying DeviceIO.
     */
    DeviceIO getDeviceIO()
    {
        return this.deviceIO;
    }

    /**
     * Setter for the underlying DeviceIO for multiplexing scenarios.
     *
     * @param deviceIO is the DeviceIO to set.
     */
    void setDeviceIO(DeviceIO deviceIO)
    {
        // deviceIO may be set to null in the case when a device client was multiplexing and was unregistered
        this.deviceIO = deviceIO;

        // Since connection status callbacks can be registered before associating a device client with a multiplexing client, the callback and its
        // context also need to be registered when the device IO is set.
        if (this.deviceIO != null && this.connectionStatusChangeCallback != null)
        {
            this.deviceIO.setConnectionStatusChangeCallback(
                    this.connectionStatusChangeCallback,
                    this.connectionStatusChangeCallbackContext,
                    this.getConfig().getDeviceId());
        }
    }

    void setAsMultiplexed()
    {
        this.isMultiplexed = true;
    }

    private void commonConstructorVerification(IotHubConnectionString connectionString, IotHubClientProtocol protocol)
    {
        if (connectionString == null)
        {
            throw new IllegalArgumentException("Connection string cannot be null");
        }

        if (protocol == null)
        {
            throw new IllegalArgumentException("Protocol cannot be null.");
        }

        String gatewayHostName = connectionString.getGatewayHostName();
        if (gatewayHostName != null && !gatewayHostName.isEmpty() && protocol == HTTPS)
        {
            throw new UnsupportedOperationException("Communication with edgehub only supported by MQTT/MQTT_WS and AMQPS/AMQPS_WS");
        }
    }

    private void verifyRegisteredIfMultiplexing()
    {
        // deviceIO is only ever null when a client was registered to a multiplexing client, became unregistered, and hasn't be re-registered yet.
        if (this.deviceIO == null && this.isMultiplexed)
        {
            throw new UnsupportedOperationException("Must re-register this client to a multiplexing client before using it");
        }
    }

    private void verifyTwinOperationsAreSupported()
    {
        if (this.config.getProtocol() == HTTPS)
        {
            throw new UnsupportedOperationException(TWIN_OVER_HTTP_ERROR_MESSAGE);
        }
    }

    private void verifyMethodsAreSupported()
    {
        if (this.config.getProtocol() == HTTPS)
        {
            throw new UnsupportedOperationException(METHODS_OVER_HTTP_ERROR_MESSAGE);
        }
    }

    /**
     * Retreieve the client properties.
     * @param callback The callback to be used for receiving client properties.
     * @param callbackContext An optional user context to be sent to the callback.
     */
    public void getClientPropertiesAsync(ClientPropertiesCallback callback, Object callbackContext)
    {
        // In Java we don't return an object for the DeviceTwin, but instead we pass a Map<String, Object> in the form of a Device
        // this map gets populated with a number of callbacks.
        twin.getClientProperties(callback, callbackContext);
    }

    /**
     * Update the client properties.
     * @param clientProperties The client properties to send.
     * @param callback The callback to be used for updating client properties.
     * @param callbackContext An optional user context to be sent to the callback.
     *
     * TODO ADD THE CLIENT PROPERTIES RESPONSE
     * @throws IOException Thrown from the underlying DeviceIO
     */
    public void updateClientPropertiesAsync(ClientPropertyCollection clientProperties, IotHubEventCallback callback, Object callbackContext) throws IOException
    {
        if (clientProperties == null)
        {
            throw new IllegalArgumentException("clientProperties property cannot be null");
        }

        clientProperties.setConvention(getPayloadConvention());

        verifyRegisteredIfMultiplexing();
        verifyTwinOperationsAreSupported();

        verifyReportedProperties(ClientProperties.getCollectionAsSetOfProperty(clientProperties));

        this.twin.updateClientProperties(clientProperties, null, null,null, callback, callbackContext);
    }

    /**
     * Set the global writable properties callback handler.
     *
     * TODO ADD SYNC ON SUBSCRIPTION
     * @param writablePropertyUpdateCallback The callback to be used for writable properties.
     * @param callbackContext An optional user context to be sent to the callback.
     * @throws IOException if called when client is not opened or called before starting twin.
     */
    public void subscribeToWritablePropertiesEvent(WritablePropertiesRequestsCallback writablePropertyUpdateCallback, Object callbackContext) throws IOException
    {
        twin.subscribeToWritablePropertyRequests(writablePropertyUpdateCallback, callbackContext);
    }

    /**
     * Sends the TelemetryMessage to IoT hub.
     * @param telemetryMessage The user supplied telemetry message.
     * @param callback the callback to be invoked when a response is received. Can be {@code null}.
     * @param callbackContext a context to be passed to the callback. Can be {@code null} if no callback is provided.
     */
    public void sendTelemetryAsync(TelemetryMessage telemetryMessage, IotHubEventCallback callback, Object callbackContext)
    {
        if (telemetryMessage == null)
        {
            throw new IllegalArgumentException("telemetryMessage property cannot be null");
        }

        if (telemetryMessage.getTelemetry() != null)
        {
            telemetryMessage.getTelemetry().setConvention(getPayloadConvention());
            telemetryMessage.setContentEncoding(getPayloadConvention().getPayloadEncoder().getContentEncoding().name());
            telemetryMessage.setContentTypeFinal(getPayloadConvention().getPayloadSerializer().getContentType());
        }

        sendEventAsync(telemetryMessage, callback, callbackContext);
    }

    /**
     * Sets the global command handler.
     *
     * @param deviceCommandCallback Callback on which commands shall be invoked. Cannot be {@code null}.
     * @param deviceCommandCallbackContext Context for command callback. Can be {@code null}.
     * @param deviceCommandStatusCallback Callback for providing IotHub status for command. Cannot be {@code null}.
     * @param deviceCommandStatusCallbackContext Context for command status callback. Can be {@code null}.
     *
     * @throws IOException if called when client is not opened.
     */
    void subscribeToCommandsInternal(@NonNull DeviceCommandCallback deviceCommandCallback, Object deviceCommandCallbackContext,
                                     @NonNull IotHubEventCallback deviceCommandStatusCallback, Object deviceCommandStatusCallbackContext)
            throws IOException
    {
        verifyRegisteredIfMultiplexing();
        verifyMethodsAreSupported();

        if (!this.deviceIO.isOpen())
        {
            throw new IOException("Open the client connection before using it.");
        }

        if (this.command == null)
        {
            this.command = new DeviceCommand(this.deviceIO, this.config, deviceCommandStatusCallback, deviceCommandStatusCallbackContext, getPayloadConvention());
        }

        this.command.subscribeToDeviceCommand(deviceCommandCallback, deviceCommandCallbackContext);
    }
}<|MERGE_RESOLUTION|>--- conflicted
+++ resolved
@@ -5,16 +5,13 @@
 
 package com.microsoft.azure.sdk.iot.device;
 
-<<<<<<< HEAD
 import com.microsoft.azure.sdk.iot.deps.convention.*;
 import com.microsoft.azure.sdk.iot.device.DeviceTwin.*;
 import com.microsoft.azure.sdk.iot.device.auth.IotHubAuthenticationProvider;
 import com.microsoft.azure.sdk.iot.device.convention.*;
 import com.microsoft.azure.sdk.iot.device.exceptions.TransportException;
-=======
 import com.microsoft.azure.sdk.iot.device.auth.IotHubAuthenticationProvider;
 import com.microsoft.azure.sdk.iot.device.exceptions.IotHubClientException;
->>>>>>> 7748fc95
 import com.microsoft.azure.sdk.iot.device.transport.RetryPolicy;
 import com.microsoft.azure.sdk.iot.device.twin.*;
 import com.microsoft.azure.sdk.iot.provisioning.security.SecurityProvider;
@@ -52,7 +49,6 @@
     private Object connectionStatusChangeCallbackContext;
 
     private DeviceTwin twin;
-<<<<<<< HEAD
     private DeviceMethod method;
     private DeviceCommand command;
 
@@ -81,14 +77,11 @@
         this.deviceIO = new DeviceIO(this.config, sendPeriodMillis, receivePeriodMillis);
         setPayloadConvetionInternal();
     }
-=======
-    private DirectMethod method;
->>>>>>> 7748fc95
-
-    InternalClient(IotHubConnectionString iotHubConnectionString, IotHubClientProtocol protocol, ClientOptions clientOptions)
-    {
+
+    InternalClient(IotHubConnectionString iotHubConnectionString, IotHubClientProtocol protocol, String publicKeyCertificate, boolean isCertificatePath, String privateKey, boolean isPrivateKeyPath, long sendPeriodMillis, long receivePeriodMillis) throws URISyntaxException
+    {
+        // Codes_SRS_INTERNALCLIENT_34_078: [If the connection string or protocol is null, this function shall throw an IllegalArgumentException.]
         commonConstructorVerification(iotHubConnectionString, protocol);
-<<<<<<< HEAD
 
         // Codes_SRS_INTERNALCLIENT_34_079: [This function shall save a new config using the provided connection string, and x509 certificate information.]
         this.config = new DeviceClientConfig(iotHubConnectionString, publicKeyCertificate, isCertificatePath, privateKey, isPrivateKeyPath);
@@ -105,26 +98,22 @@
         {
             setPayloadConvention(config.getPayloadConvention());
         }
-=======
-        this.config = new ClientConfiguration(iotHubConnectionString, protocol, clientOptions);
-        this.deviceIO = new DeviceIO(this.config);
-        setClientOptionValues(clientOptions);
->>>>>>> 7748fc95
-    }
-
-    InternalClient(IotHubAuthenticationProvider iotHubAuthenticationProvider, IotHubClientProtocol protocol)
-    {
-<<<<<<< HEAD
+    }
+
+    InternalClient(IotHubConnectionString iotHubConnectionString, IotHubClientProtocol protocol, SSLContext sslContext, long sendPeriodMillis, long receivePeriod)
+    {
         commonConstructorVerification(iotHubConnectionString, protocol);
 
-        this.config = new DeviceClientConfig(iotHubConnectionString, sslContext);
-        this.config.setProtocol(protocol);
+        this.config = new ClientConfiguration(iotHubConnectionString, sslContext, protocol);
         this.deviceIO = new DeviceIO(this.config, sendPeriodMillis, receivePeriod);
         setPayloadConvetionInternal();
-=======
+        setClientOptionValues(clientOptions);
+    }
+
+    InternalClient(IotHubAuthenticationProvider iotHubAuthenticationProvider, IotHubClientProtocol protocol)
+    {
         this.config = new ClientConfiguration(iotHubAuthenticationProvider, protocol);
         this.deviceIO = new DeviceIO(this.config);
->>>>>>> 7748fc95
     }
 
     InternalClient(String uri, String deviceId, SecurityProvider securityProvider, IotHubClientProtocol protocol, ClientOptions clientOptions) throws IOException
@@ -151,10 +140,7 @@
 
         IotHubConnectionString connectionString = new IotHubConnectionString(uri, deviceId, null, null);
 
-<<<<<<< HEAD
         //Codes_SRS_INTERNALCLIENT_34_066: [The provided security provider will be saved in config.]
-        this.config = new DeviceClientConfig(connectionString, securityProvider, clientOptions);
-        this.config.setProtocol(protocol);
         if (clientOptions != null) {
             this.config.modelId = clientOptions.getModelId();
         }
@@ -163,11 +149,9 @@
         this.deviceIO = new DeviceIO(this.config, sendPeriodMillis, receivePeriodMillis);
 
         setPayloadConvetionInternal();
-=======
         this.config = new ClientConfiguration(connectionString, securityProvider, protocol, clientOptions);
         this.deviceIO = new DeviceIO(this.config);
         setClientOptionValues(clientOptions);
->>>>>>> 7748fc95
     }
 
     InternalClient(String hostName, String deviceId, String moduleId, SasTokenProvider sasTokenProvider, IotHubClientProtocol protocol, ClientOptions clientOptions)
@@ -189,6 +173,10 @@
 
     private void setClientOptionValues(ClientOptions clientOptions)
     {
+        this.deviceIO = new DeviceIO(this.config, sendPeriodMillis, receivePeriodMillis);
+
+        setPayloadConvetionInternal();
+
         if (clientOptions != null)
         {
             if (clientOptions.getMessagesSentPerSendInterval() <= 0)
@@ -218,16 +206,10 @@
                 verifyRegisteredIfMultiplexing();
             }
 
-<<<<<<< HEAD
-        this.deviceIO = new DeviceIO(this.config, sendPeriodMillis, receivePeriodMillis);
-
-        setPayloadConvetionInternal();
-=======
             this.deviceIO.setMaxNumberOfMessagesSentPerSendThread(clientOptions.getMessagesSentPerSendInterval());
             this.deviceIO.setSendPeriodInMilliseconds(clientOptions.getSendInterval());
             this.deviceIO.setReceivePeriodInMilliseconds(clientOptions.getReceiveInterval());
         }
->>>>>>> 7748fc95
     }
 
     //for mocking purposes only
