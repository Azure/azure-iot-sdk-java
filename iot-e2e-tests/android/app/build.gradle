apply plugin: 'com.android.application'

//***********************************************************************************************//
def IOTHUB_CONNECTION_STRING_ENV_VAR_NAME = project.hasProperty('IOTHUB_CONNECTION_STRING') ? '"'+project.property('IOTHUB_CONNECTION_STRING')+'"' : '""'
def IOTHUB_CONN_STRING_INVALIDCERT = project.hasProperty('IOTHUB_CONN_STRING_INVALIDCERT') ? '"'+project.property('IOTHUB_CONN_STRING_INVALIDCERT')+'"': '""'
def STORAGE_ACCOUNT_CONNECTION_STRING = project.hasProperty('STORAGE_ACCOUNT_CONNECTION_STRING') ? '"'+project.property('STORAGE_ACCOUNT_CONNECTION_STRING')+'"': '""'
def IOT_DPS_CONNECTION_STRING = project.hasProperty('IOT_DPS_CONNECTION_STRING') ? '"'+project.property('IOT_DPS_CONNECTION_STRING')+'"': '""'
def INVALID_DEVICE_PROVISIONING_SERVICE_GLOBAL_ENDPOINT = project.hasProperty('DPS_GLOBALDEVICEENDPOINT_INVALIDCERT') ? '"'+project.property('DPS_GLOBALDEVICEENDPOINT_INVALIDCERT')+'"': '""'
def INVALID_DEVICE_PROVISIONING_SERVICE_CONNECTION_STRING = project.hasProperty('PROVISIONING_CONNECTION_STRING_INVALIDCERT') ? '"'+project.property('PROVISIONING_CONNECTION_STRING_INVALIDCERT')+'"': '""'
def DEVICE_PROVISIONING_SERVICE_ID_SCOPE = project.hasProperty('IOT_DPS_ID_SCOPE') ? '"'+project.property('IOT_DPS_ID_SCOPE')+'"': '""'
def CUSTOM_ALLOCATION_WEBHOOK_URL = project.hasProperty('CUSTOM_ALLOCATION_POLICY_WEBHOOK') ? '"'+project.property('CUSTOM_ALLOCATION_POLICY_WEBHOOK')+'"': '""'
def FAR_AWAY_IOTHUB_CONNECTION_STRING = project.hasProperty('FAR_AWAY_IOTHUB_CONNECTION_STRING') ? '"'+project.property('FAR_AWAY_IOTHUB_CONNECTION_STRING')+'"': '""'
def IS_BASIC_TIER_HUB = project.hasProperty('IS_BASIC_TIER_HUB') ? '"'+project.property('IS_BASIC_TIER_HUB')+'"' : '"false"'
def IS_PULL_REQUEST = project.hasProperty('IS_PULL_REQUEST') ? '"'+project.property('IS_PULL_REQUEST')+'"' : '"false"'
<<<<<<< HEAD
def IOTHUB_CLIENT_ID = project.hasProperty('IOTHUB_CLIENT_ID') ? '"'+project.property('IOTHUB_CLIENT_ID')+'"' : '""'
def IOTHUB_CLIENT_SECRET = project.hasProperty('IOTHUB_CLIENT_SECRET') ? '"'+project.property('IOTHUB_CLIENT_SECRET')+'"' : '""'
def MSFT_TENANT_ID = project.hasProperty('MSFT_TENANT_ID') ? '"'+project.property('MSFT_TENANT_ID')+'"' : '""'
=======
def RECYCLE_TEST_IDENTITIES = project.hasProperty('RECYCLE_TEST_IDENTITIES') ? '"'+project.property('RECYCLE_TEST_IDENTITIES')+'"' : '"false"'
>>>>>>> 767389dd

def STRING='String'
//***********************************************************************************************//

android {
    compileSdkVersion 28

    defaultConfig {
        javaCompileOptions.annotationProcessorOptions.includeCompileClasspath true
        applicationId "com.iothub.azure.microsoft.com.androide2e"
        minSdkVersion 24
        targetSdkVersion 28
        multiDexEnabled true
        versionCode 1
        versionName "1.0"
        testInstrumentationRunner "android.support.test.runner.AndroidJUnitRunner"
        //********** We can define variables here **********
        each {
            //buildTypes.mBuildConfigFields 'DATATYPE','VARIABLE',|"GRADLE VARIABLE|"'
            buildConfigField STRING, 'IOTHUB_CONNECTION_STRING', IOTHUB_CONNECTION_STRING_ENV_VAR_NAME
            buildConfigField STRING, 'IOTHUB_CONN_STRING_INVALIDCERT', IOTHUB_CONN_STRING_INVALIDCERT
            buildConfigField STRING, 'STORAGE_ACCOUNT_CONNECTION_STRING', STORAGE_ACCOUNT_CONNECTION_STRING
            buildConfigField STRING, 'IOT_DPS_CONNECTION_STRING', IOT_DPS_CONNECTION_STRING
            buildConfigField STRING, 'DPS_GLOBALDEVICEENDPOINT_INVALIDCERT', INVALID_DEVICE_PROVISIONING_SERVICE_GLOBAL_ENDPOINT
            buildConfigField STRING, 'PROVISIONING_CONNECTION_STRING_INVALIDCERT', INVALID_DEVICE_PROVISIONING_SERVICE_CONNECTION_STRING
            buildConfigField STRING, 'IOT_DPS_ID_SCOPE', DEVICE_PROVISIONING_SERVICE_ID_SCOPE
            buildConfigField STRING, 'CUSTOM_ALLOCATION_POLICY_WEBHOOK', CUSTOM_ALLOCATION_WEBHOOK_URL
            buildConfigField STRING, 'FAR_AWAY_IOTHUB_CONNECTION_STRING', FAR_AWAY_IOTHUB_CONNECTION_STRING
            buildConfigField STRING, 'IS_BASIC_TIER_HUB', IS_BASIC_TIER_HUB
            buildConfigField STRING, 'IS_PULL_REQUEST', IS_PULL_REQUEST
<<<<<<< HEAD
            buildConfigField STRING, 'IOTHUB_CLIENT_ID', IOTHUB_CLIENT_ID
            buildConfigField STRING, 'IOTHUB_CLIENT_SECRET', IOTHUB_CLIENT_SECRET
            buildConfigField STRING, 'MSFT_TENANT_ID', MSFT_TENANT_ID
=======
            buildConfigField STRING, 'RECYCLE_TEST_IDENTITIES', RECYCLE_TEST_IDENTITIES
>>>>>>> 767389dd
        }
    }
    buildTypes {
        release {
            minifyEnabled false
            proguardFiles getDefaultProguardFile('proguard-android-optimize.txt'), 'proguard-rules.pro'
        }
        debug {
            minifyEnabled false
            proguardFiles getDefaultProguardFile('proguard-android-optimize.txt'), 'proguard-rules.pro'
        }
    }

    packagingOptions {
        exclude "META-INF/*.SF"
        exclude "META-INF/*.DSA"
        exclude "META-INF/*.RSA"
        exclude 'META-INF/DEPENDENCIES'
        exclude 'META-INF/NOTICE'
        exclude 'META-INF/LICENSE'
        exclude 'META-INF/LICENSE.txt'
        exclude 'META-INF/NOTICE.txt'
        exclude 'thirdpartynotice.txt'
    }

    compileOptions {
        sourceCompatibility JavaVersion.VERSION_1_8
        targetCompatibility JavaVersion.VERSION_1_8
    }

    lintOptions{
        ignore 'InvalidPackage'
    }
}

dependencies {
    implementation fileTree(include: ['*.jar'], dir: 'libs')
    implementation 'com.android.support:appcompat-v7:28.0.0'
    implementation 'com.android.support:multidex:1.0.3'

    // This jar contains the test code that will be run on android. This jar isn't in the m2 folder, but rather it is in this cloned repo after mvn install is run
    implementation files('../../common/target/iot-e2e-common-0.26.0-tests.jar')

    // This jar contains the dependencies of the test code. DeviceClient, for instance. This jar isn't in the m2 folder, but rather it is in this cloned repo after mvn install is run
    implementation files('../../common/target/iot-e2e-common-0.26.0-with-deps.jar')

    implementation ('org.apache.commons:commons-lang3:3.6')
    implementation ('javax.xml.stream:stax-api:1.0-2')

    androidTestImplementation 'com.android.support:support-annotations:27.1.1'
    androidTestImplementation 'com.android.support.test:runner:1.0.2'
    androidTestImplementation 'junit:junit:4.12'
}

repositories {
    mavenLocal()
    mavenCentral()
}<|MERGE_RESOLUTION|>--- conflicted
+++ resolved
@@ -12,13 +12,10 @@
 def FAR_AWAY_IOTHUB_CONNECTION_STRING = project.hasProperty('FAR_AWAY_IOTHUB_CONNECTION_STRING') ? '"'+project.property('FAR_AWAY_IOTHUB_CONNECTION_STRING')+'"': '""'
 def IS_BASIC_TIER_HUB = project.hasProperty('IS_BASIC_TIER_HUB') ? '"'+project.property('IS_BASIC_TIER_HUB')+'"' : '"false"'
 def IS_PULL_REQUEST = project.hasProperty('IS_PULL_REQUEST') ? '"'+project.property('IS_PULL_REQUEST')+'"' : '"false"'
-<<<<<<< HEAD
 def IOTHUB_CLIENT_ID = project.hasProperty('IOTHUB_CLIENT_ID') ? '"'+project.property('IOTHUB_CLIENT_ID')+'"' : '""'
 def IOTHUB_CLIENT_SECRET = project.hasProperty('IOTHUB_CLIENT_SECRET') ? '"'+project.property('IOTHUB_CLIENT_SECRET')+'"' : '""'
 def MSFT_TENANT_ID = project.hasProperty('MSFT_TENANT_ID') ? '"'+project.property('MSFT_TENANT_ID')+'"' : '""'
-=======
 def RECYCLE_TEST_IDENTITIES = project.hasProperty('RECYCLE_TEST_IDENTITIES') ? '"'+project.property('RECYCLE_TEST_IDENTITIES')+'"' : '"false"'
->>>>>>> 767389dd
 
 def STRING='String'
 //***********************************************************************************************//
@@ -49,13 +46,10 @@
             buildConfigField STRING, 'FAR_AWAY_IOTHUB_CONNECTION_STRING', FAR_AWAY_IOTHUB_CONNECTION_STRING
             buildConfigField STRING, 'IS_BASIC_TIER_HUB', IS_BASIC_TIER_HUB
             buildConfigField STRING, 'IS_PULL_REQUEST', IS_PULL_REQUEST
-<<<<<<< HEAD
             buildConfigField STRING, 'IOTHUB_CLIENT_ID', IOTHUB_CLIENT_ID
             buildConfigField STRING, 'IOTHUB_CLIENT_SECRET', IOTHUB_CLIENT_SECRET
             buildConfigField STRING, 'MSFT_TENANT_ID', MSFT_TENANT_ID
-=======
             buildConfigField STRING, 'RECYCLE_TEST_IDENTITIES', RECYCLE_TEST_IDENTITIES
->>>>>>> 767389dd
         }
     }
     buildTypes {
