--- conflicted
+++ resolved
@@ -65,11 +65,7 @@
 
     // Each test must finish in under 2 minutes. Only the token renewal test should last longer,
     // but that test overrides this value to fit its needs as a very long test.
-<<<<<<< HEAD
-    int E2E_TEST_TIMEOUT_MILLISECONDS = 2 * 60 * 1000;
-=======
     int E2E_TEST_TIMEOUT_MILLISECONDS = 60 * 60 * 1000;
->>>>>>> e4ee451b
 
     // The order of these rules matters since the throttle resistant test rule will rerun tests "for free" if they
     // encounter a throttling exception, but the RerurnFailedTestRule will rerun a failed test only up to X times if it encounters
