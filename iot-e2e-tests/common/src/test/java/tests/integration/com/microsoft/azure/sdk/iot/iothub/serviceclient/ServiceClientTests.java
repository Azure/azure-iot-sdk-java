--- conflicted
+++ resolved
@@ -8,7 +8,6 @@
 import com.azure.core.credential.AzureSasCredential;
 import com.azure.core.credential.TokenCredential;
 import com.microsoft.azure.sdk.iot.deps.auth.IotHubSSLContext;
-<<<<<<< HEAD
 import com.microsoft.azure.sdk.iot.service.Device;
 import com.microsoft.azure.sdk.iot.service.FeedbackReceiver;
 import com.microsoft.azure.sdk.iot.service.FileUploadNotificationReceiver;
@@ -24,11 +23,9 @@
 import com.microsoft.azure.sdk.iot.service.auth.IotHubServiceSasToken;
 import com.microsoft.azure.sdk.iot.service.exceptions.IotHubUnathorizedException;
 import lombok.extern.slf4j.Slf4j;
-=======
 import com.microsoft.azure.sdk.iot.device.IotHubClientProtocol;
 import com.microsoft.azure.sdk.iot.service.*;
 import com.microsoft.azure.sdk.iot.service.auth.AuthenticationType;
->>>>>>> 767389dd
 import org.junit.AfterClass;
 import org.junit.BeforeClass;
 import org.junit.Ignore;
@@ -88,10 +85,6 @@
         public ServiceClientITRunner(IotHubServiceClientProtocol protocol)
         {
             this.protocol = protocol;
-<<<<<<< HEAD
-            this.deviceId = deviceIdPrefix.concat("-" + UUID.randomUUID().toString());
-=======
->>>>>>> 767389dd
         }
     }
 
@@ -245,13 +238,7 @@
             serviceClient = new ServiceClient(iotHubConnectionString, testInstance.protocol, serviceClientOptions);
         }
 
-<<<<<<< HEAD
-        CompletableFuture<Void> futureOpen = serviceClient.openAsync();
-        futureOpen.get();
-=======
-        ServiceClient serviceClient = ServiceClient.createFromConnectionString(iotHubConnectionString, testInstance.protocol, serviceClientOptions);
         serviceClient.open();
->>>>>>> 767389dd
 
         Message message;
         if (withPayload)
