--- conflicted
+++ resolved
@@ -161,13 +161,10 @@
             amqpDisconnectDidNotHappenSuccesses[clientIndex].setResult(true); //assume success until unexpected DISCONNECTED_RETRYING
             mqttDisconnectDidHappenSuccesses[clientIndex].setResult(false); //assume failure until DISCONNECTED_RETRYING is triggered by token expiring
             shutdownWasGracefulSuccesses[clientIndex].setResult(true); //assume success until DISCONNECTED callback without CLIENT_CLOSE
-<<<<<<< HEAD
-
-            clients.get(clientIndex).setConnectionStatusChangeCallback(new IotHubConnectionStatusChangeTokenRenewalCallbackVerifier(clients.get(clientIndex).getConfig().getProtocol(), amqpDisconnectDidNotHappenSuccesses[clientIndex], mqttDisconnectDidHappenSuccesses[clientIndex], shutdownWasGracefulSuccesses[clientIndex]), clients.get(clientIndex));
-=======
+
             mqttDisconnectHadTokenExpiredReasonSuccesses[clientIndex].setResult(false); //assume failure until first disconnected_retrying executes with reason EXPIRED_SAS_TOKEN
 
-            clients.get(clientIndex).registerConnectionStatusChangeCallback(
+            clients.get(clientIndex).setConnectionStatusChangeCallback(
                 new IotHubConnectionStatusChangeTokenRenewalCallbackVerifier(
                     clients.get(clientIndex).getConfig().getProtocol(),
                     amqpDisconnectDidNotHappenSuccesses[clientIndex],
@@ -175,7 +172,6 @@
                     shutdownWasGracefulSuccesses[clientIndex],
                     mqttDisconnectHadTokenExpiredReasonSuccesses[clientIndex]),
                 clients.get(clientIndex));
->>>>>>> b36abb9c
         }
 
         openEachClient(clients);
