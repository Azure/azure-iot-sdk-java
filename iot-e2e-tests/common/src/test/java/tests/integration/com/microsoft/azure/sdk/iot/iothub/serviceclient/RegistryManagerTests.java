/*
 *  Copyright (c) Microsoft. All rights reserved.
 *  Licensed under the MIT license. See LICENSE file in the project root for full license information.
 */

package tests.integration.com.microsoft.azure.sdk.iot.iothub.serviceclient;


import com.azure.core.credential.AzureSasCredential;
import com.azure.core.credential.TokenCredential;
import com.microsoft.azure.sdk.iot.deps.twin.DeviceCapabilities;
import com.microsoft.azure.sdk.iot.service.Configuration;
import com.microsoft.azure.sdk.iot.service.ConfigurationContent;
import com.microsoft.azure.sdk.iot.service.Device;
import com.microsoft.azure.sdk.iot.service.DeviceStatus;
import com.microsoft.azure.sdk.iot.service.IotHubConnectionString;
import com.microsoft.azure.sdk.iot.service.IotHubConnectionStringBuilder;
import com.microsoft.azure.sdk.iot.service.Module;
import com.microsoft.azure.sdk.iot.service.ProxyOptions;
import com.microsoft.azure.sdk.iot.service.RegistryManager;
import com.microsoft.azure.sdk.iot.service.RegistryManagerOptions;
import com.microsoft.azure.sdk.iot.service.auth.AuthenticationType;
import com.microsoft.azure.sdk.iot.service.auth.IotHubServiceSasToken;
import com.microsoft.azure.sdk.iot.service.auth.SymmetricKey;
import com.microsoft.azure.sdk.iot.service.exceptions.IotHubBadFormatException;
import com.microsoft.azure.sdk.iot.service.exceptions.IotHubException;
import com.microsoft.azure.sdk.iot.service.exceptions.IotHubUnathorizedException;
import lombok.extern.slf4j.Slf4j;
import org.junit.AfterClass;
import org.junit.BeforeClass;
import org.junit.Ignore;
import org.junit.Test;
import org.littleshoot.proxy.HttpProxyServer;
import org.littleshoot.proxy.impl.DefaultHttpProxyServer;
import tests.integration.com.microsoft.azure.sdk.iot.helpers.IntegrationTest;
import tests.integration.com.microsoft.azure.sdk.iot.helpers.SasTokenTools;
import tests.integration.com.microsoft.azure.sdk.iot.helpers.TestConstants;
import tests.integration.com.microsoft.azure.sdk.iot.helpers.Tools;
import tests.integration.com.microsoft.azure.sdk.iot.helpers.annotations.ContinuousIntegrationTest;
import tests.integration.com.microsoft.azure.sdk.iot.helpers.annotations.IotHubTest;
import tests.integration.com.microsoft.azure.sdk.iot.helpers.annotations.StandardTierHubOnlyTest;

import java.io.IOException;
import java.net.InetSocketAddress;
import java.net.Proxy;
import java.net.URISyntaxException;
import java.util.HashMap;
import java.util.UUID;

import static junit.framework.TestCase.fail;
import static org.junit.Assert.*;
import static tests.integration.com.microsoft.azure.sdk.iot.helpers.CorrelationDetailsLoggingAssert.buildExceptionMessage;

/**
 * Test class containing all tests to be run on JVM and android pertaining to identity CRUD.
 */
@Slf4j
@IotHubTest
public class RegistryManagerTests extends IntegrationTest
{
    protected static String iotHubConnectionString = "";

    private static final String deviceIdPrefix = "java-crud-e2e-test-";
    private static final String moduleIdPrefix = "java-crud-module-e2e-test-";
    private static final String configIdPrefix = "java-crud-adm-e2e-test-";
    private static String hostName;
    private static final String primaryThumbprint =   "0000000000000000000000000000000000000000";
    private static final String secondaryThumbprint = "1111111111111111111111111111111111111111";
    private static final String primaryThumbprint2 =   "2222222222222222222222222222222222222222";
    private static final String secondaryThumbprint2 = "3333333333333333333333333333333333333333";

    protected static HttpProxyServer proxyServer;
    protected static String testProxyHostname = "127.0.0.1";
    protected static int testProxyPort = 8879;

    @BeforeClass
    public static void setUp() throws IOException
    {
        iotHubConnectionString = Tools.retrieveEnvironmentVariableValue(TestConstants.IOT_HUB_CONNECTION_STRING_ENV_VAR_NAME);

        isBasicTierHub = Boolean.parseBoolean(Tools.retrieveEnvironmentVariableValue(TestConstants.IS_BASIC_TIER_HUB_ENV_VAR_NAME));
        isPullRequest = Boolean.parseBoolean(Tools.retrieveEnvironmentVariableValue(TestConstants.IS_PULL_REQUEST));

        hostName = IotHubConnectionStringBuilder.createConnectionString(iotHubConnectionString).getHostName();
    }

    public RegistryManagerTests.RegistryManagerTestInstance testInstance;

    public static class RegistryManagerTestInstance
    {
        public String deviceId;
        public String moduleId;
        public String configId;
        private RegistryManager registryManager;

        public RegistryManagerTestInstance()
        {
            this(RegistryManagerOptions.builder().build());
        }

<<<<<<< HEAD
        public RegistryManagerTestInstance(RegistryManager registryManager)
        {
            String uuid = UUID.randomUUID().toString();
            this.deviceId = deviceIdPrefix + uuid;
            this.moduleId = moduleIdPrefix + uuid;
            this.configId = configIdPrefix + uuid;
            this.registryManager = registryManager;
        }

        public RegistryManagerTestInstance(RegistryManagerOptions options)
=======
        public RegistryManagerTestInstance(RegistryManagerOptions options) throws IOException
>>>>>>> 767389dd
        {
            String uuid = UUID.randomUUID().toString();
            this.deviceId = deviceIdPrefix + uuid;
            this.moduleId = moduleIdPrefix + uuid;
            this.configId = configIdPrefix + uuid;
            this.registryManager = new RegistryManager(iotHubConnectionString, options);
        }
    }

    @BeforeClass
    public static void startProxy()
    {
        proxyServer = DefaultHttpProxyServer.bootstrap()
                .withPort(testProxyPort)
                .start();
    }

    @AfterClass
    public static void stopProxy()
    {
        proxyServer.stop();
    }

    @Test
    public void deviceLifecycleWithConnectionString() throws Exception
    {
        RegistryManagerTestInstance testInstance = new RegistryManagerTestInstance();
        deviceLifecycle(testInstance);
    }

    @Test
    public void deviceLifecycleWithAzureSasCredential() throws Exception
    {
        RegistryManagerTestInstance testInstance = new RegistryManagerTestInstance(buildRegistryManagerWithAzureSasCredential());
        deviceLifecycle(testInstance);
    }

    @Test
    public void deviceLifecycleWithTokenCredential() throws Exception
    {
        RegistryManagerTestInstance testInstance = new RegistryManagerTestInstance(buildRegistryManagerWithTokenCredential());
        deviceLifecycle(testInstance);
    }

    @Test
    public void registryManagerTokenRenewalWithAzureSasCredential() throws Exception
    {
        IotHubConnectionString iotHubConnectionStringObj = IotHubConnectionStringBuilder.createIotHubConnectionString(iotHubConnectionString);
        IotHubServiceSasToken serviceSasToken = new IotHubServiceSasToken(iotHubConnectionStringObj);
        AzureSasCredential azureSasCredential = new AzureSasCredential(serviceSasToken.toString());
        RegistryManager registryManager = new RegistryManager(iotHubConnectionStringObj.getHostName(), azureSasCredential);

        RegistryManagerTestInstance testInstance = new RegistryManagerTestInstance(registryManager);

        Device device1 = Device.createDevice(testInstance.deviceId + "-1", AuthenticationType.SAS);
        Device device2 = Device.createDevice(testInstance.deviceId + "-2", AuthenticationType.SAS);
        Device device3 = Device.createDevice(testInstance.deviceId + "-3", AuthenticationType.SAS);

        azureSasCredential.update(serviceSasToken.toString());

        // add first device just to make sure that the first credential update worked
        testInstance.registryManager.addDevice(device1);

        // deliberately expire the SAS token to provoke a 401 to ensure that the registry manager is using the shared
        // access signature that is set here.
        azureSasCredential.update(SasTokenTools.makeSasTokenExpired(serviceSasToken.toString()));

        try
        {
            testInstance.registryManager.addDevice(device2);
            fail("Expected adding a device to throw unauthorized exception since an expired SAS token was used, but no exception was thrown");
        }
        catch (IotHubUnathorizedException e)
        {
            log.debug("IotHubUnauthorizedException was thrown as expected, continuing test");
        }

        // Renew the expired shared access signature
        serviceSasToken = new IotHubServiceSasToken(iotHubConnectionStringObj);
        azureSasCredential.update(serviceSasToken.toString());

        // adding the final device should succeed since the shared access signature has been renewed
        testInstance.registryManager.addDevice(device3);
    }

    public static void deviceLifecycle(RegistryManagerTestInstance testInstance) throws Exception
    {
        //-Create-//
        Device deviceAdded = Device.createFromId(testInstance.deviceId, DeviceStatus.Enabled, null);
        Tools.addDeviceWithRetry(testInstance.registryManager, deviceAdded);

        //-Read-//
        Device deviceRetrieved = testInstance.registryManager.getDevice(testInstance.deviceId);

        //-Update-//
        Device deviceUpdated = testInstance.registryManager.getDevice(testInstance.deviceId);
        deviceUpdated.setStatus(DeviceStatus.Disabled);
        deviceUpdated = testInstance.registryManager.updateDevice(deviceUpdated);

        //-Delete-//
        testInstance.registryManager.removeDevice(testInstance.deviceId);

        // Assert
        assertEquals(buildExceptionMessage("", hostName), testInstance.deviceId, deviceAdded.getDeviceId());
        assertEquals(buildExceptionMessage("", hostName), testInstance.deviceId, deviceRetrieved.getDeviceId());
        assertEquals(buildExceptionMessage("", hostName), DeviceStatus.Disabled, deviceUpdated.getStatus());
        assertTrue(buildExceptionMessage("", hostName), deviceWasDeletedSuccessfully(testInstance.registryManager, testInstance.deviceId));
    }

    @Test
    public void deviceLifecycleWithProxy() throws Exception
    {
        Proxy testProxy = new Proxy(Proxy.Type.HTTP, new InetSocketAddress(testProxyHostname, testProxyPort));
        ProxyOptions proxyOptions = new ProxyOptions(testProxy);
        RegistryManagerOptions registryManagerOptions = RegistryManagerOptions.builder().proxyOptions(proxyOptions).build();
        RegistryManagerTestInstance testInstance = new RegistryManagerTestInstance(registryManagerOptions);

        //-Create-//
        Device deviceAdded = Device.createFromId(testInstance.deviceId, DeviceStatus.Enabled, null);
        Tools.addDeviceWithRetry(testInstance.registryManager, deviceAdded);

        //-Read-//
        Device deviceRetrieved = testInstance.registryManager.getDevice(testInstance.deviceId);

        //-Update-//
        Device deviceUpdated = testInstance.registryManager.getDevice(testInstance.deviceId);
        deviceUpdated.setStatus(DeviceStatus.Disabled);
        deviceUpdated = testInstance.registryManager.updateDevice(deviceUpdated);

        //-Delete-//
        testInstance.registryManager.removeDevice(testInstance.deviceId);

        // Assert
        assertEquals(buildExceptionMessage("", hostName), testInstance.deviceId, deviceAdded.getDeviceId());
        assertEquals(buildExceptionMessage("", hostName), testInstance.deviceId, deviceRetrieved.getDeviceId());
        assertEquals(buildExceptionMessage("", hostName), DeviceStatus.Disabled, deviceUpdated.getStatus());
        assertTrue(buildExceptionMessage("", hostName), deviceWasDeletedSuccessfully(testInstance.registryManager, testInstance.deviceId));
    }

    @Test
    public void crud_device_e2e_X509_CA_signed() throws Exception
    {
        //-Create-//
        RegistryManagerTestInstance testInstance = new RegistryManagerTestInstance();
        Device deviceAdded = Device.createDevice(testInstance.deviceId, AuthenticationType.CERTIFICATE_AUTHORITY);
        Tools.addDeviceWithRetry(testInstance.registryManager, deviceAdded);

        //-Read-//
        Device deviceRetrieved = testInstance.registryManager.getDevice(testInstance.deviceId);

        //-Update-//
        Device deviceUpdated = testInstance.registryManager.getDevice(testInstance.deviceId);
        deviceUpdated.setStatus(DeviceStatus.Disabled);
        deviceUpdated = testInstance.registryManager.updateDevice(deviceUpdated);

        //-Delete-//
        testInstance.registryManager.removeDevice(testInstance.deviceId);

        // Assert
        assertEquals(buildExceptionMessage("", hostName), testInstance.deviceId, deviceAdded.getDeviceId());
        assertEquals(buildExceptionMessage("", hostName), testInstance.deviceId, deviceRetrieved.getDeviceId());
        assertEquals(buildExceptionMessage("", hostName), AuthenticationType.CERTIFICATE_AUTHORITY, deviceRetrieved.getAuthenticationType());
        assertEquals(buildExceptionMessage("", hostName), DeviceStatus.Disabled, deviceUpdated.getStatus());
        assertNull(buildExceptionMessage("", hostName), deviceAdded.getPrimaryThumbprint());
        assertNull(buildExceptionMessage("", hostName), deviceAdded.getSecondaryKey());
        assertNull(buildExceptionMessage("", hostName), deviceRetrieved.getPrimaryThumbprint());
        assertNull(buildExceptionMessage("", hostName), deviceRetrieved.getSecondaryThumbprint());
        assertTrue(buildExceptionMessage("", hostName), deviceWasDeletedSuccessfully(testInstance.registryManager, testInstance.deviceId));
    }

    @Test
    public void crud_device_e2e_X509_self_signed() throws Exception
    {
        //-Create-//
        RegistryManagerTestInstance testInstance = new RegistryManagerTestInstance();
        Device deviceAdded = Device.createDevice(testInstance.deviceId, AuthenticationType.SELF_SIGNED);
        deviceAdded.setThumbprintFinal(primaryThumbprint, secondaryThumbprint);
        Tools.addDeviceWithRetry(testInstance.registryManager, deviceAdded);

        //-Read-//
        Device deviceRetrieved = testInstance.registryManager.getDevice(testInstance.deviceId);

        //-Update-//
        Device deviceUpdated = testInstance.registryManager.getDevice(testInstance.deviceId);
        deviceUpdated.setThumbprintFinal(primaryThumbprint2, secondaryThumbprint2);
        deviceUpdated = testInstance.registryManager.updateDevice(deviceUpdated);

        //-Delete-//
        testInstance.registryManager.removeDevice(testInstance.deviceId);

        // Assert
        assertEquals(buildExceptionMessage("", hostName), testInstance.deviceId, deviceAdded.getDeviceId());
        assertEquals(buildExceptionMessage("", hostName), testInstance.deviceId, deviceRetrieved.getDeviceId());
        assertEquals(buildExceptionMessage("", hostName), AuthenticationType.SELF_SIGNED, deviceAdded.getAuthenticationType());
        assertEquals(buildExceptionMessage("", hostName), AuthenticationType.SELF_SIGNED, deviceRetrieved.getAuthenticationType());
        assertEquals(buildExceptionMessage("", hostName), primaryThumbprint, deviceAdded.getPrimaryThumbprint());
        assertEquals(buildExceptionMessage("", hostName), secondaryThumbprint, deviceAdded.getSecondaryThumbprint());
        assertEquals(buildExceptionMessage("", hostName), primaryThumbprint, deviceRetrieved.getPrimaryThumbprint());
        assertEquals(buildExceptionMessage("", hostName), secondaryThumbprint, deviceRetrieved.getSecondaryThumbprint());
        assertEquals(buildExceptionMessage("", hostName), primaryThumbprint2, deviceUpdated.getPrimaryThumbprint());
        assertEquals(buildExceptionMessage("", hostName), secondaryThumbprint2, deviceUpdated.getSecondaryThumbprint());
        assertTrue(buildExceptionMessage("", hostName), deviceWasDeletedSuccessfully(testInstance.registryManager, testInstance.deviceId));
    }

    //TODO what is this testing?
    @Test
    @ContinuousIntegrationTest
    public void getDeviceStatisticsTest() throws Exception
    {
        RegistryManager registryManager = RegistryManager.createFromConnectionString(iotHubConnectionString, RegistryManagerOptions.builder().httpReadTimeout(HTTP_READ_TIMEOUT).build());
        Tools.getStatisticsWithRetry(registryManager);
    }

    @Test
    @StandardTierHubOnlyTest
    public void crud_module_e2e() throws Exception
    {
        // Arrange
        RegistryManagerTestInstance testInstance = new RegistryManagerTestInstance();
        SymmetricKey expectedSymmetricKey = new SymmetricKey();

        Device deviceSetup = Device.createFromId(testInstance.deviceId, DeviceStatus.Enabled, null);
        Tools.addDeviceWithRetry(testInstance.registryManager, deviceSetup);
        deleteModuleIfItExistsAlready(testInstance.registryManager, testInstance.deviceId, testInstance.moduleId);

        //-Create-//
        Module moduleAdded = Module.createFromId(testInstance.deviceId, testInstance.moduleId, null);
        Tools.addModuleWithRetry(testInstance.registryManager, moduleAdded);

        //-Read-//
        Module moduleRetrieved = testInstance.registryManager.getModule(testInstance.deviceId, testInstance.moduleId);

        //-Update-//
        Module moduleUpdated = testInstance.registryManager.getModule(testInstance.deviceId, testInstance.moduleId);
        moduleUpdated.getSymmetricKey().setPrimaryKeyFinal(expectedSymmetricKey.getPrimaryKey());
        moduleUpdated = testInstance.registryManager.updateModule(moduleUpdated);

        //-Delete-//
        testInstance.registryManager.removeModule(testInstance.deviceId, testInstance.moduleId);
        testInstance.registryManager.removeDevice(testInstance.deviceId);

        // Assert
        assertEquals(buildExceptionMessage("", hostName), testInstance.deviceId, moduleAdded.getDeviceId());
        assertEquals(buildExceptionMessage("", hostName), testInstance.moduleId, moduleAdded.getId());
        assertEquals(buildExceptionMessage("", hostName), testInstance.deviceId, moduleRetrieved.getDeviceId());
        assertEquals(buildExceptionMessage("", hostName), testInstance.moduleId, moduleRetrieved.getId());
        assertEquals(buildExceptionMessage("", hostName), expectedSymmetricKey.getPrimaryKey(), moduleUpdated.getPrimaryKey());
        assertTrue(buildExceptionMessage("", hostName), moduleWasDeletedSuccessfully(testInstance.registryManager, testInstance.deviceId, testInstance.moduleId));
    }

    @Test
    @StandardTierHubOnlyTest
    @ContinuousIntegrationTest
    public void crud_module_e2e_X509_CA_signed() throws Exception
    {
        // Arrange
        RegistryManagerTestInstance testInstance = new RegistryManagerTestInstance();
        deleteModuleIfItExistsAlready(testInstance.registryManager, testInstance.deviceId, testInstance.moduleId);
        Device deviceSetup = Device.createFromId(testInstance.deviceId, DeviceStatus.Enabled, null);
        Tools.addDeviceWithRetry(testInstance.registryManager, deviceSetup);
        deleteModuleIfItExistsAlready(testInstance.registryManager, testInstance.deviceId, testInstance.moduleId);

        //-Create-//
        Module moduleAdded = Module.createModule(testInstance.deviceId, testInstance.moduleId, AuthenticationType.CERTIFICATE_AUTHORITY);
        Tools.addModuleWithRetry(testInstance.registryManager, moduleAdded);

        //-Read-//
        Module moduleRetrieved = testInstance.registryManager.getModule(testInstance.deviceId, testInstance.moduleId);

        //-Delete-//
        testInstance.registryManager.removeModule(testInstance.deviceId, testInstance.moduleId);
        testInstance.registryManager.removeDevice(testInstance.deviceId);

        // Assert
        assertEquals(buildExceptionMessage("", hostName), testInstance.deviceId, moduleAdded.getDeviceId());
        assertEquals(buildExceptionMessage("", hostName), testInstance.moduleId, moduleAdded.getId());
        assertEquals(buildExceptionMessage("", hostName), testInstance.deviceId, moduleRetrieved.getDeviceId());
        assertEquals(buildExceptionMessage("", hostName), testInstance.moduleId, moduleRetrieved.getId());
        assertNull(buildExceptionMessage("", hostName), moduleAdded.getPrimaryThumbprint());
        assertNull(buildExceptionMessage("", hostName), moduleAdded.getSecondaryThumbprint());
        assertNull(buildExceptionMessage("", hostName), moduleRetrieved.getPrimaryThumbprint());
        assertNull(buildExceptionMessage("", hostName), moduleRetrieved.getSecondaryThumbprint());
        assertTrue(buildExceptionMessage("", hostName), moduleWasDeletedSuccessfully(testInstance.registryManager, testInstance.deviceId, testInstance.moduleId));
    }

    @Test
    @StandardTierHubOnlyTest
    @ContinuousIntegrationTest
    public void crud_module_e2e_X509_self_signed() throws Exception
    {
        // Arrange
        RegistryManagerTestInstance testInstance = new RegistryManagerTestInstance();
        Device deviceSetup = Device.createFromId(testInstance.deviceId, DeviceStatus.Enabled, null);
        Tools.addDeviceWithRetry(testInstance.registryManager, deviceSetup);
        deleteModuleIfItExistsAlready(testInstance.registryManager, testInstance.deviceId, testInstance.moduleId);

        //-Create-//
        Module moduleAdded = Module.createModule(testInstance.deviceId, testInstance.moduleId, AuthenticationType.SELF_SIGNED);
        moduleAdded.setThumbprintFinal(primaryThumbprint, secondaryThumbprint);
        Tools.addModuleWithRetry(testInstance.registryManager, moduleAdded);

        //-Read-//
        Module moduleRetrieved = testInstance.registryManager.getModule(testInstance.deviceId, testInstance.moduleId);

        //-Update-//
        Module moduleUpdated = testInstance.registryManager.getModule(testInstance.deviceId, testInstance.moduleId);
        moduleUpdated.setThumbprintFinal(primaryThumbprint2, secondaryThumbprint2);
        moduleUpdated = testInstance.registryManager.updateModule(moduleUpdated);

        //-Delete-//
        testInstance.registryManager.removeModule(testInstance.deviceId, testInstance.moduleId);

        // Assert
        assertEquals(buildExceptionMessage("", hostName), testInstance.deviceId, moduleAdded.getDeviceId());
        assertEquals(buildExceptionMessage("", hostName), testInstance.moduleId, moduleAdded.getId());
        assertEquals(buildExceptionMessage("", hostName), testInstance.deviceId, moduleRetrieved.getDeviceId());
        assertEquals(buildExceptionMessage("", hostName), testInstance.moduleId, moduleRetrieved.getId());
        assertEquals(buildExceptionMessage("", hostName), AuthenticationType.SELF_SIGNED, moduleAdded.getAuthenticationType());
        assertEquals(buildExceptionMessage("", hostName), AuthenticationType.SELF_SIGNED, moduleRetrieved.getAuthenticationType());
        assertEquals(buildExceptionMessage("", hostName), primaryThumbprint, moduleAdded.getPrimaryThumbprint());
        assertEquals(buildExceptionMessage("", hostName), secondaryThumbprint, moduleAdded.getSecondaryThumbprint());
        assertEquals(buildExceptionMessage("", hostName), primaryThumbprint, moduleRetrieved.getPrimaryThumbprint());
        assertEquals(buildExceptionMessage("", hostName), secondaryThumbprint, moduleRetrieved.getSecondaryThumbprint());
        assertEquals(buildExceptionMessage("", hostName), primaryThumbprint2, moduleUpdated.getPrimaryThumbprint());
        assertEquals(buildExceptionMessage("", hostName), secondaryThumbprint2, moduleUpdated.getSecondaryThumbprint());
        assertTrue(buildExceptionMessage("", hostName), moduleWasDeletedSuccessfully(testInstance.registryManager, testInstance.deviceId, testInstance.moduleId));
    }

    @Test
    @StandardTierHubOnlyTest
    public void crud_adm_configuration_e2e() throws Exception
    {
        // Arrange
        RegistryManagerTestInstance testInstance = new RegistryManagerTestInstance();
        final HashMap<String, Object> testDeviceContent = new HashMap<String, Object>()
        {
            {
                put("properties.desired.chiller-water", new HashMap<String, Object>()
                        {
                            {
                                put("temperature", 66);
                                put("pressure", 28);
                            }
                        }
                );
            }
        };

        //-Create-//
        Configuration configAdded = new Configuration(testInstance.configId);

        ConfigurationContent content = new ConfigurationContent();
        content.setDeviceContent(testDeviceContent);
        configAdded.setContent(content);
        configAdded.getMetrics().setQueries(new HashMap<String, String>(){{put("waterSettingsPending",
                "SELECT deviceId FROM devices WHERE properties.reported.chillerWaterSettings.status=\'pending\'");}});
        configAdded.setTargetCondition("properties.reported.chillerProperties.model=\'4000x\'");
        configAdded.setPriority(20);
        testInstance.registryManager.addConfiguration(configAdded);

        //-Read-//
        Configuration configRetrieved = testInstance.registryManager.getConfiguration(testInstance.configId);

        //-Update-//
        Configuration configUpdated = testInstance.registryManager.getConfiguration(testInstance.configId);
        configUpdated.setPriority(1);
        configUpdated = testInstance.registryManager.updateConfiguration(configUpdated);

        //-Delete-//
        testInstance.registryManager.removeConfiguration(testInstance.configId);

        // Assert
        assertEquals(buildExceptionMessage("", hostName), testInstance.configId, configAdded.getId());
        assertEquals(buildExceptionMessage("", hostName), testInstance.configId, configRetrieved.getId());
        String actualString = configRetrieved.getContent().getDeviceContent().get("properties.desired.chiller-water").toString();
        actualString = actualString.substring(1, actualString.length()-1);
        String[] keyValuePairs = actualString.split(",");
        HashMap<String, String> actualMap = new HashMap<>();
        for (String pair : keyValuePairs)
        {
            String[] entry = pair.split("=");
            actualMap.put(entry[0].trim(), entry[1].trim());
        }
        assertEquals(buildExceptionMessage("", hostName), "66.0", actualMap.get("temperature"));
        assertEquals(buildExceptionMessage("", hostName), "28.0", actualMap.get("pressure"));
        assertEquals(buildExceptionMessage("", hostName), "SELECT deviceId FROM devices WHERE properties.reported.chillerWaterSettings.status=\'pending\'",
                configRetrieved.getMetrics().getQueries().get("waterSettingsPending"));
        assertEquals(buildExceptionMessage("", hostName), "properties.reported.chillerProperties.model=\'4000x\'",
                configRetrieved.getTargetCondition());
        assertEquals(buildExceptionMessage("", hostName), new Integer(20), configRetrieved.getPriority());
        assertEquals(buildExceptionMessage("", hostName), testInstance.configId, configUpdated.getId());
        assertEquals(buildExceptionMessage("", hostName), new Integer(1), configUpdated.getPriority());
        assertTrue(buildExceptionMessage("", hostName), configWasDeletedSuccessfully(testInstance.registryManager, testInstance.configId));
    }

    @Test
    @StandardTierHubOnlyTest
    public void apply_configuration_e2e() throws Exception
    {
        // Arrange
        RegistryManagerTestInstance testInstance = new RegistryManagerTestInstance();
        Device deviceSetup = Device.createFromId(testInstance.deviceId, DeviceStatus.Enabled, null);
        Tools.addDeviceWithRetry(testInstance.registryManager, deviceSetup);
        final HashMap<String, Object> testDeviceContent = new HashMap<String, Object>()
        {
            {
                put("properties.desired.chiller-water", new HashMap<String, Object>()
                        {
                            {
                                put("temperature", 66);
                                put("pressure", 28);
                            }
                        }
                );
            }
        };
        ConfigurationContent content = new ConfigurationContent();
        content.setDeviceContent(testDeviceContent);

        boolean expectedExceptionThrown = false;

        // Act
        try
        {
            testInstance.registryManager.applyConfigurationContentOnDevice(testInstance.deviceId, content);
        }
        catch (IotHubBadFormatException e)
        {
            expectedExceptionThrown = true;
        }

        assertTrue("Bad format exception wasn't thrown but was expected", expectedExceptionThrown);
    }

    @StandardTierHubOnlyTest
    @Test
    @ContinuousIntegrationTest
    public void deviceCreationWithDeviceScope() throws IOException, InterruptedException, IotHubException, URISyntaxException
    {
        // Arrange
        RegistryManagerTestInstance testInstance = new RegistryManagerTestInstance();
        deleteDeviceIfItExistsAlready(testInstance.registryManager, testInstance.deviceId);

        //-Create-//
        Device edgeDevice1 = Device.createFromId(testInstance.deviceId, DeviceStatus.Enabled, null);
        DeviceCapabilities capabilities = new DeviceCapabilities();
        capabilities.setIotEdge(true);
        edgeDevice1.setCapabilities(capabilities);
        edgeDevice1 = Tools.addDeviceWithRetry(testInstance.registryManager, edgeDevice1);

        Device edgeDevice2 = Device.createFromId(testInstance.deviceId, DeviceStatus.Enabled, null);
        capabilities.setIotEdge(true);
        edgeDevice2.setCapabilities(capabilities);
        edgeDevice2.getParentScopes().add(edgeDevice1.getScope()); // set edge1 as parent
        edgeDevice2 = Tools.addDeviceWithRetry(testInstance.registryManager, edgeDevice2);

        Device leafDevice = Device.createFromId(
                testInstance.deviceId + "-leaf",
                DeviceStatus.Enabled,
                null);
        assertNotNull(edgeDevice1.getScope());
        leafDevice.setScope(edgeDevice1.getScope());
        Tools.addDeviceWithRetry(testInstance.registryManager, leafDevice);

        //-Read-//
        Device deviceRetrieved = testInstance.registryManager.getDevice(testInstance.deviceId);

        //-Delete-//
        testInstance.registryManager.removeDevice(testInstance.deviceId);

        // Assert
        assertEquals(
                buildExceptionMessage(
                        "Edge parent scope did not match parent's device scope",
                        hostName),
                edgeDevice2.getParentScopes().indexOf(0),
                edgeDevice1.getScope());
        assertNotEquals(
                buildExceptionMessage(
                        "Child edge device scope should be it's own",
                        hostName),
                edgeDevice2.getScope(),
                edgeDevice1.getScope());
        assertEquals(
                buildExceptionMessage(
                    "Registered device Id is not correct",
                    hostName),
                testInstance.deviceId,
                edgeDevice1.getDeviceId());
        assertEquals(
                buildExceptionMessage(
                        "Device scopes did not match",
                        hostName),
                deviceRetrieved.getScope(),
                edgeDevice1.getScope());
        assertEquals(
                buildExceptionMessage(
                        "First parent scope did not match device scope",
                        hostName),
                deviceRetrieved.getParentScopes().get(0),
                deviceRetrieved.getScope());
    }
    
    private static void deleteDeviceIfItExistsAlready(RegistryManager registryManager, String deviceId) throws IOException, InterruptedException
    {
        try
        {
            Tools.getDeviceWithRetry(registryManager, deviceId);

            //if no exception yet, identity exists so it can be deleted
            try
            {
                registryManager.removeDevice(deviceId);
            }
            catch (IotHubException | IOException e)
            {
                System.out.println("Initialization failed, could not remove device: " + deviceId);
            }
        }
        catch (IotHubException e)
        {
        }
    }

    private static void deleteModuleIfItExistsAlready(RegistryManager registryManager, String deviceId, String moduleId) throws IOException, InterruptedException
    {
        try
        {
            Tools.getModuleWithRetry(registryManager, deviceId, moduleId);

            //if no exception yet, identity exists so it can be deleted
            try
            {
                registryManager.removeModule(deviceId, moduleId);
            }
            catch (IotHubException | IOException e)
            {
                System.out.println("Initialization failed, could not remove deviceId/moduleId: " + deviceId + "/" + moduleId);
            }
        }
        catch (IotHubException e)
        {
        }
    }

    private static boolean deviceWasDeletedSuccessfully(RegistryManager registryManager, String deviceId) throws IOException
    {
        try
        {
            registryManager.getDevice(deviceId);
        }
        catch (IotHubException e)
        {
            // identity should have been deleted, so this catch is expected
            return true;
        }

        // identity could still be retrieved, so it was not deleted successfully
        return false;
    }

    private static boolean moduleWasDeletedSuccessfully(RegistryManager registryManager, String deviceId, String moduleId) throws IOException
    {
        try
        {
            registryManager.getModule(deviceId, moduleId);
        }
        catch (IotHubException e)
        {
            // module should have been deleted, so this catch is expected
            return true;
        }

        // module could still be retrieved, so it was not deleted successfully
        return false;
    }

    private static boolean configWasDeletedSuccessfully(RegistryManager registryManager, String configId) throws IOException
    {
        try
        {
            registryManager.getConfiguration(configId);
        }
        catch (IotHubException e)
        {
            // configuration should have been deleted, so this catch is expected
            return true;
        }

        // configuration could still be retrieved, so it was not deleted successfully
        return false;
    }

    private static RegistryManager buildRegistryManagerWithAzureSasCredential()
    {
        IotHubConnectionString iotHubConnectionStringObj = IotHubConnectionStringBuilder.createIotHubConnectionString(iotHubConnectionString);
        IotHubServiceSasToken serviceSasToken = new IotHubServiceSasToken(iotHubConnectionStringObj);
        AzureSasCredential azureSasCredential = new AzureSasCredential(serviceSasToken.toString());
        RegistryManagerOptions options = RegistryManagerOptions.builder().httpReadTimeout(HTTP_READ_TIMEOUT).build();
        return new RegistryManager(iotHubConnectionStringObj.getHostName(), azureSasCredential, options);
    }

    private static RegistryManager buildRegistryManagerWithTokenCredential()
    {
        IotHubConnectionString iotHubConnectionStringObj = IotHubConnectionStringBuilder.createIotHubConnectionString(iotHubConnectionString);
        TokenCredential tokenCredential = Tools.buildTokenCredentialFromEnvironment();
        RegistryManagerOptions options = RegistryManagerOptions.builder().httpReadTimeout(HTTP_READ_TIMEOUT).build();
        return new RegistryManager(iotHubConnectionStringObj.getHostName(), tokenCredential, options);
    }
}<|MERGE_RESOLUTION|>--- conflicted
+++ resolved
@@ -98,7 +98,6 @@
             this(RegistryManagerOptions.builder().build());
         }
 
-<<<<<<< HEAD
         public RegistryManagerTestInstance(RegistryManager registryManager)
         {
             String uuid = UUID.randomUUID().toString();
@@ -109,9 +108,6 @@
         }
 
         public RegistryManagerTestInstance(RegistryManagerOptions options)
-=======
-        public RegistryManagerTestInstance(RegistryManagerOptions options) throws IOException
->>>>>>> 767389dd
         {
             String uuid = UUID.randomUUID().toString();
             this.deviceId = deviceIdPrefix + uuid;
