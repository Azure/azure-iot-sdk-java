--- conflicted
+++ resolved
@@ -7,13 +7,8 @@
     <groupId>com.microsoft.azure.sdk.iot</groupId>
 	<artifactId>iot-e2e-tests</artifactId>
 	<name>IoT Hub Java SDK tests</name>
-<<<<<<< HEAD
-	<version>0.10.14</version>
-	<description>Test suite for the Microsoft Azure IoT Device SDK for Java</description>
-=======
 	<version>0.11.15</version>
 	<description>Test suite fot the Microsoft Azure IoT Device SDK for Java</description>
->>>>>>> fd5bf9fc
     <packaging>pom</packaging>
     <developers>
         <developer>
