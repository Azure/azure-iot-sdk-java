--- conflicted
+++ resolved
@@ -1,68 +1,24 @@
-<!-- Copyright (c) Microsoft. All rights reserved. -->
-<!-- Licensed under the MIT license. See LICENSE file in the project root for full license information. -->
+<!--
+  ~  Copyright (c) Microsoft. All rights reserved.
+  ~  Licensed under the MIT license. See LICENSE file in the project root for full license information.
+  --><!-- Licensed under the MIT license. See LICENSE file in the project root for full license information. -->
 <project>
     <modelVersion>4.0.0</modelVersion>
     <groupId>com.microsoft.azure.sdk.iot</groupId>
-<<<<<<< HEAD
 	<artifactId>iot-e2e-tests</artifactId>
 	<name>IoT Hub Java SDK tests</name>
 	<version>0.10.14</version>
 	<description>Test suite fot the Microsoft Azure IoT Device SDK for Java</description> 
-=======
-    <artifactId>iot-e2e-tests</artifactId>
-    <name>IoT Hub Java SDK tests</name>
-    <version>0.10.14</version>
-    <description>Test suite fot the Microsoft Azure IoT Device SDK for Java</description>
->>>>>>> eb561fa6
     <developers>
         <developer>
             <id>microsoft</id>
             <name>Microsoft</name>
         </developer>
     </developers>
-<<<<<<< HEAD
     <modules>
         <module>common</module>
         <module>jvm</module>
     </modules>
-=======
-    <properties>
-        <project.build.sourceEncoding>UTF-8</project.build.sourceEncoding>
-        <skipITs>true</skipITs>
-    </properties>
-    <dependencies>
-        <dependency>
-            <groupId>com.microsoft.azure.sdk.iot</groupId>
-            <artifactId>iot-device-client</artifactId>
-            <version>1.4.34</version>
-        </dependency>
-        <dependency>
-            <groupId>com.microsoft.azure.sdk.iot</groupId>
-            <artifactId>iot-service-client</artifactId>
-            <version>1.9.25</version>
-            <scope>test</scope>
-        </dependency>
-        <!-- test dependencies -->
-        <dependency>
-            <groupId>org.jmockit</groupId>
-            <artifactId>jmockit</artifactId>
-            <version>1.22</version>
-            <scope>test</scope>
-        </dependency>
-        <dependency>
-            <groupId>junit</groupId>
-            <artifactId>junit-dep</artifactId>
-            <version>4.11</version>
-            <scope>test</scope>
-        </dependency>
-        <dependency>
-            <groupId>org.hamcrest</groupId>
-            <artifactId>hamcrest-all</artifactId>
-            <version>1.3</version>
-            <scope>test</scope>
-        </dependency>
-    </dependencies>
->>>>>>> eb561fa6
     <build>
         <plugins>
             <plugin>
