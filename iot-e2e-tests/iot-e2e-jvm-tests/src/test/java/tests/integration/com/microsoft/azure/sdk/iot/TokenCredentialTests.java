// Copyright (c) Microsoft Corporation. All rights reserved.
// Licensed under the MIT License.

package tests.integration.com.microsoft.azure.sdk.iot;

import com.azure.core.credential.TokenCredential;
import com.microsoft.azure.sdk.iot.device.ClientOptions;
import com.microsoft.azure.sdk.iot.device.DeviceClient;
import com.microsoft.azure.sdk.iot.device.twin.DirectMethodResponse;
import com.microsoft.azure.sdk.iot.device.IotHubClientProtocol;
import com.microsoft.azure.sdk.iot.device.IotHubStatusCode;
import com.microsoft.azure.sdk.iot.device.exceptions.ModuleClientException;
import com.microsoft.azure.sdk.iot.provisioning.service.ProvisioningServiceClient;
import com.microsoft.azure.sdk.iot.provisioning.service.auth.ProvisioningConnectionString;
import com.microsoft.azure.sdk.iot.provisioning.service.auth.ProvisioningConnectionStringBuilder;
import com.microsoft.azure.sdk.iot.provisioning.service.configs.*;
import com.microsoft.azure.sdk.iot.provisioning.service.exceptions.ProvisioningServiceClientException;
import com.microsoft.azure.sdk.iot.service.messaging.MessagingClient;
import com.microsoft.azure.sdk.iot.service.registry.Device;
import com.microsoft.azure.sdk.iot.service.registry.DeviceStatus;
import com.microsoft.azure.sdk.iot.service.messaging.IotHubServiceClientProtocol;
import com.microsoft.azure.sdk.iot.service.messaging.Message;
import com.microsoft.azure.sdk.iot.service.registry.RegistryClient;
import com.microsoft.azure.sdk.iot.service.auth.AuthenticationType;
import com.microsoft.azure.sdk.iot.service.methods.DirectMethodsClient;
import com.microsoft.azure.sdk.iot.service.twin.TwinClient;
import com.microsoft.azure.sdk.iot.service.twin.Twin;
import com.microsoft.azure.sdk.iot.service.methods.MethodResult;
import com.microsoft.azure.sdk.iot.service.digitaltwin.DigitalTwinClient;
import com.microsoft.azure.sdk.iot.service.digitaltwin.customized.DigitalTwinGetHeaders;
import com.microsoft.azure.sdk.iot.service.digitaltwin.serialization.BasicDigitalTwin;
import com.microsoft.azure.sdk.iot.service.exceptions.IotHubException;
import com.microsoft.azure.sdk.iot.service.query.QueryClient;
import com.microsoft.azure.sdk.iot.service.query.TwinQueryResponse;
import com.microsoft.rest.ServiceResponseWithHeaders;
import lombok.extern.slf4j.Slf4j;
import org.junit.Assume;
import org.junit.Ignore;
import org.junit.Test;

import java.io.IOException;
import java.net.URISyntaxException;
import java.nio.charset.StandardCharsets;
import java.security.GeneralSecurityException;
import java.util.UUID;
import java.util.concurrent.atomic.AtomicBoolean;

import static com.microsoft.azure.sdk.iot.device.IotHubClientProtocol.MQTT;
import static junit.framework.TestCase.fail;
import static org.junit.Assert.*;
import static tests.integration.com.microsoft.azure.sdk.iot.Tools.*;

/**
 * Tests within this class test out the TokenCredential constructors in service clients. These tests are only run
 * on Windows and Linux at the gate because the Azure Identity library that these tests use to generate AAD authentication
 * tokens does not work on Android. In the future, these tests may be moved back to the common folder if a library
 * can be found to replace Azure Identity that works for android as well.
 */
@Slf4j
public class TokenCredentialTests
{
    private static final String THERMOSTAT_MODEL_ID = "dtmi:com:example:Thermostat;1";

    private static final int METHOD_SUBSCRIPTION_TIMEOUT_MILLISECONDS = 60 * 1000;

<<<<<<< HEAD
=======
    private static final String testPrefix = "provisioningservicecliente2etests-";

>>>>>>> 8764f487
    @Ignore // TODO the service throws a 500 error in Canary environments
    @Test
    public void cloudToDeviceTelemetryWithTokenCredential() throws Exception
    {
        Assume.assumeFalse(isBasicTierHub); // only run tests for standard tier hubs

        // We remove and recreate the device for a clean start
        RegistryClient registryClient = buildRegistryClientWithTokenCredential();

        Device device = new Device("some-device-" + UUID.randomUUID(), AuthenticationType.SAS);
        registryClient.addDevice(device);

        Device deviceGetBefore = registryClient.getDevice(device.getDeviceId());

        // Create service client
        MessagingClient messagingClient = buildServiceClientWithTokenCredential(IotHubServiceClientProtocol.AMQPS);
        messagingClient.open();

        Message message = new Message("some message".getBytes(StandardCharsets.UTF_8));

        messagingClient.send(device.getDeviceId(), message);

        messagingClient.close();

        Device deviceGetAfter = registryClient.getDevice(device.getDeviceId());

        registryClient.removeDevice(device.getDeviceId());

        // Assert
        assertEquals(0, deviceGetBefore.getCloudToDeviceMessageCount());
        assertEquals(1, deviceGetAfter.getCloudToDeviceMessageCount());
    }

    @Ignore // TODO the service throws a 500 error in Canary environments
    @Test
    public void getDigitalTwinWithTokenCredential() throws IOException, IotHubException, URISyntaxException
    {
        Assume.assumeFalse(isBasicTierHub); // only run tests for standard tier hubs

        RegistryClient registryClient = new RegistryClient(iotHubConnectionString);
        DeviceClient deviceClient = createDeviceClient(MQTT, registryClient);
        deviceClient.open(false);

        // arrange
        DigitalTwinClient digitalTwinClient = buildDigitalTwinClientWithTokenCredential();

        // act
        BasicDigitalTwin response = digitalTwinClient.getDigitalTwin(deviceClient.getConfig().getDeviceId(), BasicDigitalTwin.class);
        ServiceResponseWithHeaders<BasicDigitalTwin, DigitalTwinGetHeaders> responseWithHeaders =
                digitalTwinClient.getDigitalTwinWithResponse(deviceClient.getConfig().getDeviceId(), BasicDigitalTwin.class);

        // assert
        assertEquals(response.getMetadata().getModelId(), THERMOSTAT_MODEL_ID);
        assertEquals(responseWithHeaders.body().getMetadata().getModelId(), THERMOSTAT_MODEL_ID);
    }

    @Ignore // TODO the service throws a 500 error in Canary environments
    @Test
    public void deviceLifecycleWithTokenCredential() throws Exception
    {
        //-Create-//
        RegistryClient registryClient = new RegistryClient(iotHubConnectionString);
        String deviceId = "some-device-" + UUID.randomUUID();
        Device deviceAdded = new Device(deviceId);
        registryClient.addDevice(deviceAdded);

        //-Read-//
        Device deviceRetrieved = registryClient.getDevice(deviceId);

        //-Update-//
        Device deviceUpdated = registryClient.getDevice(deviceId);
        deviceUpdated.setStatus(DeviceStatus.Disabled);
        deviceUpdated = registryClient.updateDevice(deviceUpdated);

        //-Delete-//
        registryClient.removeDevice(deviceId);

        // Assert
        assertEquals(deviceId, deviceAdded.getDeviceId());
        assertEquals(deviceId, deviceRetrieved.getDeviceId());
        assertEquals(DeviceStatus.Disabled, deviceUpdated.getStatus());
    }

    @Ignore // TODO the service throws a 500 error in Canary environments
    @Test
    public void invokeMethodSucceedWithTokenCredential() throws Exception
    {
        Assume.assumeFalse(isBasicTierHub); // only run tests for standard tier hubs

        DirectMethodsClient methodServiceClient = buildDeviceMethodClientWithTokenCredential();

        RegistryClient registryClient = new RegistryClient(iotHubConnectionString);
        Device device = new Device("some-device-" + UUID.randomUUID(), AuthenticationType.SAS);
        registryClient.addDevice(device);

        DeviceClient deviceClient = new DeviceClient(Tools.getDeviceConnectionString(iotHubConnectionString, device), MQTT);
        deviceClient.open(false);
        final int successStatusCode = 200;
        final AtomicBoolean methodsSubscriptionComplete = new AtomicBoolean(false);
        final AtomicBoolean methodsSubscribedSuccessfully = new AtomicBoolean(false);
        deviceClient.subscribeToMethodsAsync(
                (methodName, methodData, context) -> new DirectMethodResponse(successStatusCode, "success"),
                null,
                (responseStatus, callbackContext) ->
                {
                    if (responseStatus == IotHubStatusCode.OK)
                    {
                        methodsSubscribedSuccessfully.set(true);
                    }

                    methodsSubscriptionComplete.set(true);
                },
                null
        );

        long startTime = System.currentTimeMillis();
        while (!methodsSubscriptionComplete.get())
        {
            Thread.sleep(200);

            if (System.currentTimeMillis() - startTime > METHOD_SUBSCRIPTION_TIMEOUT_MILLISECONDS)
            {
                fail("Timed out waiting for device registration to complete.");
            }
        }

        assertTrue("Method subscription callback fired with non 200 status code", methodsSubscribedSuccessfully.get());

        MethodResult result = methodServiceClient.invoke(device.getDeviceId(), "someMethod");

        assertEquals((long) successStatusCode, (long) result.getStatus());
    }

    @Ignore // TODO the service throws a 500 error in Canary environments
    @Test
    public void testGetDeviceTwinWithTokenCredential() throws IOException, InterruptedException, IotHubException, GeneralSecurityException, ModuleClientException, URISyntaxException
    {
        Assume.assumeFalse(isBasicTierHub); // only run tests for standard tier hubs

        TwinClient twinServiceClient = buildTwinClientWithTokenCredential();

        RegistryClient registryClient = new RegistryClient(iotHubConnectionString);
        Device device = new Device("some-device-" + UUID.randomUUID(), AuthenticationType.SAS);
        registryClient.addDevice(device);

        Twin twin = twinServiceClient.get(device.getDeviceId());

        assertNotNull(twin.getETag());
    }

    @Ignore // TODO the service throws a 500 error in Canary environments
    @Test
    public void testQueryTwinWithTokenCredential() throws IOException, InterruptedException, IotHubException, GeneralSecurityException, ModuleClientException, URISyntaxException
    {
        Assume.assumeFalse(isBasicTierHub); // only run tests for standard tier hubs

        QueryClient queryClient = buildQueryClientWithTokenCredential();

        TwinQueryResponse twinQueryResponse = queryClient.queryTwins("SELECT * FROM devices");

        // only testing that authentication works, so no need to delve deeper into what the query response contents are
        assertNotNull(twinQueryResponse);
    }

    @Ignore // TODO the service throws a 500 error in Canary environments
    @Test
    public void createIndividualEnrollmentWithTokenCredentialSucceeds() throws ProvisioningServiceClientException
    {
        ProvisioningConnectionString connectionString = ProvisioningConnectionStringBuilder.createConnectionString(provisioningConnectionString);
        TokenCredential credential = buildTokenCredentialFromEnvironment();
        ProvisioningServiceClient provisioningServiceClient1 = new ProvisioningServiceClient(connectionString.getHostName(), credential);

        String registrationId = testPrefix + UUID.randomUUID();
        Attestation attestation = new SymmetricKeyAttestation("", "");
        IndividualEnrollment enrollment = new IndividualEnrollment(registrationId, attestation);
        enrollment.setAllocationPolicy(AllocationPolicy.GEOLATENCY);
        ReprovisionPolicy reprovisionPolicy = new ReprovisionPolicy();
        reprovisionPolicy.setUpdateHubAssignment(true);
        reprovisionPolicy.setMigrateDeviceData(true);
        enrollment.setReprovisionPolicy(reprovisionPolicy);
        DeviceCapabilities capabilities = new DeviceCapabilities();
        capabilities.setIotEdge(true);
        enrollment.setCapabilities(capabilities);
        IndividualEnrollment returnedEnrollment = provisioningServiceClient1.createOrUpdateIndividualEnrollment(enrollment);

        assertEquals(enrollment.getRegistrationId(), returnedEnrollment.getRegistrationId());
        assertEquals(enrollment.getReprovisionPolicy().getMigrateDeviceData(), returnedEnrollment.getReprovisionPolicy().getMigrateDeviceData());
        assertEquals(enrollment.getReprovisionPolicy().getUpdateHubAssignment(), returnedEnrollment.getReprovisionPolicy().getUpdateHubAssignment());
        assertEquals(enrollment.getCapabilities().isIotEdge(), returnedEnrollment.getCapabilities().isIotEdge());
        assertEquals(enrollment.getAttestation().getClass(), returnedEnrollment.getAttestation().getClass());
        assertEquals(enrollment.getAllocationPolicy(), returnedEnrollment.getAllocationPolicy());
    }

    private DeviceClient createDeviceClient(IotHubClientProtocol protocol, RegistryClient registryClient) throws IOException, IotHubException, URISyntaxException
    {
        ClientOptions options = ClientOptions.builder().modelId(THERMOSTAT_MODEL_ID).build();
        String deviceId = "some-device-" + UUID.randomUUID();
        Device device = new Device(deviceId, AuthenticationType.SAS);
        Device registeredDevice = registryClient.addDevice(device);
        String deviceConnectionString = Tools.getDeviceConnectionString(iotHubConnectionString, registeredDevice);
        return new DeviceClient(deviceConnectionString, protocol, options);
    }
}<|MERGE_RESOLUTION|>--- conflicted
+++ resolved
@@ -63,11 +63,8 @@
 
     private static final int METHOD_SUBSCRIPTION_TIMEOUT_MILLISECONDS = 60 * 1000;
 
-<<<<<<< HEAD
-=======
     private static final String testPrefix = "provisioningservicecliente2etests-";
 
->>>>>>> 8764f487
     @Ignore // TODO the service throws a 500 error in Canary environments
     @Test
     public void cloudToDeviceTelemetryWithTokenCredential() throws Exception
