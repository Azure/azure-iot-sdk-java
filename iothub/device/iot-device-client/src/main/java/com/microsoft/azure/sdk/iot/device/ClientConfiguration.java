--- conflicted
+++ resolved
@@ -88,11 +88,7 @@
 
     @Getter
     @Setter(AccessLevel.PACKAGE)
-<<<<<<< HEAD
-    private boolean isConnectingToMqttGateway; //TODO populate this field, Bryce
-=======
     private boolean isConnectingToMqttGateway = false;
->>>>>>> 8d152f70
 
     private IotHubAuthenticationProvider authenticationProvider;
 
