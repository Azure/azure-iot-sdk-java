// Copyright (c) Microsoft. All rights reserved.
// Licensed under the MIT license. See LICENSE file in the project root for full license information.

package com.microsoft.azure.sdk.iot.provisioning.service.configs;

import com.google.gson.Gson;
import com.google.gson.GsonBuilder;
import com.google.gson.JsonElement;
import com.google.gson.JsonObject;
import com.google.gson.annotations.Expose;
import com.google.gson.annotations.SerializedName;
import com.microsoft.azure.sdk.iot.provisioning.service.ProvisioningServiceClient;
import com.microsoft.azure.sdk.iot.provisioning.service.exceptions.ProvisioningServiceClientException;
import lombok.Getter;
import lombok.Setter;

import java.util.Collection;
import java.util.Date;

/**
 * Representation of a single Device Provisioning Service enrollment with a JSON serializer and deserializer.
 *
 * <p> This object is used to send IndividualEnrollment information to the provisioning service, or receive IndividualEnrollment
 * information from the provisioning service.</p>
 *
 * <p> To create or update an IndividualEnrollment on the provisioning service you should fill this object and call the
 * public API {@link ProvisioningServiceClient#createOrUpdateIndividualEnrollment(IndividualEnrollment)}.
 * The minimum information required by the provisioning service is the {@code registrationId} and the
 * {@code attestation}.</p>
 *
 * <p> A new device can be provisioned by three attestation mechanisms, Trust Platform Module (see {@link TpmAttestation}),
 * X509 (see {@link X509Attestation}) or {@link SymmetricKeyAttestation} mechanism. The definition of each one you should use depending on the
 * physical authentication hardware that the device contains.</p>
 *
 * <p> The content of this class will be serialized in a JSON format and sent as a body of the rest API to the
 * provisioning service.</p>
 *
 * <p> When serialized, an IndividualEnrollment will look like the following example:</p>
 *
 * <pre>
 * {@code
 * {
 *    "registrationId":"validRegistrationId",
 *    "deviceId":"ContosoDevice-123",
 *    "attestation":{
 *        "type":"tpm",
 *        "tpm":{
 *            "endorsementKey":"validEndorsementKey"
 *        }
 *    },
 *    "iotHubHostName":"ContosoIoTHub.azure-devices.net",
 *    "provisioningStatus":"enabled"
 * }
 * }
 * </pre>
 *
 * <p> The content of this class can be filled by a JSON, received from the provisioning service, as result of a
 * IndividualEnrollment operation like create, update, or query enrollment.</p>
 *
 * <p> The following JSON is a sample or the IndividualEnrollment response, received from the provisioning service.</p>
 *
 * <pre>
 * {@code
 * {
 *    "registrationId":"validRegistrationId",
 *    "deviceId":"ContosoDevice-123",
 *    "attestation":{
 *        "type":"tpm",
 *        "tpm":{
 *            "endorsementKey":"validEndorsementKey"
 *        }
 *    },
 *    "iotHubHostName":"ContosoIoTHub.azure-devices.net",
 *    "provisioningStatus":"enabled"
 *    "createdDateTimeUtc": "2017-09-28T16:29:42.3447817Z",
 *    "lastUpdatedDateTimeUtc": "2017-09-28T16:29:42.3447817Z",
 *    "etag": "\"00000000-0000-0000-0000-00000000000\""
 * }
 * }
 * </pre>
 *
 * @see <a href="https://docs.microsoft.com/en-us/rest/api/iot-dps/deviceenrollment">Device Enrollment</a>
 */
@SuppressWarnings("unused") // A number of private members are unused but may be filled in or used by serialization
public class IndividualEnrollment extends Serializable
{
    private static final String REGISTRATION_ID_TAG = "registrationId";

    /**
     * The registration Id for this individual enrollment.
     *
     * <p>A valid registration Id shall follow this criteria.
     * A case-sensitive string (up to 128 char long)
     * of ASCII 7-bit alphanumeric chars
     * + {'-', ':', '.', '+', '%', '_', '#', '*', '?', '!', '(', ')', ',', '=', '@', ';', '$', '''}.</p>
     */
    @Expose
    @SerializedName(REGISTRATION_ID_TAG)
    @Getter
    @Setter
    private String registrationId;

    // the device identifier
    private static final String DEVICE_ID_TAG = "deviceId";
    @Expose
    @SerializedName(DEVICE_ID_TAG)
    @Getter
    @Setter
    private String deviceId;

    // the device registration state
    private static final String DEVICE_REGISTRATION_STATE_TAG = "registrationState";
    @Expose
    @SerializedName(DEVICE_REGISTRATION_STATE_TAG)
    @Getter
    @Setter
    private DeviceRegistrationState deviceRegistrationState;

    // optional device information.
    private static final String OPTIONAL_DEVICE_INFORMATION_TAG = "optionalDeviceInformation";
    @Expose
    @SerializedName(OPTIONAL_DEVICE_INFORMATION_TAG)
    private TwinCollection optionalDeviceInformation;

    // the attestation
    private static final String ATTESTATION_TAG = "attestation";
    @Expose
    @SerializedName(ATTESTATION_TAG)
    private AttestationMechanism attestation;

    private static final String IOTHUB_HOST_NAME_TAG = "iotHubHostName";

    /**
     * The hostname of the IoT hub for this individual enrollment.
     *
     * <p>
     * A valid IoT hub host name shall follow this criteria.
     * A case-sensitive string (up to 128 char long)
     * of ASCII 7-bit alphanumeric chars
     * + {'-', ':', '.', '+', '%', '_', '#', '*', '?', '!', '(', ')', ',', '=', '@', ';', '$', '''}.
     * A valid host name shall have, at least 2 parts separated by '.'.
     * </p>
     */
    @Expose
    @SerializedName(IOTHUB_HOST_NAME_TAG)
    @Getter
    @Setter
    private String iotHubHostName;

    // the initial Twin state identifier (Twin is a special case and will be manually serialized).
    private static final String INITIAL_TWIN_STATE_TAG = "initialTwin";
    @Expose
    @SerializedName(INITIAL_TWIN_STATE_TAG)
    @Getter
    @Setter
    private TwinState initialTwin;

    // the provisioning status
    private static final String PROVISIONING_STATUS_TAG = "provisioningStatus";
    @Expose
    @SerializedName(PROVISIONING_STATUS_TAG)
    @Getter
    @Setter
    private ProvisioningStatus provisioningStatus;

    // the datetime this resource was created
    private static final String CREATED_DATETIME_UTC_TAG = "createdDateTimeUtc";
    @Expose
    @SerializedName(CREATED_DATETIME_UTC_TAG)
    @SuppressWarnings("unused") // used by reflection during json serialization/deserialization
    private String createdDateTimeUtcString;

    @Getter
    @Expose(serialize = false, deserialize = false)
    private transient Date createdDateTimeUtc;

    // the datetime this resource was last updated
    private static final String LAST_UPDATED_DATETIME_UTC_TAG = "lastUpdatedDateTimeUtc";
    @Expose
    @SerializedName(LAST_UPDATED_DATETIME_UTC_TAG)
    @SuppressWarnings("unused") // used by reflection during json serialization/deserialization
    private String lastUpdatedDateTimeUtcString;

    @Getter
    @Expose(serialize = false, deserialize = false)
    private transient Date lastUpdatedDateTimeUtc;

    // the eTag
    private static final String ETAG_TAG = "etag";
    @Expose
    @SerializedName(ETAG_TAG)
    @Getter
    @Setter
    private String etag;

    private static final String DEVICE_CAPABILITIES_TAG = "capabilities";
    @Expose
    @SerializedName(DEVICE_CAPABILITIES_TAG)
    @Getter
    @Setter
    private DeviceCapabilities capabilities = new DeviceCapabilities();

    // the reprovisioning policy
    private static final String REPROVISION_POLICY_TAG = "reprovisionPolicy";
    @Expose
    @SerializedName(REPROVISION_POLICY_TAG)
    @Getter
    @Setter
    private ReprovisionPolicy reprovisionPolicy;

    // the custom allocation definition
    private static final String CUSTOM_ALLOCATION_DEFINITION_TAG = "customAllocationDefinition";
    @Expose
    @SerializedName(CUSTOM_ALLOCATION_DEFINITION_TAG)
    @Getter
    @Setter
    private CustomAllocationDefinition customAllocationDefinition;

    // the allocation policy of the resource. overrides the tenant level allocation policy
    private static final String ALLOCATION_POLICY_TAG = "allocationPolicy";
    @Expose
    @SerializedName(ALLOCATION_POLICY_TAG)
    @Getter
    @Setter
    private AllocationPolicy allocationPolicy;

    // the list of names of IoT hubs the device in this resource can be allocated to. Must be a subset of tenant level list of IoT hubs
    private static final String IOT_HUBS_TAG = "iotHubs";
    @Expose
    @SerializedName(IOT_HUBS_TAG)
    @Getter
    @Setter
    private Collection<String> iotHubs;

    /**
     * CONSTRUCTOR
     *
     * <p> This constructor creates an instance of the enrollment with the minimum set of information
     * required by the provisioning service. A valid enrollment must contain the registrationId,
     * which uniquely identify this enrollment, and the attestation mechanism, which can be TPM, X509 or SymmetricKey.</p>
     *
     * <p> Other parameters can be added by calling the setters on this class.</p>
     *
     * <p> When serialized, an IndividualEnrollment will look like the following example:</p>
     *
     * <pre>
     * {@code
     * {
     *    "registrationId":"validRegistrationId",
     *    "attestation":{
     *        "type":"tpm",
     *        "tpm":{
     *            "endorsementKey":"validEndorsementKey"
     *        }
     *    }
     * }
     * }
     * </pre>
     *
     * @param registrationId the {@code String} with an unique id for this enrollment.
     * @param attestation    the {@link Attestation} mechanism that can be {@link TpmAttestation}, {@link X509Attestation} or {@link SymmetricKeyAttestation}.
     * @throws IllegalArgumentException If one of the provided parameters is not correct.
     */
    public IndividualEnrollment(String registrationId, Attestation attestation)
    {
        this.setRegistrationId(registrationId);
        this.setAttestation(attestation);
    }

    /**
     * CONSTRUCTOR
     *
     * <p> This constructor creates an instance of the enrollment filling the class with the information
     * provided in the JSON. It is used by the SDK to parse enrollment responses from the provisioning service.</p>
     *
     * <p> The following JSON is a sample of the IndividualEnrollment response, received from the provisioning service.</p>
     *
     * <pre>
     * {@code
     * {
     *    "registrationId":"validRegistrationId",
     *    "deviceId":"ContosoDevice-123",
     *    "attestation":{
     *        "type":"tpm",
     *        "tpm":{
     *            "endorsementKey":"validEndorsementKey"
     *        }
     *    },
     *    "iotHubHostName":"ContosoIoTHub.azure-devices.net",
     *    "provisioningStatus":"enabled"
     *    "createdDateTimeUtc": "2017-09-28T16:29:42.3447817Z",
     *    "lastUpdatedDateTimeUtc": "2017-09-28T16:29:42.3447817Z",
     *    "etag": "\"00000000-0000-0000-0000-00000000000\""
     * }
     * }
     * </pre>
     *
     * @param json the {@code String} with the JSON received from the provisioning service.
     * @throws IllegalArgumentException If the provided JSON is null, empty, or invalid.
     */
    public IndividualEnrollment(String json)
    {
        if (json == null || json.isEmpty())
        {
            throw new IllegalArgumentException("JSON with result is null or empty");
        }

        Gson gson = new GsonBuilder().excludeFieldsWithoutExposeAnnotation().disableHtmlEscaping().create();
        IndividualEnrollment result = gson.fromJson(json, IndividualEnrollment.class);

        this.setRegistrationId(result.registrationId);
        this.setAttestation(result.attestation);

        if (result.deviceId != null)
        {
            this.setDeviceId(result.deviceId);
        }
        if (result.iotHubHostName != null)
        {
            this.setIotHubHostName(result.iotHubHostName);
        }
        if (result.provisioningStatus != null)
        {
            this.setProvisioningStatus(result.provisioningStatus);
        }
        if (result.deviceRegistrationState != null)
        {
            this.setDeviceRegistrationState(result.deviceRegistrationState);
        }
        if (result.optionalDeviceInformation != null)
        {
            this.setOptionalDeviceInformation(result.optionalDeviceInformation);
        }

        if (result.initialTwin != null)
        {
            /*
             * During the deserialization process, the GSON will convert both tags and
             * properties to a raw Map, which will includes the $version and $metadata
             * as part of the collection. So, we need to reorganize this map using the
             * TwinCollection format. This constructor will do that.
             */
            this.initialTwin = new TwinState(result.initialTwin.getTags(), result.initialTwin.getDesiredProperty());
        }

        if (result.createdDateTimeUtcString != null)
        {
            this.setCreatedDateTimeUtcString(result.createdDateTimeUtcString);
        }

        if (result.lastUpdatedDateTimeUtcString != null)
        {
            this.setLastUpdatedDateTimeUtcString(result.lastUpdatedDateTimeUtcString);
        }

        if (result.etag != null)
        {
            this.setEtag(result.etag);
        }

        if (result.capabilities != null)
        {
            this.setCapabilities(result.capabilities);
        }

        this.setIotHubs(result.getIotHubs());
        this.setAllocationPolicy(result.getAllocationPolicy());
        this.setCustomAllocationDefinition(result.getCustomAllocationDefinition());
        this.setReprovisionPolicy(result.getReprovisionPolicy());
    }

    /**
     * Serializer
     *
     * <p>Creates a {@code JsonElement}, which the content represents
     * the information in this class and its subclasses in a JSON format.</p>
     *
     * <p>This is useful if the caller will integrate this JSON with JSON from
     * other classes to generate a consolidated JSON.</p>
     *
     * @return The {@code JsonElement} with the content of this class.
     */
    public JsonElement toJsonElement()
    {
        Gson gson = new GsonBuilder().excludeFieldsWithoutExposeAnnotation().disableHtmlEscaping().create();
        JsonObject enrollmentJson = gson.toJsonTree(this).getAsJsonObject();

        if (initialTwin != null)
        {
            enrollmentJson.add(INITIAL_TWIN_STATE_TAG, initialTwin.toJsonElement());
        }

        return enrollmentJson;
    }

    /**
<<<<<<< HEAD
     * Getter for the registrationId.
     *
     * @return The {@code String} with the registrationID content. It cannot be {@code null} or empty.
     */
    public String getRegistrationId()
    {
        return this.registrationId;
    }

    /**
     * Setter for the registrationId.
     *
     * <p>A valid registration Id shall follow this criteria.
     * A case-sensitive string (up to 128 char long)
     * of ASCII 7-bit alphanumeric chars
     * + {'-', ':', '.', '+', '%', '_', '#', '*', '?', '!', '(', ')', ',', '=', '@', ';', '$', '''}.</p>
     *
     * @param registrationId the {@code String} with the new registrationId. It cannot be {@code null}, empty, or invalid.
     * @throws IllegalArgumentException If the provided registrationId is {@code null}, empty, or invalid.
     */
    protected final void setRegistrationId(String registrationId)
    {
        this.registrationId = registrationId;
    }

    /**
     * Getter for the deviceId.
     *
     * @return The {@code String} with the deviceID content. It cannot be {@code null} or empty.
     */
    public String getDeviceId()
    {
        return this.deviceId;
    }

    /**
     * Setter for the deviceId.
     *
     *
     * @deprecated as of provisioning-service-client version 1.3.3, please use {@link #setDeviceIdFinal(String)}
     *
     * @param deviceId the {@code String} with the new deviceID. It cannot be {@code null}, empty, or invalid.
     * @throws IllegalArgumentException If the provided deviceId is {@code null}, empty, or invalid.
     */
    @Deprecated
    public void setDeviceId(String deviceId)
    {
        setDeviceIdFinal(deviceId);
    }

    /**
     * Setter for the deviceId.
     *
     * @param deviceId the {@code String} with the new deviceID. It cannot be {@code null}, empty, or invalid.
     * @throws IllegalArgumentException If the provided deviceId is {@code null}, empty, or invalid.
     */
    public final void setDeviceIdFinal(String deviceId)
    {
        this.deviceId = deviceId;
    }

    /**
     * Getter for the registrationState.
     *
     * @return The {@code DeviceRegistrationState} with the registrationState content. It can be {@code null}.
     */
    public DeviceRegistrationState getDeviceRegistrationState()
    {
        return this.registrationState;
    }

    /**
     * Setter for the registrationState.
     *
     * @param registrationState the {@code DeviceRegistrationState} with the new registrationState. It cannot be {@code null}.
     * @throws IllegalArgumentException If the provided registrationState is {@code null}.
     * @see DeviceRegistrationState
     */
    protected final void setRegistrationState(DeviceRegistrationState registrationState)
    {
        this.registrationState = registrationState;
    }

    /**
     * Getter for the optionalDeviceInformation.
     *
     * @return The {@code TwinCollection} with the optional device information. It can be {@code null}.
     */
    public TwinCollection getOptionalDeviceInformation() { return this.optionalDeviceInformation; }

    /**
     * Setter for the optionalDeviceInformation.
     *
     * @param optionalDeviceInformation the {@code TwinCollection} with the new optional device information. It cannot be {@code null}.
     * @throws IllegalArgumentException If the provided optionalDeviceInformation is {@code null}
     * @see TwinCollection
     */
    public void setOptionalDeviceInformation(TwinCollection optionalDeviceInformation)
    {
        if (optionalDeviceInformation == null)
        {
            throw new IllegalArgumentException("optionalDeviceInformation cannot be null");
        }
        this.optionalDeviceInformation = optionalDeviceInformation;
    }

    /**
=======
>>>>>>> c73c69f4
     * Getter for the attestation mechanism.
     *
     * @return The {@code Attestation} with the attestation content. It cannot be {@code null}.
     * @throws ProvisioningServiceClientException If the type of the attestation mechanism is unknown.
     */
    public Attestation getAttestation() throws ProvisioningServiceClientException
    {
        return this.attestation.getAttestation();
    }

    /**
     * Setter for the attestation.
     *
     * <p>
     * Attestation mechanism is a mandatory parameter that provides the mechanism
     * type and the necessary keys/certificates</p>
     *
     * @param attestationMechanism the {@code AttestationMechanism} with the new attestation mechanism. It can be `tpm`, `x509` or `SymmetricKey`.
     * @throws IllegalArgumentException If the provided attestation mechanism is {@code null} or invalid.
     * @see AttestationMechanism
     */
    protected final void setAttestation(AttestationMechanism attestationMechanism)
    {
        try
        {
            this.setAttestation(attestationMechanism.getAttestation());
        }
        catch (ProvisioningServiceClientException e)
        {
            throw new IllegalArgumentException(e);
        }
    }

    /**
     * Setter for the attestation.
     *
     * <p>
     * Attestation mechanism is a mandatory parameter that provides the mechanism
     * type and the necessary keys/certificates</p>
     *
     * @param attestation the {@link Attestation} with the new attestation mechanism. It can be {@link TpmAttestation}, {@link X509Attestation} or {@link SymmetricKeyAttestation}.
     * @throws IllegalArgumentException If the provided attestation mechanism is {@code null}.
     * @see Attestation
     * @see TpmAttestation
     * @see X509Attestation
     * @see SymmetricKeyAttestation
     */
    public void setAttestation(Attestation attestation)
    {
        if (attestation == null)
        {
            throw new IllegalArgumentException("attestation cannot be null");
        }

        this.attestation = new AttestationMechanism(attestation);
    }

    /**
     * Setter for the createdDateTimeUtcString.
     *
     * <p>
     * This Date and Time is provided by the provisioning service. If the enrollment is not created yet,
     * this string can represent an invalid Date. In this case, it will be ignored.</p>
     *
     * <p>
     * Example of the expected format:
     * {@code "2016-06-01T21:22:43.7996883Z"}
     * </p>
     *
     * @param createdDateTimeUtcString the {@code String} with the new createdDateTimeUtcString. It can be {@code null}, empty or not valid.
     */
    private void setCreatedDateTimeUtcString(String createdDateTimeUtcString)
    {
        this.createdDateTimeUtc = ParserUtility.getDateTimeUtc(createdDateTimeUtcString);
    }

    /**
     * Setter for the lastUpdatedDateTimeUtcString.
     *
     * <p>
     * This Date and Time is provided by the provisioning service. If the enrollment is not created yet,
     * this string can represent an invalid Date. In this case, it will be ignored.</p>
     *
     * <p>
     * Example of the expected format:
     * {@code "2016-06-01T21:22:43.7996883Z"}
     * </p>
     *
     * @param lastUpdatedDateTimeUtcString the {@code String} with the new lastUpdatedDateTimeUtcString. It can be {@code null}, empty or not valid.
     */
    private void setLastUpdatedDateTimeUtcString(String lastUpdatedDateTimeUtcString)
    {
        this.lastUpdatedDateTimeUtc = ParserUtility.getDateTimeUtc(lastUpdatedDateTimeUtcString);
    }

    /**
     * Empty constructor
     * <p>
     * Used only by the tools that will deserialize this class.
     * </p>
     */
    @SuppressWarnings("unused")
    IndividualEnrollment()
    {
        // Empty constructor for gson to use when deserializing
    }
}<|MERGE_RESOLUTION|>--- conflicted
+++ resolved
@@ -394,116 +394,6 @@
     }
 
     /**
-<<<<<<< HEAD
-     * Getter for the registrationId.
-     *
-     * @return The {@code String} with the registrationID content. It cannot be {@code null} or empty.
-     */
-    public String getRegistrationId()
-    {
-        return this.registrationId;
-    }
-
-    /**
-     * Setter for the registrationId.
-     *
-     * <p>A valid registration Id shall follow this criteria.
-     * A case-sensitive string (up to 128 char long)
-     * of ASCII 7-bit alphanumeric chars
-     * + {'-', ':', '.', '+', '%', '_', '#', '*', '?', '!', '(', ')', ',', '=', '@', ';', '$', '''}.</p>
-     *
-     * @param registrationId the {@code String} with the new registrationId. It cannot be {@code null}, empty, or invalid.
-     * @throws IllegalArgumentException If the provided registrationId is {@code null}, empty, or invalid.
-     */
-    protected final void setRegistrationId(String registrationId)
-    {
-        this.registrationId = registrationId;
-    }
-
-    /**
-     * Getter for the deviceId.
-     *
-     * @return The {@code String} with the deviceID content. It cannot be {@code null} or empty.
-     */
-    public String getDeviceId()
-    {
-        return this.deviceId;
-    }
-
-    /**
-     * Setter for the deviceId.
-     *
-     *
-     * @deprecated as of provisioning-service-client version 1.3.3, please use {@link #setDeviceIdFinal(String)}
-     *
-     * @param deviceId the {@code String} with the new deviceID. It cannot be {@code null}, empty, or invalid.
-     * @throws IllegalArgumentException If the provided deviceId is {@code null}, empty, or invalid.
-     */
-    @Deprecated
-    public void setDeviceId(String deviceId)
-    {
-        setDeviceIdFinal(deviceId);
-    }
-
-    /**
-     * Setter for the deviceId.
-     *
-     * @param deviceId the {@code String} with the new deviceID. It cannot be {@code null}, empty, or invalid.
-     * @throws IllegalArgumentException If the provided deviceId is {@code null}, empty, or invalid.
-     */
-    public final void setDeviceIdFinal(String deviceId)
-    {
-        this.deviceId = deviceId;
-    }
-
-    /**
-     * Getter for the registrationState.
-     *
-     * @return The {@code DeviceRegistrationState} with the registrationState content. It can be {@code null}.
-     */
-    public DeviceRegistrationState getDeviceRegistrationState()
-    {
-        return this.registrationState;
-    }
-
-    /**
-     * Setter for the registrationState.
-     *
-     * @param registrationState the {@code DeviceRegistrationState} with the new registrationState. It cannot be {@code null}.
-     * @throws IllegalArgumentException If the provided registrationState is {@code null}.
-     * @see DeviceRegistrationState
-     */
-    protected final void setRegistrationState(DeviceRegistrationState registrationState)
-    {
-        this.registrationState = registrationState;
-    }
-
-    /**
-     * Getter for the optionalDeviceInformation.
-     *
-     * @return The {@code TwinCollection} with the optional device information. It can be {@code null}.
-     */
-    public TwinCollection getOptionalDeviceInformation() { return this.optionalDeviceInformation; }
-
-    /**
-     * Setter for the optionalDeviceInformation.
-     *
-     * @param optionalDeviceInformation the {@code TwinCollection} with the new optional device information. It cannot be {@code null}.
-     * @throws IllegalArgumentException If the provided optionalDeviceInformation is {@code null}
-     * @see TwinCollection
-     */
-    public void setOptionalDeviceInformation(TwinCollection optionalDeviceInformation)
-    {
-        if (optionalDeviceInformation == null)
-        {
-            throw new IllegalArgumentException("optionalDeviceInformation cannot be null");
-        }
-        this.optionalDeviceInformation = optionalDeviceInformation;
-    }
-
-    /**
-=======
->>>>>>> c73c69f4
      * Getter for the attestation mechanism.
      *
      * @return The {@code Attestation} with the attestation content. It cannot be {@code null}.
