--- conflicted
+++ resolved
@@ -108,7 +108,6 @@
     }
 
     /**
-<<<<<<< HEAD
      * Create a {@link ProvisioningServiceClient} instance with a custom {@link TokenCredential} to allow for finer grain control
      * of authentication tokens used in the underlying connection.
      *
@@ -160,7 +159,6 @@
 
     /**
      * PRIVATE CONSTRUCTOR
-=======
      * Create a new instance of the {@code DeviceProvisioningServiceClient} that exposes
      * the API to the Device Provisioning Service.
      *
@@ -168,18 +166,13 @@
      * <p> Once you create a Device Provisioning Service on Azure, you can get the connection string on the Azure portal.
      *
      * @see <a href="http://portal.azure.com/">Azure portal</a>
->>>>>>> c73c69f4
      *
      * @param connectionString the {@code String} that cares the connection string of the Device Provisioning Service.
      * @throws IllegalArgumentException if the connectionString is {@code null} or empty.
      */
     public ProvisioningServiceClient(String connectionString)
     {
-<<<<<<< HEAD
-        if(Tools.isNullOrEmpty(connectionString))
-=======
         if (Tools.isNullOrEmpty(connectionString))
->>>>>>> c73c69f4
         {
             throw new IllegalArgumentException("connectionString cannot be null or empty");
         }
@@ -736,11 +729,7 @@
      */
     public EnrollmentGroup getEnrollmentGroup(String enrollmentGroupId) throws ProvisioningServiceClientException
     {
-<<<<<<< HEAD
-                return enrollmentGroupManager.get(enrollmentGroupId);
-=======
         return enrollmentGroupManager.get(enrollmentGroupId);
->>>>>>> c73c69f4
     }
 
     /**
@@ -1028,21 +1017,6 @@
      */
     public void deleteDeviceRegistrationState(DeviceRegistrationState deviceRegistrationState) throws ProvisioningServiceClientException
     {
-<<<<<<< HEAD
-        registrationStatusManager.delete(deviceRegistrationState);
-    }
-
-    /**
-     * @deprecated As of release 1.0.0, replaced by {@link #deleteDeviceRegistrationState(DeviceRegistrationState)} ()}
-     * @param deviceRegistrationState the {@link DeviceRegistrationState} that identifies the deviceRegistrationState. It cannot be {@code null}.
-     * @throws ProvisioningServiceClientException if the Provisioning Device Service was not able to delete the
-     *                                            registration status information for the provided DeviceRegistrationState.
-     */
-    @Deprecated
-    public void deleteDeviceRegistrationStatus(DeviceRegistrationState deviceRegistrationState) throws ProvisioningServiceClientException
-    {
-=======
->>>>>>> c73c69f4
         registrationStatusManager.delete(deviceRegistrationState);
     }
 
@@ -1086,21 +1060,6 @@
      */
     public void deleteDeviceRegistrationState(String id) throws ProvisioningServiceClientException
     {
-<<<<<<< HEAD
-        registrationStatusManager.delete(id, null);
-    }
-
-    /**
-     * @deprecated As of release 1.0.0, replaced by {@link #deleteDeviceRegistrationState(String)} ()}
-     * @param id the {@code String} that identifies the deviceRegistrationState. It cannot be {@code null} or empty.
-     * @throws ProvisioningServiceClientException if the Provisioning Device Service was not able to delete the
-     *                                            deviceRegistrationState information for the provided registrationId.
-     */
-    @Deprecated
-    public void deleteDeviceRegistrationStatus(String id) throws ProvisioningServiceClientException
-    {
-=======
->>>>>>> c73c69f4
         registrationStatusManager.delete(id, null);
     }
 
@@ -1148,23 +1107,6 @@
      */
     public void deleteDeviceRegistrationState(String id, String eTag) throws ProvisioningServiceClientException
     {
-<<<<<<< HEAD
-        registrationStatusManager.delete(id, eTag);
-    }
-
-    /**
-     * @deprecated As of release 1.0.0, replaced by {@link #deleteDeviceRegistrationState(String, String)} ()}
-     * @param id the {@code String} that identifies the deviceRegistrationState. It cannot be {@code null} or empty.
-     * @param eTag the {@code String} with the deviceRegistrationState eTag. It can be {@code null} or empty.
-     *             The Device Provisioning Service will ignore it in all of these cases.
-     * @throws ProvisioningServiceClientException if the Provisioning Device Service was not able to delete the
-     *                                            deviceRegistrationState information for the provided registrationId and eTag.
-     */
-    @Deprecated
-    public void deleteDeviceRegistrationStatus(String id, String eTag) throws ProvisioningServiceClientException
-    {
-=======
->>>>>>> c73c69f4
         registrationStatusManager.delete(id, eTag);
     }
 
@@ -1183,21 +1125,6 @@
      */
     public Query createEnrollmentGroupRegistrationStateQuery(QuerySpecification querySpecification, String enrollmentGroupId)
     {
-<<<<<<< HEAD
-        return registrationStatusManager.createEnrollmentGroupQuery(querySpecification, enrollmentGroupId,0);
-    }
-
-    /**
-     * @deprecated As of release 1.0.0, replaced by {@link #createEnrollmentGroupRegistrationStateQuery(QuerySpecification, String)} ()}
-     * @param querySpecification the {@link QuerySpecification} with the SQL query. It cannot be {@code null}.
-     * @param enrollmentGroupId the {@code String} that identifies the enrollmentGroup. It cannot be {@code null} or empty.
-     * @return The {@link Query} iterator.
-     */
-    @Deprecated
-    public Query createEnrollmentGroupRegistrationStatusQuery(QuerySpecification querySpecification, String enrollmentGroupId)
-    {
-=======
->>>>>>> c73c69f4
         return registrationStatusManager.createEnrollmentGroupQuery(querySpecification, enrollmentGroupId,0);
     }
 
@@ -1222,23 +1149,6 @@
      */
     public Query createEnrollmentGroupRegistrationStateQuery(QuerySpecification querySpecification, String enrollmentGroupId, int pageSize)
     {
-<<<<<<< HEAD
         return registrationStatusManager.createEnrollmentGroupQuery(querySpecification, enrollmentGroupId, pageSize);
     }
-
-    /**
-     * @deprecated As of release 1.0.0, replaced by {@link #createEnrollmentGroupRegistrationStateQuery(QuerySpecification, String, int)} ()}
-     * @param querySpecification the {@link QuerySpecification} with the SQL query. It cannot be {@code null}.
-     * @param enrollmentGroupId the {@code String} that identifies the enrollmentGroup. It cannot be {@code null} or empty.
-     * @param pageSize the {@code int} with the maximum number of items per iteration. It can be 0 for default, but not negative.
-     * @return The {@link Query} iterator.
-     * @throws IllegalArgumentException if the provided parameters are not correct.
-     */
-    @Deprecated
-    public Query createEnrollmentGroupRegistrationStatusQuery(QuerySpecification querySpecification, String enrollmentGroupId, int pageSize)
-    {
-=======
->>>>>>> c73c69f4
-        return registrationStatusManager.createEnrollmentGroupQuery(querySpecification, enrollmentGroupId, pageSize);
-    }
 }