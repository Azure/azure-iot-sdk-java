--- conflicted
+++ resolved
@@ -73,7 +73,6 @@
             <version>1.3</version>
             <scope>test</scope>
         </dependency>
-<<<<<<< HEAD
         <dependency>
             <groupId>org.projectlombok</groupId>
             <artifactId>lombok</artifactId>
@@ -85,8 +84,6 @@
             <artifactId>azure-core</artifactId>
             <version>1.21.0</version>
         </dependency>
-=======
->>>>>>> c73c69f4
     </dependencies>
     <build>
         <plugins>
