--- conflicted
+++ resolved
@@ -21,11 +21,7 @@
 {
     private static final String SERVICE_API_VERSION = "2019-03-31";
     public static final String PROVISIONING_DEVICE_CLIENT_IDENTIFIER = "com.microsoft.azure.sdk.iot.dps.dps-device-client/";
-<<<<<<< HEAD
-    public static final String PROVISIONING_DEVICE_CLIENT_VERSION = "2.0.0-preview-002";
-=======
     public static final String PROVISIONING_DEVICE_CLIENT_VERSION = getPackageVersion();
->>>>>>> 517d9a37
 
     private static final String JAVA_RUNTIME = System.getProperty("java.version");
     private static final String OPERATING_SYSTEM = System.getProperty("java.runtime.name").toLowerCase().contains("android") ? "Android" : System.getProperty("os.name");
