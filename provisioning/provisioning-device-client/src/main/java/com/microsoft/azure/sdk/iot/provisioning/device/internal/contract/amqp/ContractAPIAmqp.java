// Copyright (c) Microsoft. All rights reserved.
// Licensed under the MIT license. See LICENSE file in the project root for full license information.

package com.microsoft.azure.sdk.iot.provisioning.device.internal.contract.amqp;

import com.microsoft.azure.sdk.iot.deps.transport.amqp.SaslHandler;
import com.microsoft.azure.sdk.iot.provisioning.device.internal.ProvisioningDeviceClientConfig;
import com.microsoft.azure.sdk.iot.provisioning.device.internal.contract.ProvisioningDeviceClientContract;
import com.microsoft.azure.sdk.iot.provisioning.device.internal.contract.ResponseCallback;
import com.microsoft.azure.sdk.iot.provisioning.device.internal.exceptions.ProvisioningDeviceClientException;
import com.microsoft.azure.sdk.iot.provisioning.device.internal.exceptions.ProvisioningDeviceConnectionException;
import com.microsoft.azure.sdk.iot.provisioning.device.internal.exceptions.ProvisioningDeviceHubException;
import com.microsoft.azure.sdk.iot.provisioning.device.internal.exceptions.ProvisioningDeviceTransportException;
import com.microsoft.azure.sdk.iot.provisioning.device.internal.parser.DeviceRegistrationParser;
import com.microsoft.azure.sdk.iot.provisioning.device.internal.task.RequestData;

import javax.net.ssl.SSLContext;
import java.io.IOException;
import java.nio.charset.StandardCharsets;
import java.util.Map;

public class ContractAPIAmqp extends ProvisioningDeviceClientContract
{
    private final ProvisioningAmqpOperations provisioningAmqpOperations;
    private final boolean useWebSockets;

    private final String idScope;
    private final String hostName;
    private SaslHandler amqpSaslHandler;

    private void processRetryAfterValue(Map<String, Object> appProperties)
    {
        if (appProperties != null)
        {
            if (appProperties.containsKey(RETRY_AFTER))
            {
                Object retryAfterValue = appProperties.get(RETRY_AFTER);
                setRetrieveRetryAfterValue(retryAfterValue.toString());
            }
        }
    }

    /**
     * This constructor creates an instance of DpsAPIAmqps class and initializes member variables
     * @param provisioningDeviceClientConfig Config used for provisioning Cannot be {@code null}.
     * @throws ProvisioningDeviceClientException is thrown when any of the input parameters are invalid
     */
    public ContractAPIAmqp(ProvisioningDeviceClientConfig provisioningDeviceClientConfig) throws ProvisioningDeviceClientException
    {
        // SRS_ContractAPIAmqp_07_024: [ If provisioningDeviceClientConfig is null, this method shall throw ProvisioningDeviceClientException. ]
        if (provisioningDeviceClientConfig == null)
        {
            throw new ProvisioningDeviceClientException("ProvisioningDeviceClientConfig cannot be NULL.");
        }
        // SRS_ContractAPIAmqp_07_002: [The constructor shall throw ProvisioningDeviceClientException if either idScope and hostName are null or empty.]
        this.idScope = provisioningDeviceClientConfig.getIdScope();
        if ((this.idScope == null) || (this.idScope.isEmpty()))
        {
            throw new ProvisioningDeviceClientException("The idScope cannot be null or empty.");
        }

        String hostName = provisioningDeviceClientConfig.getProvisioningServiceGlobalEndpoint();
        if ((hostName == null) || (hostName.isEmpty()))
        {
            throw new ProvisioningDeviceClientException("The hostName cannot be null or empty.");
        }

<<<<<<< HEAD
        this.useWebSockets = provisioningDeviceClientConfig.isUsingWebSocket();
=======
        this.hostName = hostName;

        this.useWebSockets = provisioningDeviceClientConfig.getUseWebSockets();
>>>>>>> b36abb9c

        // SRS_ContractAPIAmqp_07_001: [The constructor shall save the scope id and hostname.]
        provisioningAmqpOperations = new ProvisioningAmqpOperations(this.idScope, hostName);
    }

    /**
     * Indicates need to open AMQP connection
     * @param requestData Data used for the connection initialization
     * @throws ProvisioningDeviceConnectionException is thrown when any of the input parameters are invalid
     */
    @Override
    public synchronized void open(RequestData requestData) throws ProvisioningDeviceConnectionException
    {
        if (requestData == null)
        {
            //Codes_SRS_ContractAPIAmqp_34_006: [If requestData is null, this function shall throw a ProvisioningDeviceConnectionException.]
            throw new ProvisioningDeviceConnectionException(new IllegalArgumentException("requestData cannot be null"));
        }

        if (requestData.isX509())
        {
            String registrationId = requestData.getRegistrationId();
            if (registrationId == null || registrationId.isEmpty())
            {
                //Codes_SRS_ContractAPIAmqp_34_007: [If requestData contains a null or empty registrationId, this function shall throw a ProvisioningDeviceConnectionException.]
                throw new ProvisioningDeviceConnectionException(new IllegalArgumentException("registration Id cannot be null or empty"));
            }

            SSLContext sslContext = requestData.getSslContext();
            if (sslContext == null)
            {
                //Codes_SRS_ContractAPIAmqp_34_008: [If requestData contains a null SSLContext, this function shall throw a ProvisioningDeviceConnectionException.]
                throw new ProvisioningDeviceConnectionException(new IllegalArgumentException("sslContext cannot be null"));
            }

            //Codes_SRS_ContractAPIAmqp_34_014: [If the requestData is using X509, this function shall open the
            // underlying provisioningAmqpOperations object with the provided registrationId and sslContext.]
            this.provisioningAmqpOperations.open(registrationId, sslContext, this.amqpSaslHandler, this.useWebSockets);
        }
    }

    /**
     * Requests hub to provide a device key to begin authentication over AMQP (Only for TPM)
     * @param requestData A non {@code null} value for the RequestData to be used
     * @param responseCallback A non {@code null} value for the callback
     * @param authorizationCallbackContext An object for context. Can be {@code null}
     * @throws ProvisioningDeviceClientException If any of the parameters are invalid ({@code null} or empty)
     * @throws ProvisioningDeviceTransportException If any of the API calls to transport fail
     * @throws ProvisioningDeviceHubException If hub responds back with an invalid status
     */
    public synchronized void requestNonceForTPM(RequestData requestData, ResponseCallback responseCallback, Object authorizationCallbackContext) throws ProvisioningDeviceClientException
    {
        if (requestData == null)
        {
            throw new ProvisioningDeviceClientException(new IllegalArgumentException("requestData cannot be null"));
        }
        if (responseCallback == null)
        {
            throw new ProvisioningDeviceClientException("responseCallback cannot be null");
        }
        String registrationId = requestData.getRegistrationId();
        if (registrationId == null || registrationId.isEmpty())
        {
            throw new ProvisioningDeviceClientException(new IllegalArgumentException("registration Id cannot be null or empty"));
        }
        byte[] endorsementKey = requestData.getEndorsementKey();
        if (endorsementKey == null)
        {
            throw new ProvisioningDeviceClientException(new IllegalArgumentException("Endorsement key cannot be null"));
        }
        byte[] storageRootKey = requestData.getStorageRootKey();
        if (storageRootKey == null)
        {
            throw new ProvisioningDeviceClientException(new IllegalArgumentException("Storage root key cannot be null"));
        }
        if (requestData.getSslContext() == null)
        {
            throw new ProvisioningDeviceClientException(new IllegalArgumentException("sslContext cannot be null"));
        }

        SSLContext sslContext = requestData.getSslContext();
        this.amqpSaslHandler = new AmqpsProvisioningSaslHandler(this.idScope, requestData.getRegistrationId(), requestData.getEndorsementKey(), requestData.getStorageRootKey(), responseCallback, authorizationCallbackContext);
        this.provisioningAmqpOperations.open(registrationId, sslContext, this.amqpSaslHandler, this.useWebSockets);
    }

    /**
     * Requests hub to authenticate this connection and start the registration process over AMQP
     * @param requestData A non {@code null} value with all the required request data
     * @param responseCallback A non {@code null} value for the callback
     * @param callbackContext An object for context. Can be {@code null}
     * @throws ProvisioningDeviceClientException If any of the parameters are invalid ({@code null} or empty)
     * @throws ProvisioningDeviceTransportException If any of the API calls to transport fail
     * @throws ProvisioningDeviceHubException If hub responds back with an invalid status
     */
    public synchronized void authenticateWithProvisioningService(RequestData requestData, ResponseCallback responseCallback, Object callbackContext) throws ProvisioningDeviceClientException
    {
        //SRS_ContractAPIAmqp_07_003: [If responseCallback is null, this method shall throw ProvisioningDeviceClientException.]
        if (responseCallback == null)
        {
            throw new ProvisioningDeviceClientException("responseCallback cannot be null");
        }

        if (!requestData.isX509() && this.amqpSaslHandler == null)
        {
            //SRS_ContractAPIAmqp_34_020: [If the request is not x509, but the sasl handler is null, this function shall assume SymmetricKey authentication
            // and it shall open the connection with the request's sas token.]
            this.amqpSaslHandler = new AmqpsProvisioningSymmetricKeySaslHandler(this.idScope, requestData.getRegistrationId(), requestData.getSasToken());
            this.provisioningAmqpOperations.open(requestData.getRegistrationId(), requestData.getSslContext(), this.amqpSaslHandler, this.useWebSockets);
        }

        //if using TPM auth, amqpSaslHandler will not be null and will need the sas token
        if (this.amqpSaslHandler != null)
        {
            this.amqpSaslHandler.setSasToken(requestData.getSasToken());
        }

        byte[] payload = new DeviceRegistrationParser(requestData.getRegistrationId(), requestData.getPayload()).toJson().getBytes(StandardCharsets.UTF_8);

        // SRS_ContractAPIAmqp_07_005: [This method shall send an AMQP message with the property of iotdps-register.]
        this.provisioningAmqpOperations.sendRegisterMessage(responseCallback, callbackContext, payload);

        processRetryAfterValue(this.provisioningAmqpOperations.getAmqpMessageProperties());
    }

    /**
     * Gets the registration status over AMQP
     * @param requestData A non {@code null} value with all the request data
     * @param responseCallback A non {@code null} value for the callback
     * @param callbackContext An object for context. Can be {@code null}
     * @throws ProvisioningDeviceClientException If any of the parameters are invalid ({@code null} or empty)
     * @throws ProvisioningDeviceTransportException If any of the API calls to transport fail
     * @throws ProvisioningDeviceHubException If hub responds back with an invalid status
     */
    public synchronized void getRegistrationStatus(RequestData requestData, ResponseCallback responseCallback, Object callbackContext) throws ProvisioningDeviceClientException
    {
        // SRS_ContractAPIAmqp_07_009: [If requestData is null this method shall throw ProvisioningDeviceClientException.]
        if (requestData == null)
        {
            throw new ProvisioningDeviceClientException(new IllegalArgumentException("requestData cannot be null"));
        }
        // SRS_ContractAPIAmqp_07_010: [If requestData.getOperationId() is null or empty, this method shall throw ProvisioningDeviceClientException.]
        String operationId = requestData.getOperationId();
        if (operationId == null || operationId.isEmpty())
        {
            throw new ProvisioningDeviceClientException(new IllegalArgumentException("operationId cannot be null or empty"));
        }
        // SRS_ContractAPIAmqp_07_011: [If responseCallback is null, this method shall throw ProvisioningDeviceClientException.]
        if (responseCallback == null)
        {
            throw new ProvisioningDeviceClientException("responseCallback cannot be null");
        }

        // SRS_ContractAPIAmqp_07_012: [If amqpConnection is null or not connected, this method shall throw ProvisioningDeviceConnectionException.]
        try
        {
            if (!this.provisioningAmqpOperations.isAmqpConnected())
            {
                throw new ProvisioningDeviceConnectionException("Amqp is not connected");
            }
        }
        catch (Exception e)
        {
            throw new ProvisioningDeviceClientException(e);
        }

        // SRS_ContractAPIAmqp_07_013: [This method shall send an AMQP message with the property of iotdps-get-operationstatus and the OperationId.]
        this.provisioningAmqpOperations.sendStatusMessage(operationId, responseCallback, callbackContext);
    }

    /**
     * Indicates to close the connection
     * @throws ProvisioningDeviceConnectionException If close could not succeed
     */
    public synchronized void close() throws ProvisioningDeviceConnectionException
    {
        try
        {
            this.provisioningAmqpOperations.close();
        }
        catch (IOException ex)
        {
            throw new ProvisioningDeviceConnectionException("Closing amqp failed", ex);
        }
    }

    @Override
    public String getConnectionId()
    {
        if (this.provisioningAmqpOperations != null) {
            return this.provisioningAmqpOperations.getConnectionId();
        }

        return null;
    }

    @Override
    public String getHostName()
    {
        return this.hostName;
    }
}<|MERGE_RESOLUTION|>--- conflicted
+++ resolved
@@ -65,13 +65,9 @@
             throw new ProvisioningDeviceClientException("The hostName cannot be null or empty.");
         }
 
-<<<<<<< HEAD
-        this.useWebSockets = provisioningDeviceClientConfig.isUsingWebSocket();
-=======
         this.hostName = hostName;
 
         this.useWebSockets = provisioningDeviceClientConfig.getUseWebSockets();
->>>>>>> b36abb9c
 
         // SRS_ContractAPIAmqp_07_001: [The constructor shall save the scope id and hostname.]
         provisioningAmqpOperations = new ProvisioningAmqpOperations(this.idScope, hostName);
