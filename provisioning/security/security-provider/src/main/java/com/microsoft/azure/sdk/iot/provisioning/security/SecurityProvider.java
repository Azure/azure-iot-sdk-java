/*
 *
 *  Copyright (c) Microsoft. All rights reserved.
 *  Licensed under the MIT license. See LICENSE file in the project root for full license information.
 *
 */

package com.microsoft.azure.sdk.iot.provisioning.security;

import com.microsoft.azure.sdk.iot.provisioning.security.exceptions.SecurityProviderException;

import javax.net.ssl.SSLContext;
import javax.net.ssl.TrustManagerFactory;
import java.io.ByteArrayInputStream;
import java.io.IOException;
import java.io.InputStream;
<<<<<<< HEAD
import java.security.KeyManagementException;
=======
import java.nio.charset.StandardCharsets;
>>>>>>> 1238a81c
import java.security.KeyStore;
import java.security.KeyStoreException;
import java.security.NoSuchAlgorithmException;
import java.security.SecureRandom;
import java.security.cert.Certificate;
import java.security.cert.CertificateException;
import java.security.cert.CertificateFactory;
import java.util.Collection;
import java.util.UUID;

public abstract class SecurityProvider
{
    static final String SSL_CONTEXT_PROTOCOL = "TLS";

    /**
     * Unique id required for registration
     * @return Returns the registration Id used needed for the service
     * @throws SecurityProviderException If registration id with the underlying implementation could not be retrieved
     */
    abstract public String getRegistrationId() throws SecurityProviderException;

    /**
     * Retrieves the SSL context loaded with trusted certs. This default implementation loads the trusted certificates
     * from your device's trusted root certification authorities certificate store. Implementations of {@link SecurityProviderX509}
     * must override this function so that it returns an SSLContext instance with the required private key and public certificates
     * loaded into it as well as the default trusted certificates saved in your device's trusted root certification authorities certificate store.
     * @return The SSLContext instance.
     * @throws SecurityProviderException If ssl context could not be generated for any of the reason.
     */
    public SSLContext getSSLContext() throws SecurityProviderException
    {
<<<<<<< HEAD
        try
=======
        // create keystore
        //SRS_SecurityClient_25_001: [ This method shall retrieve the default instance of keystore using default algorithm type. ]
        KeyStore keyStore = KeyStore.getInstance(KeyStore.getDefaultType());
        keyStore.load(null);

        //SRS_SecurityClient_25_002: [ This method shall retrieve the default CertificateFactory instance. ]
        CertificateFactory certFactory = CertificateFactory.getInstance(DEFAULT_CERT_INSTANCE);
        Collection<? extends Certificate> trustedCert;
        try (InputStream certStreamArray = new ByteArrayInputStream(DEFAULT_TRUSTED_CERT.getBytes(StandardCharsets.UTF_8)))
>>>>>>> 1238a81c
        {
            SSLContext sslContext = SSLContext.getInstance(SSL_CONTEXT_PROTOCOL);
            sslContext.init(null, null, new SecureRandom());
            return sslContext;
        }
        catch (NoSuchAlgorithmException | KeyManagementException e)
        {
            throw new SecurityProviderException("Failed to create the default SSLContext instance", e);
        }
    }
}<|MERGE_RESOLUTION|>--- conflicted
+++ resolved
@@ -10,24 +10,9 @@
 import com.microsoft.azure.sdk.iot.provisioning.security.exceptions.SecurityProviderException;
 
 import javax.net.ssl.SSLContext;
-import javax.net.ssl.TrustManagerFactory;
-import java.io.ByteArrayInputStream;
-import java.io.IOException;
-import java.io.InputStream;
-<<<<<<< HEAD
 import java.security.KeyManagementException;
-=======
-import java.nio.charset.StandardCharsets;
->>>>>>> 1238a81c
-import java.security.KeyStore;
-import java.security.KeyStoreException;
 import java.security.NoSuchAlgorithmException;
 import java.security.SecureRandom;
-import java.security.cert.Certificate;
-import java.security.cert.CertificateException;
-import java.security.cert.CertificateFactory;
-import java.util.Collection;
-import java.util.UUID;
 
 public abstract class SecurityProvider
 {
@@ -50,19 +35,7 @@
      */
     public SSLContext getSSLContext() throws SecurityProviderException
     {
-<<<<<<< HEAD
         try
-=======
-        // create keystore
-        //SRS_SecurityClient_25_001: [ This method shall retrieve the default instance of keystore using default algorithm type. ]
-        KeyStore keyStore = KeyStore.getInstance(KeyStore.getDefaultType());
-        keyStore.load(null);
-
-        //SRS_SecurityClient_25_002: [ This method shall retrieve the default CertificateFactory instance. ]
-        CertificateFactory certFactory = CertificateFactory.getInstance(DEFAULT_CERT_INSTANCE);
-        Collection<? extends Certificate> trustedCert;
-        try (InputStream certStreamArray = new ByteArrayInputStream(DEFAULT_TRUSTED_CERT.getBytes(StandardCharsets.UTF_8)))
->>>>>>> 1238a81c
         {
             SSLContext sslContext = SSLContext.getInstance(SSL_CONTEXT_PROTOCOL);
             sslContext.init(null, null, new SecureRandom());
