<!-- Copyright (c) Microsoft. All rights reserved. -->
<!-- Licensed under the MIT license. See LICENSE.txt file in the project root for full license information. -->
<project>
    <modelVersion>4.0.0</modelVersion>
    <groupId>com.microsoft.azure.sdk.iot</groupId>
    <artifactId>iot-sdk-java</artifactId>
    <version>0.26.0</version>
    <name>Azure IoT Sdk Java</name>
    <packaging>pom</packaging>
    <developers>
        <developer>
            <id>microsoft</id>
            <name>Microsoft</name>
        </developer>
    </developers>
    <modules>
        <module>device</module>
        <module>service</module>
        <module>iot-e2e-tests</module>
        <module>provisioning</module>
    </modules>
    <dependencyManagement>
        <dependencies>
            <dependency>
                <groupId>org.apache.qpid</groupId>
                <artifactId>proton-j</artifactId>
                <version>0.34.0</version>
            </dependency>
            <dependency>
                <groupId>org.projectlombok</groupId>
                <artifactId>lombok</artifactId>
                <version>1.18.12</version>
            </dependency>
            <dependency>
                <groupId>com.microsoft.azure</groupId>
                <artifactId>qpid-proton-j-extensions</artifactId>
                <version>1.2.4</version>
            </dependency>
            <dependency>
                <groupId>org.apache.commons</groupId>
                <artifactId>commons-lang3</artifactId>
                <version>3.11</version>
            </dependency>
            <dependency>
                <groupId>org.eclipse.paho</groupId>
                <artifactId>org.eclipse.paho.client.mqttv3</artifactId>
                <version>1.2.5</version>
            </dependency>
            <dependency>
                <groupId>com.google.code.gson</groupId>
                <artifactId>gson</artifactId>
                <version>2.9.0</version>
            </dependency>
            <dependency>
                <groupId>org.slf4j</groupId>
                <artifactId>slf4j-api</artifactId>
                <version>1.7.32</version>
            </dependency>
            <dependency>
                <groupId>org.slf4j</groupId>
                <artifactId>slf4j-simple</artifactId>
                <version>1.7.32</version>
            </dependency>
            <dependency>
                <groupId>com.microsoft.rest</groupId>
                <artifactId>client-runtime</artifactId>
                <version>1.7.14</version>
            </dependency>
            <dependency>
                <groupId>com.google.code.findbugs</groupId>
                <artifactId>annotations</artifactId>
                <version>3.0.1</version>
            </dependency>
            <dependency>
                <groupId>com.azure</groupId>
                <artifactId>azure-core</artifactId>
                <version>1.12.0</version>
            </dependency>
            <dependency>
                <groupId>com.fasterxml.jackson.core</groupId>
                <artifactId>jackson-databind</artifactId>
                <version>2.14.0-rc1</version> <!-- Nested dependency from azure core. Overriding the version to use newer version-->
            </dependency>
            <dependency>
                <groupId>com.fasterxml.jackson.datatype</groupId>
                <artifactId>jackson-datatype-joda</artifactId>
                <version>2.14.0-rc1</version> <!-- Nested dependency from azure core. Overriding the version to use newer version-->
            </dependency>
            <dependency>
                <groupId>com.fasterxml.jackson.core</groupId>
                <artifactId>jackson-core</artifactId>
                <version>2.14.0-rc1</version> <!-- Nested dependency from azure core. Overriding the version to use newer version-->
            </dependency>
            <dependency>
                <groupId>com.fasterxml.jackson.core</groupId>
                <artifactId>jackson-annotations</artifactId>
                <version>2.14.0-rc1</version>
            </dependency>
            <dependency>
                <groupId>commons-codec</groupId>
                <artifactId>commons-codec</artifactId>
                <version>1.14</version>
            </dependency>
            <dependency>
                <groupId>commons-io</groupId>
                <artifactId>commons-io</artifactId>
                <version>2.7</version> <!--samples only-->
            </dependency>
            <dependency>
                <groupId>com.azure</groupId>
                <artifactId>azure-identity</artifactId>
                <version>1.4.0</version> <!--e2e tests and samples only-->
            </dependency>
            <dependency>
                <groupId>io.netty</groupId>
                <artifactId>netty-all</artifactId>
                <version>4.1.77.Final</version> <!--e2e tests and samples only-->
            </dependency>
            <dependency>
                <groupId>io.netty</groupId>
                <artifactId>netty-handler</artifactId>
                <version>4.1.77.Final</version> <!--e2e tests and samples only-->
            </dependency>
            <dependency>
                <groupId>io.netty</groupId>
                <artifactId>netty-codec</artifactId>
                <version>4.1.77.Final</version> <!--e2e tests and samples only-->
            </dependency>
            <dependency>
                <groupId>io.netty</groupId>
                <artifactId>netty-codec-http</artifactId>
                <version>4.1.77.Final</version> <!--e2e tests and samples only-->
            </dependency>
            <dependency>
                <groupId>io.netty</groupId>
                <artifactId>netty-codec-http2</artifactId>
                <version>4.1.77.Final</version> <!--e2e tests and samples only-->
            </dependency>
            <dependency>
                <groupId>io.projectreactor.netty</groupId>
                <artifactId>reactor-netty-http</artifactId>
                <version>1.0.24</version> <!--e2e tests and samples only-->
            </dependency>
            <dependency>
                <groupId>commons-cli</groupId>
                <artifactId>commons-cli</artifactId>
                <version>1.5.0</version>  <!--samples only-->
            </dependency>
            <dependency>
                <groupId>org.bouncycastle</groupId>
                <artifactId>bcmail-jdk15on</artifactId>
                <version>1.70</version>  <!--e2e tests and samples only-->
            </dependency>
            <dependency>
                <groupId>org.bouncycastle</groupId>
                <artifactId>bcprov-jdk15on</artifactId>
                <version>1.70</version>  <!--e2e tests and samples only-->
            </dependency>
            <dependency>
                <groupId>org.apache.logging.log4j</groupId>
                <artifactId>log4j-api</artifactId>
                <version>2.17.1</version>  <!--e2e tests and samples only-->
            </dependency>
            <dependency>
                <groupId>org.apache.logging.log4j</groupId>
                <artifactId>log4j-core</artifactId>
                <version>2.17.1</version>  <!--e2e tests and samples only-->
            </dependency>
            <dependency>
                <groupId>org.apache.logging.log4j</groupId>
                <artifactId>log4j-slf4j-impl</artifactId>
                <version>2.17.1</version>  <!--e2e tests and samples only-->
            </dependency>
            <dependency>
                <groupId>com.google.guava</groupId>
                <artifactId>guava</artifactId>
                <version>31.1-jre</version> <!-- Nested dependency from ms client runtime. Overriding the version to use newer version-->
            </dependency>
            <dependency>
                <groupId>com.fasterxml.woodstox</groupId>
                <artifactId>woodstox-core</artifactId>
                <version>6.4.0</version>  <!-- Nested dependency from azure core. Overriding the version to use newer version-->
            </dependency>
        </dependencies>
    </dependencyManagement>
    <properties>
        <iot-device-client-artifact-id>iot-device-client</iot-device-client-artifact-id>
        <iot-service-client-artifact-id>iot-service-client</iot-service-client-artifact-id>
        <provisioning-device-client-artifact-id>provisioning-device-client</provisioning-device-client-artifact-id>
        <provisioning-service-client-artifact-id>provisioning-service-client</provisioning-service-client-artifact-id>
        <security-provider-artifact-id>security-provider</security-provider-artifact-id>
        <tpm-provider-emulator-artifact-id>tpm-provider-emulator</tpm-provider-emulator-artifact-id>
        <tpm-provider-artifact-id>tpm-provider</tpm-provider-artifact-id>
        <dice-provider-emulator-artifact-id>dice-provider-emulator</dice-provider-emulator-artifact-id>
        <dice-provider-artifact-id>dice-provider</dice-provider-artifact-id>
        <x509-provider-artifact-id>x509-provider</x509-provider-artifact-id>

<<<<<<< HEAD
        <iot-device-client-version>2.0.0-preview-002</iot-device-client-version>
        <iot-service-client-version>2.0.0-preview-002</iot-service-client-version>
        <provisioning-device-client-version>2.0.0-preview-002</provisioning-device-client-version>
        <provisioning-service-client-version>2.0.1-preview-001</provisioning-service-client-version>
        <security-provider-version>2.0.0-preview-001</security-provider-version>
=======
        <iot-device-client-version>2.1.2</iot-device-client-version>
        <iot-service-client-version>2.1.4</iot-service-client-version>
        <provisioning-device-client-version>2.0.2</provisioning-device-client-version>
        <provisioning-service-client-version>2.0.1</provisioning-service-client-version>
        <security-provider-version>2.0.0</security-provider-version>
>>>>>>> 517d9a37
        <tpm-provider-emulator-version>2.0.0</tpm-provider-emulator-version>
        <tpm-provider-version>2.0.0-preview-001</tpm-provider-version>
        <dice-provider-emulator-version>2.0.0</dice-provider-emulator-version>
        <dice-provider-version>2.0.0</dice-provider-version>
        <x509-provider-version>2.0.0-preview-001</x509-provider-version>
    </properties>
    <reporting>
        <plugins>
            <plugin>
                <groupId>com.github.spotbugs</groupId>
                <artifactId>spotbugs-maven-plugin</artifactId>
                <version>4.2.0</version>
            </plugin>
        </plugins>
    </reporting>
    <build>
        <plugins>
            <plugin>
                <groupId>com.github.spotbugs</groupId>
                <artifactId>spotbugs-maven-plugin</artifactId>
                <version>4.2.0</version>
                <configuration>
                    <threshold>High</threshold>
                </configuration>
                <dependencies>
                    <dependency>
                        <groupId>com.github.spotbugs</groupId>
                        <artifactId>spotbugs</artifactId>
                        <version>4.0.1</version>
                    </dependency>
                </dependencies>
            </plugin>
            <plugin>
                <groupId>org.apache.maven.plugins</groupId>
                <artifactId>maven-compiler-plugin</artifactId>
                <version>3.3</version>
                <configuration>
                    <source>1.8</source>
                    <target>1.8</target>
                </configuration>
            </plugin>
            <plugin>
                <!--
                pom.xml properties don't natively support conditional expressions such as "value = someBoolean || someOtherBoolean",
                but this plugin allows us to create a pom.xml property at build time using such a conditional. This allows
                us to skip running tests in this package either if the user passes in "-DskipUnitTests" or "-DskipTests"
                -->
                <groupId>org.codehaus.mojo</groupId>
                <artifactId>flatten-maven-plugin</artifactId>
                <version>1.1.0</version>
                <configuration>
                    <flattenMode>oss</flattenMode>
                </configuration>
                <executions>
                    <execution>
                        <id>flatten</id>
                        <phase>process-resources</phase>
                        <goals>
                            <goal>flatten</goal>
                        </goals>
                    </execution>
                </executions>
            </plugin>
        </plugins>
    </build>
</project><|MERGE_RESOLUTION|>--- conflicted
+++ resolved
@@ -195,19 +195,11 @@
         <dice-provider-artifact-id>dice-provider</dice-provider-artifact-id>
         <x509-provider-artifact-id>x509-provider</x509-provider-artifact-id>
 
-<<<<<<< HEAD
         <iot-device-client-version>2.0.0-preview-002</iot-device-client-version>
         <iot-service-client-version>2.0.0-preview-002</iot-service-client-version>
         <provisioning-device-client-version>2.0.0-preview-002</provisioning-device-client-version>
         <provisioning-service-client-version>2.0.1-preview-001</provisioning-service-client-version>
         <security-provider-version>2.0.0-preview-001</security-provider-version>
-=======
-        <iot-device-client-version>2.1.2</iot-device-client-version>
-        <iot-service-client-version>2.1.4</iot-service-client-version>
-        <provisioning-device-client-version>2.0.2</provisioning-device-client-version>
-        <provisioning-service-client-version>2.0.1</provisioning-service-client-version>
-        <security-provider-version>2.0.0</security-provider-version>
->>>>>>> 517d9a37
         <tpm-provider-emulator-version>2.0.0</tpm-provider-emulator-version>
         <tpm-provider-version>2.0.0-preview-001</tpm-provider-version>
         <dice-provider-emulator-version>2.0.0</dice-provider-emulator-version>
