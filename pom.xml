--- conflicted
+++ resolved
@@ -92,39 +92,6 @@
                 <version>1.4.0</version> <!--e2e tests and samples only-->
             </dependency>
             <dependency>
-<<<<<<< HEAD
-=======
-                <groupId>io.netty</groupId>
-                <artifactId>netty-all</artifactId>
-                <version>4.1.77.Final</version> <!--e2e tests and samples only-->
-            </dependency>
-            <dependency>
-                <groupId>io.netty</groupId>
-                <artifactId>netty-handler</artifactId>
-                <version>4.1.77.Final</version> <!--e2e tests and samples only-->
-            </dependency>
-            <dependency>
-                <groupId>io.netty</groupId>
-                <artifactId>netty-codec</artifactId>
-                <version>4.1.77.Final</version> <!--e2e tests and samples only-->
-            </dependency>
-            <dependency>
-                <groupId>io.netty</groupId>
-                <artifactId>netty-codec-http</artifactId>
-                <version>4.1.77.Final</version> <!--e2e tests and samples only-->
-            </dependency>
-            <dependency>
-                <groupId>io.netty</groupId>
-                <artifactId>netty-codec-http2</artifactId>
-                <version>4.1.77.Final</version> <!--e2e tests and samples only-->
-            </dependency>
-            <dependency>
-                <groupId>io.projectreactor.netty</groupId>
-                <artifactId>reactor-netty-http</artifactId>
-                <version>1.0.24</version> <!--e2e tests and samples only-->
-            </dependency>
-            <dependency>
->>>>>>> 517d9a37
                 <groupId>commons-cli</groupId>
                 <artifactId>commons-cli</artifactId>
                 <version>1.5.0</version>  <!--samples only-->
