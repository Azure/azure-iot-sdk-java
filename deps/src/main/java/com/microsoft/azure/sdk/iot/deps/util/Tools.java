--- conflicted
+++ resolved
@@ -30,239 +30,4 @@
 
         return retVal;
     }
-<<<<<<< HEAD
-
-    /**
-     * Helper function to check if the input string is null or contains only whitespace(s)
-     *
-     * @param value The string to check
-     * @return The value true if the input string is empty or contains only whitespace(s)
-     */
-    public static Boolean isNullOrWhiteSpace(String value)
-    {
-        Boolean retVal;
-
-        if (value == null)
-        {
-            // Codes_SRS_SDK_JAVA_TOOLS_12_004: [The function shall return true if the input is null]
-            retVal = true;
-        }
-        else
-        {
-            // Codes_SRS_SDK_JAVA_TOOLS_12_005: [The function shall call the isNullOrEmpty function and return with it’s return value]
-            retVal = isNullOrEmpty(value.trim());
-        }
-        return retVal;
-    }
-
-    /**
-     * Helper function to get a value from the given Map if the key name exists
-     *
-     * @param map The Map object to get the value from
-     * @param keyName The name of the key
-     * @return The value of the given key if exists otherwise empty string
-     */
-    public static String getValueStringByKey(Map map, String keyName)
-    {
-        String retVal;
-
-        if ((map == null) || (keyName == null))
-        {
-            // Codes_SRS_SDK_JAVA_TOOLS_12_006: [The function shall return empty string if any of the input is null]
-            retVal = "";
-        }
-        else
-        {
-            // Codes_SRS_SDK_JAVA_TOOLS_12_007: [The function shall get the value of the given key from the map]
-            Object val = map.get(keyName);
-            if (val != null)
-                // Codes_SRS_SDK_JAVA_TOOLS_12_008: [The function shall return with trimmed string if the value of the key is not null]
-                retVal = val.toString().trim();
-            else
-                // Codes_SRS_SDK_JAVA_TOOLS_12_009: [The function shall return with empty string if the value of the key is null]
-                retVal = "";
-        }
-
-        return retVal;
-    }
-
-    /**
-     * Helper function to get a value from the given JsonObject if the key name exists
-     *
-     * @param jsonObject The JsonObject object to get the value from
-     * @param key The name of the key
-     * @return The value of the given key if exists otherwise empty string
-     */
-    public static String getValueFromJsonObject(JsonObject jsonObject, String key)
-    {
-        String retVal;
-        // Codes_SRS_SDK_JAVA_TOOLS_12_010: [The function shall return empty string if any of the input is null]
-        if ((jsonObject == null) || (jsonObject == JsonObject.NULL) || (key == null) || (key.length() == 0))
-        {
-            retVal = "";
-        }
-        else
-        {
-            // Codes_SRS_SDK_JAVA_TOOLS_12_011: [The function shall get the JsonValue of the key]
-            JsonValue jsonValue = jsonObject.get(key);
-            if (jsonValue != JsonValue.NULL)
-            {
-                // Codes_SRS_SDK_JAVA_TOOLS_12_012: [The function shall get the JsonString from the JsonValue if the JsonValue is not null]
-                // Codes_SRS_SDK_JAVA_TOOLS_12_013: [The function shall return the string value from the JsonString calling the getValueFromJsonString function]
-                retVal = getValueFromJsonString(jsonObject.getJsonString(key));
-            }
-            else
-            {
-                // Codes_SRS_SDK_JAVA_TOOLS_12_014: [The function shall return empty string if the JsonValue is null]
-                retVal = "";
-            }
-        }
-        return retVal;
-    }
-
-    /**
-     * Helper function to get trim the leading and trailing parenthesis from a Json string if they exists
-     *
-     * @param jsonString The JsonString to trim
-     * @return The trimmed string
-     */
-    public static String getValueFromJsonString(JsonString jsonString)
-    {
-        String retVal;
-        // Codes_SRS_SDK_JAVA_TOOLS_12_015: [The function shall return empty string if the input is null]
-        if (jsonString == null)
-        {
-            retVal = "";
-        }
-        else
-        {
-            // Codes_SRS_SDK_JAVA_TOOLS_12_016: [The function shall get the string value from JsonString]
-            retVal = jsonString.toString();
-            // Codes_SRS_SDK_JAVA_TOOLS_12_017: [The function shall trim the leading and trailing parenthesis from the string and return with it]
-            if (retVal.startsWith("\""))
-            {
-                retVal = retVal.replaceFirst("\"", "");
-            }
-            if (retVal.endsWith("\""))
-            {
-                retVal = retVal.substring(0, retVal.length()-1);
-            }
-        }
-        return retVal;
-    }
-
-    /**
-     * Helper function to get numeric value from a JsonObject
-     *
-     * @param jsonObject The JsonObject object to get the value from
-     * @param key The name of the key
-     * @return The numeric value
-     */
-    public static long getNumberValueFromJsonObject(JsonObject jsonObject, String key)
-    {
-        long retVal;
-        JsonNumber jsonNumber = null;
-        // Codes_SRS_SDK_JAVA_TOOLS_12_018: [The function shall return zero if any of the input is null]
-        if ((jsonObject == null) || (jsonObject == JsonObject.NULL) || (key == null) || (key.length() == 0))
-        {
-            retVal = 0;
-        }
-        else
-        {
-            // Codes_SRS_SDK_JAVA_TOOLS_12_019: [The function shall get the JsonValue of the key and return zero if it is null]
-            JsonValue jsonValue = jsonObject.get(key);
-            if (jsonValue != JsonValue.NULL)
-            {
-                // Codes_SRS_SDK_JAVA_TOOLS_12_020: [The function shall get the JsonNumber from the JsonValue and return zero if it is null]
-                jsonNumber = jsonObject.getJsonNumber(key);
-                if (jsonNumber != null)
-                {
-                    // Codes_SRS_SDK_JAVA_TOOLS_12_021: [The function shall return the long value from the JsonNumber if the JsonNumber is not null]
-                    retVal = jsonNumber.longValue();
-                }
-                else
-                {
-                    retVal = 0;
-                }
-            }
-            else
-            {
-                retVal = 0;
-            }
-        }
-        return retVal;
-    }
-
-    /**
-     * Helper function to properly craft Json string of key-value pair
-     *
-     * @param strBuilder The StringBuilder to work on
-     * @param name The name of the key
-     * @param value The value of the key
-     * @param isQuoted If true leading and trailing quotes will be added
-     * @param isLast If false trailing comma will added
-     */
-    public static void appendJsonAttribute(StringBuilder strBuilder, String name, String value, Boolean isQuoted, Boolean isLast)
-    {
-        // Codes_SRS_SDK_JAVA_TOOLS_12_022: [The function shall do nothing if the input StringBuilder is null]
-        if (strBuilder != null)
-        {
-            // Codes_SRS_SDK_JAVA_TOOLS_12_023: [The function shall append the input StringBuilder string using the following format: “name”:”value” if isQuoted is false]
-            strBuilder.append("\"");
-
-            if (!Tools.isNullOrEmpty(name))
-            {
-                strBuilder.append(name);
-            }
-
-            strBuilder.append("\"");
-            strBuilder.append(":");
-
-            if (Tools.isNullOrEmpty(value))
-            {
-                strBuilder.append("null");
-            }
-            else
-            {
-                // Codes_SRS_SDK_JAVA_TOOLS_12_024: [The function shall append the input StringBuilder string using the following format: “name”:””value”” if isQuoted is true]
-                if (isQuoted)
-                {
-                    strBuilder.append("\"");
-                }
-
-                strBuilder.append(value);
-
-                if (isQuoted)
-                {
-                    strBuilder.append("\"");
-                }
-            }
-            // Codes_SRS_SDK_JAVA_TOOLS_12_024: [The function shall append the input StringBuilder string with trailing “,” character isLast is false]
-            if (!isLast)
-            {
-                strBuilder.append(",");
-            }
-        }
-    }
-
-    /**
-     * Equality check for objects that accounts for null value comparisons. If both objects are null, this will return false.
-     * Both objects must have .equals(...) implemented correctly for this method to work properly.
-     * @param a the first object
-     * @param b the seconds object
-     * @return if the two are equal
-     */
-    public static boolean areEqual(Object a, Object b)
-    {
-        if (a == null || b == null)
-        {
-            //one is null, the other is not
-            return false;
-        }
-
-        //neither is null, so this comparison won't throw
-        return a.equals(b);
-    }
-=======
->>>>>>> 6a6480c2
 }