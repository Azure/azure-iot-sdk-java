// Copyright (c) Microsoft. All rights reserved.
// Licensed under the MIT license. See LICENSE file in the project root for full license information.

package com.microsoft.azure.sdk.iot.deps.twin;

import com.google.gson.annotations.Expose;
import com.google.gson.annotations.SerializedName;
import lombok.Getter;
import lombok.Setter;

public class ConfigurationInfo
{
    private static final String STATUS_NAME = "status";
    @Expose
    @SerializedName(STATUS_NAME)
<<<<<<< HEAD
    private ConfigurationStatus status;

    /**
     * Setter for status
     *
     * @param status - status of capabilities enabled on the device
     */
    public void setStatus(ConfigurationStatus status)
    {
        /* Codes_SRS_CONFIGURATIONINFO_28_001: [The setStatus shall replace the `status` by the provided one.] */
        this.status = status;
    }

    /**
     * Getter for status
     *
     * @return the status
     */
    public ConfigurationStatus getStatus()
    {
        /* Codes_SRS_CONFIGURATIONINFO_28_002: [The getStatus shall return the stored `status` content.] */
        return this.status;
    }
=======
    @Getter
    @Setter
    private ConfigurationStatus status;
>>>>>>> 15f949e5
}<|MERGE_RESOLUTION|>--- conflicted
+++ resolved
@@ -13,33 +13,7 @@
     private static final String STATUS_NAME = "status";
     @Expose
     @SerializedName(STATUS_NAME)
-<<<<<<< HEAD
-    private ConfigurationStatus status;
-
-    /**
-     * Setter for status
-     *
-     * @param status - status of capabilities enabled on the device
-     */
-    public void setStatus(ConfigurationStatus status)
-    {
-        /* Codes_SRS_CONFIGURATIONINFO_28_001: [The setStatus shall replace the `status` by the provided one.] */
-        this.status = status;
-    }
-
-    /**
-     * Getter for status
-     *
-     * @return the status
-     */
-    public ConfigurationStatus getStatus()
-    {
-        /* Codes_SRS_CONFIGURATIONINFO_28_002: [The getStatus shall return the stored `status` content.] */
-        return this.status;
-    }
-=======
     @Getter
     @Setter
     private ConfigurationStatus status;
->>>>>>> 15f949e5
 }