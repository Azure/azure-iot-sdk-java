// Copyright (c) Microsoft. All rights reserved.
// Licensed under the MIT license. See LICENSE file in the project root for full license information.

package com.microsoft.azure.sdk.iot.deps.twin;

import com.google.gson.annotations.Expose;
import com.google.gson.annotations.SerializedName;
import lombok.Getter;
import lombok.Setter;

public class ConfigurationInfo
{
    private static final String STATUS_NAME = "status";
    @Expose
    @SerializedName(STATUS_NAME)
<<<<<<< HEAD
    private ConfigurationStatus status;

    /**
     * Setter for status
     *
     * @param status - status of capabilities enabled on the device
     */
    public void setStatus(ConfigurationStatus status)
    {
        /* Codes_SRS_CONFIGURATIONINFO_28_001: [The setStatus shall replace the `status` by the provided one.] */
        this.status = status;
    }

    /**
     * Getter for status
     *
     * @return the status
     */
    public ConfigurationStatus getStatus()
    {
        /* Codes_SRS_CONFIGURATIONINFO_28_002: [The getStatus shall return the stored `status` content.] */
        return this.status;
    }
=======
    @Getter
    @Setter
    private ConfigurationStatus status;
>>>>>>> b35bcffb
}<|MERGE_RESOLUTION|>--- conflicted
+++ resolved
@@ -13,7 +13,6 @@
     private static final String STATUS_NAME = "status";
     @Expose
     @SerializedName(STATUS_NAME)
-<<<<<<< HEAD
     private ConfigurationStatus status;
 
     /**
@@ -37,9 +36,4 @@
         /* Codes_SRS_CONFIGURATIONINFO_28_002: [The getStatus shall return the stored `status` content.] */
         return this.status;
     }
-=======
-    @Getter
-    @Setter
-    private ConfigurationStatus status;
->>>>>>> b35bcffb
 }