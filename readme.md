--- conflicted
+++ resolved
@@ -16,12 +16,9 @@
 - [Azure IoT device SDK for C](c/readme.md)
 - [Azure IoT device SDK for Node.js](node/device/core/readme.md)
 - [Azure IoT device SDK for Java](java/device/readme.md)
-<<<<<<< HEAD
 - [Azure IoT device SDK for Python](python/device/readme.md)
 
-=======
 - [Azure IoT device SDK for .NET](csharp/device/readme.md)
->>>>>>> b8cd7021
 
 Each language SDK includes sample code and documentation in addition to the library code. The API reference documentation is [here](http://azure.github.io/azure-iot-sdks).
 
