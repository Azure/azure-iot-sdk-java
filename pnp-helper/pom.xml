--- conflicted
+++ resolved
@@ -30,10 +30,6 @@
     </scm>
     <properties>
         <project.build.sourceEncoding>UTF-8</project.build.sourceEncoding>
-<<<<<<< HEAD
-        <iot-device-client-version>1.24.0</iot-device-client-version>
-=======
->>>>>>> 621906e1
         <gson.version>2.8.6</gson.version>
         <lombok-version>1.18.8</lombok-version>
     </properties>
@@ -41,7 +37,7 @@
     <dependencies>
         <dependency>
             <groupId>com.microsoft.azure.sdk.iot</groupId>
-            <artifactId>iot-device-client</artifactId>
+            <artifactId>${iot-device-client-artifact-id}</artifactId>
             <version>${iot-device-client-version}</version>
         </dependency>
         <dependency>
@@ -57,7 +53,7 @@
         </dependency>
         <dependency>
             <groupId>com.microsoft.azure.sdk.iot</groupId>
-            <artifactId>iot-service-client-preview</artifactId>
+            <artifactId>${iot-service-client-artifact-id}</artifactId>
             <version>${iot-service-client-version}</version>
         </dependency>
     </dependencies>
