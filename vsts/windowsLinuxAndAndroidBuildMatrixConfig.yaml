name: $(BuildID)_$(BuildDefinitionName)_$(SourceBranchName)_$(Date:yyyyMMdd)$(Rev:.r)

trigger:
  batch: true
  branches:
    include:
      - master
  paths:
    exclude:
      - doc/*
      - device/iot-device-samples/*
      - service/iot-service-samples/*
      - provisioning/provisioning-samples/*

jobs:
  ### Windows ###
  - job: Windows
    timeoutInMinutes: 180
    pool:
      name: Hosted VS2017
    displayName: Windows
    condition: succeeded()
    steps:
      - powershell: ./vsts/echo_versions.ps1
        displayName: 'Echo Versions'
        env:
          COMMIT_FROM: $(COMMIT_FROM)
        condition: always()

      - powershell: ./vsts/start_tpm_windows.ps1
        displayName: 'Start TPM Simulator'
        env:
          COMMIT_FROM: $(COMMIT_FROM)
        condition: always()

      - powershell: ./vsts/build_repo.ps1
        displayName: 'Build and Test'
        env:
          IOT_DPS_CONNECTION_STRING: $(WINDOWS-IOT-DPS-CONNECTION-STRING)
          IOT_DPS_ID_SCOPE: $(WINDOWS-IOT-DPS-ID-SCOPE)
          IOTHUB_CONNECTION_STRING: $(WINDOWS-IOTHUB-CONNECTION-STRING)
          STORAGE_ACCOUNT_CONNECTION_STRING: $(STORAGE-ACCOUNT-CONNECTION-STRING)
          IOTHUB_DEVICE_CONN_STRING_INVALIDCERT: $(IOTHUB-DEVICE-CONN-STRING-INVALIDCERT)
          IOTHUB_CONN_STRING_INVALIDCERT: $(IOTHUB-CONN-STRING-INVALIDCERT)
          DPS_GLOBALDEVICEENDPOINT_INVALIDCERT: $(DPS-GLOBALDEVICEENDPOINT-INVALIDCERT)
          PROVISIONING_CONNECTION_STRING_INVALIDCERT: $(PROVISIONING-CONNECTION-STRING-INVALIDCERT)
          CUSTOM_ALLOCATION_POLICY_WEBHOOK: $(CUSTOM-ALLOCATION-POLICY-WEBHOOK)
          FAR_AWAY_IOTHUB_CONNECTION_STRING: $(FAR-AWAY-IOTHUB-CONNECTION-STRING)
          IS_BASIC_TIER_HUB: $(IS-BASIC-TIER-HUB)
          TARGET_BRANCH: $(System.PullRequest.TargetBranch)
          IOTHUB_CLIENT_SECRET: $(IOTHUB-CLIENT-SECRET)
          IOTHUB_CLIENT_ID: $(IOTHUB-CLIENT-ID)
          MSFT_TENANT_ID: $(MSFT-TENANT-ID)
        condition: always()

      - task: CopyFiles@2
        displayName: 'Copy Test Results to Artifact Staging Directory'
        inputs:
          SourceFolder: '$(Build.SourcesDirectory)'
          Contents: |
            **/*.trx
            **/*.xml
          TargetFolder: '$(Build.ArtifactStagingDirectory)'
        continueOnError: true
        condition: always()

      - task: PublishBuildArtifacts@1
        displayName: 'Publish Artifact Staging Directory'
        continueOnError: true
        condition: always()

      - task: PublishTestResults@2
        displayName: 'Publish Test Results'
        inputs:
          mergeTestResults: true
          testRunTitle: "Windows (Attempt $(System.JobAttempt))"
        continueOnError: true
        condition: always()

  ### Linux ###
  - job: Linux
    timeoutInMinutes: 180
    pool:
      name: Hosted Ubuntu 1604
    displayName: Linux
    condition: succeeded()
    steps:
      - powershell: ./vsts/echo_versions.ps1
        displayName: 'Echo Versions'
        env:
          COMMIT_FROM: $(COMMIT_FROM)
        condition: always()

      - task: Docker@1
        displayName: 'Start TPM Simulator'
        inputs:
          containerregistrytype: 'Container Registry'
          command: 'Run an image'
          imageName: aziotbld/testtpm
          containerName: 'testtpm-instance'
          ports: |
            127.0.0.1:2321:2321
            127.0.0.1:2322:2322
          restartPolicy: unlessStopped

      - powershell: ./vsts/build_repo.ps1
        displayName: 'Build and Test'
        env:
          IOT_DPS_CONNECTION_STRING: $(LINUX-IOT-DPS-CONNECTION-STRING)
          IOT_DPS_ID_SCOPE: $(LINUX-IOT-DPS-ID-SCOPE)
          IOTHUB_CONNECTION_STRING: $(LINUX-IOTHUB-CONNECTION-STRING)
          STORAGE_ACCOUNT_CONNECTION_STRING: $(STORAGE-ACCOUNT-CONNECTION-STRING)
          IOTHUB_DEVICE_CONN_STRING_INVALIDCERT: $(IOTHUB-DEVICE-CONN-STRING-INVALIDCERT)
          IOTHUB_CONN_STRING_INVALIDCERT: $(IOTHUB-CONN-STRING-INVALIDCERT)
          DPS_GLOBALDEVICEENDPOINT_INVALIDCERT: $(DPS-GLOBALDEVICEENDPOINT-INVALIDCERT)
          PROVISIONING_CONNECTION_STRING_INVALIDCERT: $(PROVISIONING-CONNECTION-STRING-INVALIDCERT)
          CUSTOM_ALLOCATION_POLICY_WEBHOOK: $(CUSTOM-ALLOCATION-POLICY-WEBHOOK)
          FAR_AWAY_IOTHUB_CONNECTION_STRING: $(FAR-AWAY-IOTHUB-CONNECTION-STRING)
          IS_BASIC_TIER_HUB: $(IS-BASIC-TIER-HUB)
          TARGET_BRANCH: $(System.PullRequest.TargetBranch)
<<<<<<< HEAD
          IOTHUB_CLIENT_SECRET: $(IOTHUB-CLIENT-SECRET)
          IOTHUB_CLIENT_ID: $(IOTHUB-CLIENT-ID)
          MSFT_TENANT_ID: $(MSFT-TENANT-ID)
=======
          RECYCLE_TEST_IDENTITIES: true
>>>>>>> 767389dd
        condition: always()

      - task: CopyFiles@2
        displayName: 'Copy Test Results to Artifact Staging Directory'
        inputs:
          SourceFolder: '$(Build.SourcesDirectory)'
          Contents: |
            **/*.trx
            **/*.xml
          TargetFolder: '$(Build.ArtifactStagingDirectory)'
        continueOnError: true
        condition: always()

      - task: PublishBuildArtifacts@1
        displayName: 'Publish Artifact Staging Directory'
        continueOnError: true
        condition: always()

      - task: PublishTestResults@2
        displayName: 'Publish Test Results'
        inputs:
          mergeTestResults: true
          testRunTitle: "Linux (Attempt $(System.JobAttempt))"
        continueOnError: true
        condition: always()

  ### Android, Multi configuration build (Multiple different test groups to cover) ###
  - job: AndroidBuild
    timeoutInMinutes: 30
    pool:
      name: Hosted VS2017
    displayName: Android Build

    steps:
      - powershell: ./vsts/echo_versions.ps1
        displayName: 'Echo Versions'
        env:
          COMMIT_FROM: $(COMMIT_FROM)
        condition: always()

      - powershell: ./vsts/build_e2e_tests.cmd
        displayName: 'E2E Tests Build'
        condition: always()

      - powershell: ./vsts/gradle_build.cmd
        displayName: 'Gradle Build'
        env:
          IOTHUB_CONNECTION_STRING: $(ANDROID-IOTHUB-CONNECTION-STRING)
          STORAGE_ACCOUNT_CONNECTION_STRING: $(STORAGE-ACCOUNT-CONNECTION-STRING)
          IOTHUB_CONN_STRING_INVALIDCERT: $(IOTHUB-CONN-STRING-INVALIDCERT)
          DEVICE_PROVISIONING_SERVICE_ID_SCOPE: $(ANDROID-IOT-DPS-ID-SCOPE)
          IOT_DPS_CONNECTION_STRING: $(ANDROID-IOT-DPS-CONNECTION-STRING)
          INVALID_DEVICE_PROVISIONING_SERVICE_GLOBAL_ENDPOINT: $(DPS-GLOBALDEVICEENDPOINT-INVALIDCERT)
          INVALID_DEVICE_PROVISIONING_SERVICE_CONNECTION_STRING: $(IOTHUB-CONN-STRING-INVALIDCERT)
          CUSTOM_ALLOCATION_POLICY_WEBHOOK: $(CUSTOM-ALLOCATION-POLICY-WEBHOOK)
          FAR_AWAY_IOTHUB_CONNECTION_STRING: $(FAR-AWAY-IOTHUB-CONNECTION-STRING)
          IS_BASIC_TIER_HUB: $(IS-BASIC-TIER-HUB)
          IOTHUB_CLIENT_SECRET: $(IOTHUB-CLIENT-SECRET)
          IOTHUB_CLIENT_ID: $(IOTHUB-CLIENT-ID)
          MSFT_TENANT_ID: $(MSFT-TENANT-ID)
          TARGET_BRANCH: $(System.PullRequest.TargetBranch)
          RECYCLE_TEST_IDENTITIES: true
        condition: always()

      - task: CopyFiles@2
        displayName: 'Copy Test Results to Artifact Staging Directory'
        inputs:
          SourceFolder: '$(Build.SourcesDirectory)/iot-e2e-tests/android/app/build/outputs/apk'
          Contents: |
            *.*
          TargetFolder: '$(Build.ArtifactStagingDirectory)'
        continueOnError: true
        condition: always()

      - task: PublishPipelineArtifact@0
        inputs:
          artifactName: 'androidBuildFiles'
          targetPath: 'iot-e2e-tests/android/app/build/outputs/apk'

  - job: AndroidTest
    timeoutInMinutes: 80
    pool:
      vmImage: 'macOS-latest'
    strategy:
      maxParallel: 17
      matrix:
        TestGroup1:
          ANDROID_TEST_GROUP_ID: TestGroup1
        TestGroup2:
          ANDROID_TEST_GROUP_ID: TestGroup2
        TestGroup3:
          ANDROID_TEST_GROUP_ID: TestGroup3
        TestGroup4:
          ANDROID_TEST_GROUP_ID: TestGroup4
        TestGroup5:
          ANDROID_TEST_GROUP_ID: TestGroup5
        TestGroup6:
          ANDROID_TEST_GROUP_ID: TestGroup6
        TestGroup7:
          ANDROID_TEST_GROUP_ID: TestGroup7
        TestGroup8:
          ANDROID_TEST_GROUP_ID: TestGroup8
        TestGroup9:
          ANDROID_TEST_GROUP_ID: TestGroup9
        TestGroup10:
          ANDROID_TEST_GROUP_ID: TestGroup10
        TestGroup11:
          ANDROID_TEST_GROUP_ID: TestGroup11
        TestGroup12:
          ANDROID_TEST_GROUP_ID: TestGroup12
        TestGroup13:
          ANDROID_TEST_GROUP_ID: TestGroup13
        TestGroup14:
          ANDROID_TEST_GROUP_ID: TestGroup14
        TestGroup15:
          ANDROID_TEST_GROUP_ID: TestGroup15
        TestGroup16:
          ANDROID_TEST_GROUP_ID: TestGroup16
        TestGroup17:
          ANDROID_TEST_GROUP_ID: TestGroup17

    displayName: Android Test
    dependsOn: AndroidBuild
    steps:
      - task: PowerShell@2
        displayName: 'determine if testing needed'
        condition: always()
        inputs:
          targetType: 'filePath'
          filePath: ./vsts/determine_if_android_test_group_needs_to_run.ps1
        env:
          TEST_GROUP_ID: $(ANDROID_TEST_GROUP_ID)
          IS_BASIC_TIER_HUB: $(IS-BASIC-TIER-HUB)
          TARGET_BRANCH: $(System.PullRequest.TargetBranch)

      - task: DownloadPipelineArtifact@0
        condition: eq(variables['task.android.needToRunTestGroup'], 'yes')
        inputs:
          artifactName: 'androidBuildFiles'
          targetPath: $(Build.SourcesDirectory)/iot-e2e-tests/android/app/build/outputs/apk

      - task: Bash@3
        condition: eq(variables['task.android.needToRunTestGroup'], 'yes')
        displayName: 'Start Android Emulator'
        timeoutInMinutes: 30
        continueOnError: false
        inputs:
          targetType: 'filePath'
          filePath: '$(Build.SourcesDirectory)/vsts/StartEmulator.sh'

      - task: Bash@3
        #only run tests on emulator if tests should be run, and if the emulator boot up was successful
        condition: and(succeeded(), eq(variables['task.android.needToRunTestGroup'], 'yes'))
        displayName: 'Run tests on emulator'
        timeoutInMinutes: 45
        inputs:
          targetType: 'filePath'
          filePath: '$(Build.SourcesDirectory)/vsts/RunTestsOnEmulator.sh'
        env:
          TEST_GROUP_ID: $(ANDROID_TEST_GROUP_ID)<|MERGE_RESOLUTION|>--- conflicted
+++ resolved
@@ -118,13 +118,10 @@
           FAR_AWAY_IOTHUB_CONNECTION_STRING: $(FAR-AWAY-IOTHUB-CONNECTION-STRING)
           IS_BASIC_TIER_HUB: $(IS-BASIC-TIER-HUB)
           TARGET_BRANCH: $(System.PullRequest.TargetBranch)
-<<<<<<< HEAD
           IOTHUB_CLIENT_SECRET: $(IOTHUB-CLIENT-SECRET)
           IOTHUB_CLIENT_ID: $(IOTHUB-CLIENT-ID)
           MSFT_TENANT_ID: $(MSFT-TENANT-ID)
-=======
           RECYCLE_TEST_IDENTITIES: true
->>>>>>> 767389dd
         condition: always()
 
       - task: CopyFiles@2
