--- conflicted
+++ resolved
@@ -6,7 +6,6 @@
 import com.microsoft.azure.sdk.iot.service.IotHubConnectionString;
 import com.microsoft.azure.sdk.iot.service.IotHubConnectionStringBuilder;
 import com.microsoft.azure.sdk.iot.service.auth.IotHubServiceSasToken;
-import com.microsoft.azure.sdk.iot.service.devicetwin.DeviceOperations;
 import com.microsoft.azure.sdk.iot.service.exceptions.IotHubBadFormatException;
 import com.microsoft.azure.sdk.iot.service.exceptions.IotHubExceptionManager;
 import com.microsoft.azure.sdk.iot.service.transport.TransportUtils;
@@ -526,80 +525,6 @@
         };
     }
     
-<<<<<<< HEAD
-=======
- /* Tests_SRS_DEVICE_OPERATIONS_21_017: [If the resulted status represents success, the request shall return the http response.] */
-    @Test
-    public void invokeHttpRequestTimeoutSucceed(
-            @Mocked IotHubServiceSasToken iotHubServiceSasToken,
-            @Mocked HttpRequest httpRequest)
-            throws Exception
-    {
-        //arrange
-        final long responseTimeout = 30000; // 30 seconds
-        final long connectTimeout = 5000;   // 5 seconds
-        
-        // Calculate total timeout in milliseconds
-        int timeoutInMs = (int)(responseTimeout + connectTimeout);
-
-        final int status = 200;
-        final byte[] body = { 1 };
-        final Map<String, List<String>> headerFields = new HashMap<>();
-        final byte[] errorReason = "succeed".getBytes(StandardCharsets.UTF_8);
-        HttpResponse sendResponse = new HttpResponse(status, body, headerFields, errorReason);
-
-        new NonStrictExpectations()
-        {
-            {
-                iotHubServiceSasToken.toString();
-                result = STANDARD_SASTOKEN_STRING;
-                httpRequest.setReadTimeoutMillis(timeoutInMs + DEFAULT_HTTP_TIMEOUT_MS);
-                result = httpRequest;
-                httpRequest.setHeaderField(AUTHORIZATION, STANDARD_SASTOKEN_STRING);
-                result = httpRequest;
-                httpRequest.setHeaderField(REQUEST_ID, STANDARD_REQUEST_ID);
-                result = httpRequest;
-                httpRequest.setHeaderField(USER_AGENT, TransportUtils.USER_AGENT_STRING);
-                result = httpRequest;
-                httpRequest.setHeaderField(ACCEPT, ACCEPT_VALUE);
-                result = httpRequest;
-                httpRequest.setHeaderField(CONTENT_TYPE, ACCEPT_VALUE + "; " + ACCEPT_CHARSET);
-                result = httpRequest;
-                httpRequest.send();
-                result = sendResponse;
-                IotHubExceptionManager.httpResponseVerification(sendResponse);
-            }
-        };
-
-        //act
-        HttpResponse response = DeviceOperations.request(
-                IOT_HUB_CONNECTION_STRING,
-                new URL(STANDARD_URL),
-                HttpMethod.POST,
-                STANDARD_PAYLOAD,
-                STANDARD_REQUEST_ID,
-                timeoutInMs);
-
-        //assert
-        assertEquals(response, sendResponse);
-        new Verifications()
-        {
-            {
-                iotHubServiceSasToken.toString();
-                times = 1;
-                httpRequest.setReadTimeoutMillis(timeoutInMs + DEFAULT_HTTP_TIMEOUT_MS);
-                times = 1;
-                httpRequest.setHeaderField(anyString, anyString);
-                times = 6;
-                httpRequest.send();
-                times = 1;
-                IotHubExceptionManager.httpResponseVerification(sendResponse);
-                times = 1;
-            }
-        };
-    }
-
->>>>>>> 1238a81c
     //Tests_SRS_DEVICE_OPERATIONS_25_020: [This method shall set the headers map to be used for next request only.]
     @Test
     public void setCustomHeadersSucceed(@Mocked IotHubServiceSasToken iotHubServiceSasToken,
