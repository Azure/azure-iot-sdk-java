/*
 * Copyright (c) Microsoft. All rights reserved.
 * Licensed under the MIT license. See LICENSE file in the project root for full license information.
 */

package com.microsoft.azure.sdk.iot.service.twin;

import lombok.AccessLevel;
import lombok.Getter;
import lombok.Setter;

import java.util.*;

/**
 * Represent the twin on IoT hub. Implementing constructors and serialization functionality.
 * <p>The object is a representation of a module twin if and only if the moduleId is set.</p>
 */
public class Twin
{
    @Getter
    private String deviceId;

    @Getter
    @Setter(AccessLevel.PACKAGE)
    private String moduleId;

    @Getter
    @Setter
    private String eTag;

    @Getter
    @Setter
    private TwinStatus status;

    @Getter
    @Setter
    private String statusUpdateTime;

    @Getter
    @Setter
    private String lastActivityTime;

    @Getter
    @Setter
<<<<<<< HEAD
    private Integer cloudToDeviceMessageCount;
=======
    private String cloudToDeviceMessageCount;
>>>>>>> 5341675a

    @Getter
    @Setter(AccessLevel.PACKAGE)
    private Integer version;

    private final TwinCollection tags = new TwinCollection();
    private final TwinCollection reportedProperties = new TwinCollection();
    private final TwinCollection desiredProperties = new TwinCollection();

    @Getter
    @Setter(AccessLevel.PACKAGE)
    private Map<String, ConfigurationInfo> configurations;

    @Getter
    @Setter(AccessLevel.PACKAGE)
    private DeviceCapabilities capabilities;

    @Getter
    @Setter(AccessLevel.PACKAGE)
    private String connectionState;

    /**
     * The DTDL model Id of the device.
     * The value will be {@code null} for a non-PnP device.
     * The value will be {@code null} for a PnP device until the device connects and registers with a model Id.
     */
    @Getter
    @Setter
    private String modelId;

    /**
     * The scope of the device. Auto-generated and immutable for edge devices and modifiable in leaf devices to create child/parent relationship.
     * <p>For more information, see <a href="https://docs.microsoft.com/azure/iot-edge/iot-edge-as-gateway?view=iotedge-2020-11#parent-and-child-relationships">this document</a>.</p>
     */
    @Getter
    private String deviceScope;

    /**
     * The scopes of the upper level edge devices if applicable. Only available for edge devices.
     * <p>For more information, see <a href="https://docs.microsoft.com/azure/iot-edge/iot-edge-as-gateway?view=iotedge-2020-11#parent-and-child-relationships">this document</a>.</p>
     */
    @Getter
    private List<String> parentScopes = new ArrayList<>();

    public static Twin fromJson(String json)
    {
        TwinState twinState = new TwinState(json);

        Twin twin = new Twin(twinState.getDeviceId());
        twin.setVersion(twinState.getVersion());
        twin.setETag(twinState.getETag());
        twin.setStatus(twinState.getStatus());
        twin.setStatusUpdateTime(twinState.getStatusUpdatedTime());
        twin.setConnectionState(twinState.getConnectionState());
        twin.setLastActivityTime(twinState.getLastActivityTime());
        twin.setCloudToDeviceMessageCount(twinState.getCloudToDeviceMessageCount());


        // Tags
        twin.getTags().setVersion(twinState.getTags().getVersion());
        if (twinState.getTags().size() > 0)
        {
            twin.getTags().putAll(twinState.getTags());
        }

        // Desired properties
        twin.getDesiredProperties().setVersion(twinState.getDesiredProperties().getVersion());
        if (twinState.getDesiredProperties().size() > 0)
        {
            twin.getDesiredProperties().putAll(twinState.getDesiredProperties());
        }

        twin.getDesiredProperties().setTwinMetadata(twinState.getDesiredProperties().getTwinMetadata());
        if (twinState.getDesiredProperties().getMetadataMap().size() > 0)
        {
            twin.getDesiredProperties().getMetadataMap().putAll(twinState.getDesiredProperties().getMetadataMap());
        }

        // Reported properties
        twin.getReportedProperties().setVersion(twinState.getReportedProperties().getVersion());
        if (twinState.getReportedProperties().size() > 0)
        {
            twin.getReportedProperties().putAll(twinState.getReportedProperties());
        }

        twin.getReportedProperties().setTwinMetadata(twinState.getReportedProperties().getTwinMetadata());
        if (twinState.getReportedProperties().getMetadataMap().size() > 0)
        {
            twin.getReportedProperties().getMetadataMap().putAll(twinState.getReportedProperties().getMetadataMap());
        }

        twin.setCapabilities(twinState.getCapabilities());
        twin.setConnectionState(twinState.getConnectionState());
        twin.setConfigurations(twinState.getConfigurations());
        twin.setModelId(twinState.getModelId());
        twin.setDeviceScope(twinState.getDeviceScope());
        twin.setParentScopes(twinState.getParentScopes());

        if (twinState.getModuleId() != null && !twinState.getModuleId().isEmpty())
        {
            twin.setModuleId(twinState.getModuleId());
        }

        return twin;
    }

    /**
     * Constructor to create an instance for a device.
     */
    public Twin()
    {
    }

    /**
     * Constructor to create instance for a device.
     *
     * @param deviceId Id for this device.
     * @throws IllegalArgumentException This exception is thrown if the device Id is {@code null} or empty
     */
    public Twin(String deviceId) throws IllegalArgumentException
    {
        this();

        if (Tools.isNullOrEmpty(deviceId))
        {
            throw new IllegalArgumentException("deviceId cannot be null or empty.");
        }

        this.deviceId = deviceId;
    }

    /**
     * Constructor to create an instance for a module.
     *
     * @param deviceId Id for this device.
     * @param moduleId Id for this device's module.
     * @throws IllegalArgumentException This exception is thrown if the device id is {@code null} or empty.
     */
    public Twin(String deviceId, String moduleId) throws IllegalArgumentException
    {
        this();

        if (Tools.isNullOrEmpty(deviceId))
        {
            throw new IllegalArgumentException("deviceId cannot be null or empty.");
        }

        if (Tools.isNullOrEmpty(moduleId))
        {
            throw new IllegalArgumentException("moduleId cannot be null or empty.");
        }

        this.deviceId = deviceId;
        this.moduleId = moduleId;
    }

    /**
     * Getter for the twin tags.
     *
     * @return A set of tag key/value pairs.
     */
    public TwinCollection getTags()
    {
        return this.tags;
    }

    /**
     * Getter to get the desired properties setter.
     *
     * @return A set of desired property pairs.
     */
    public TwinCollection getDesiredProperties()
    {
        return this.desiredProperties;
    }

    /**
     * Getter to get reported properties setter.
     *
     * @return A set of reported property pairs.
     */
    public TwinCollection getReportedProperties()
    {
        return this.reportedProperties;
    }

    /**
     * Sets the device scope.
     *
     * @param deviceScope The device scope to set.
     */
    void setDeviceScope(String deviceScope) { this.deviceScope = deviceScope; }

    /**
     * Sets the parent scopes.
     *
     * @param parentScopes The parent scopes.
     */
    void setParentScopes(List<String> parentScopes) { this.parentScopes = parentScopes; }

    /**
     * String representation for this device containing device Id, tags, desired and reported properties.
     *
     * @return String representation for this device.
     */
    public String toString()
    {
        StringBuilder thisDevice = new StringBuilder();

        thisDevice.append("Device Id: ").append(this.deviceId).append("\n");
        if (this.moduleId != null && !this.moduleId.isEmpty())
        {
            thisDevice.append("Module Id: ").append(this.moduleId).append("\n");
        }
        if (this.eTag != null)
        {
            thisDevice.append("ETag: ").append(this.eTag).append("\n");
        }
        if (this.version != null)
        {
            thisDevice.append("Version: ").append(this.version).append("\n");
        }

        thisDevice.append("Model Id: ").append(this.modelId).append("\n");
        if (this.deviceScope != null)
        {
            thisDevice.append("Device scope: ").append(this.deviceScope).append("\n");
        }
        if (this.parentScopes != null && !this.parentScopes.isEmpty())
        {
            thisDevice.append("Parent scopes: ")
                    .append(String.join(",", this.parentScopes))
                    .append("\n");
        }

<<<<<<< HEAD
        thisDevice.append("Status: ").append(this.status.toString()).append("\n");
        thisDevice.append("StatusUpdateTime: ").append(this.statusUpdateTime).append("\n");
        thisDevice.append("ConnectionState: ").append(this.connectionState).append("\n");
        thisDevice.append("LastActivityTime: ").append(this.lastActivityTime).append("\n");
        thisDevice.append("CloudToDeviceMessageCount:").append(this.cloudToDeviceMessageCount.toString()).append("\n");
=======
        if (this.status != null)
        {
            thisDevice.append("Status: ").append(this.status.toString()).append("\n");
        }

        if (this.statusUpdateTime != null)
        {
            thisDevice.append("StatusUpdateTime: ").append(this.statusUpdateTime).append("\n");
        }

        if (this.connectionState != null)
        {
            thisDevice.append("ConnectionState: ").append(this.connectionState).append("\n");
        }

        if (this.lastActivityTime != null)
        {
            thisDevice.append("LastActivityTime: ").append(this.lastActivityTime).append("\n");
        }

        if (this.cloudToDeviceMessageCount != null)
        {
            thisDevice.append("CloudToDeviceMessageCount:").append(this.cloudToDeviceMessageCount).append("\n");
        }
>>>>>>> 5341675a

        thisDevice.append(tagsToString());
        thisDevice.append(reportedPropertiesToString());
        thisDevice.append(desiredPropertiesToString());

        return thisDevice.toString();
    }

    /**
     * String representation for this device containing tags.
     *
     * @return String representation for this device tags.
     */
    private String tagsToString()
    {
        StringBuilder thisDeviceTags = new StringBuilder();
        if (tags != null)
        {
            thisDeviceTags.append("Tags: ").append(this.tags.toString()).append("\n");
        }
        return thisDeviceTags.toString();
    }

    /**
     * String representation for this device containing desired properties.
     *
     * @return  String representation for this device desired properties.
     */
    private String desiredPropertiesToString()
    {
        StringBuilder thisDeviceRepProp = new StringBuilder();
        if (this.desiredProperties != null)
        {
            thisDeviceRepProp.append("Desired properties: ").append(this.desiredProperties.toString()).append("\n");
        }
        return thisDeviceRepProp.toString();
    }

    /**
     * String representation for this device containing reported properties.'
     *
     * @return  String representation for this device reported properties.
     */
    private String reportedPropertiesToString()
    {
        StringBuilder thisDeviceDesProp = new StringBuilder();
        if (this.reportedProperties != null)
        {
            thisDeviceDesProp.append("Reported properties: ")
                    .append(this.reportedProperties.toString())
                    .append("\n");
        }
        return thisDeviceDesProp.toString();
    }
}<|MERGE_RESOLUTION|>--- conflicted
+++ resolved
@@ -42,11 +42,7 @@
 
     @Getter
     @Setter
-<<<<<<< HEAD
     private Integer cloudToDeviceMessageCount;
-=======
-    private String cloudToDeviceMessageCount;
->>>>>>> 5341675a
 
     @Getter
     @Setter(AccessLevel.PACKAGE)
@@ -282,13 +278,11 @@
                     .append("\n");
         }
 
-<<<<<<< HEAD
         thisDevice.append("Status: ").append(this.status.toString()).append("\n");
         thisDevice.append("StatusUpdateTime: ").append(this.statusUpdateTime).append("\n");
         thisDevice.append("ConnectionState: ").append(this.connectionState).append("\n");
         thisDevice.append("LastActivityTime: ").append(this.lastActivityTime).append("\n");
         thisDevice.append("CloudToDeviceMessageCount:").append(this.cloudToDeviceMessageCount.toString()).append("\n");
-=======
         if (this.status != null)
         {
             thisDevice.append("Status: ").append(this.status.toString()).append("\n");
@@ -311,9 +305,8 @@
 
         if (this.cloudToDeviceMessageCount != null)
         {
-            thisDevice.append("CloudToDeviceMessageCount:").append(this.cloudToDeviceMessageCount).append("\n");
-        }
->>>>>>> 5341675a
+            thisDevice.append("CloudToDeviceMessageCount:").append(this.cloudToDeviceMessageCount.toString()).append("\n");
+        }
 
         thisDevice.append(tagsToString());
         thisDevice.append(reportedPropertiesToString());
