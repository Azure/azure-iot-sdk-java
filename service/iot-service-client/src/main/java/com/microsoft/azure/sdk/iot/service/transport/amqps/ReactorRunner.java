/*
 *  Copyright (c) Microsoft. All rights reserved.
 *  Licensed under the MIT license. See LICENSE file in the project root for full license information.
 */

package com.microsoft.azure.sdk.iot.service.transport.amqps;

import lombok.extern.slf4j.Slf4j;
import org.apache.qpid.proton.Proton;
import org.apache.qpid.proton.engine.BaseHandler;
import org.apache.qpid.proton.engine.HandlerException;
import org.apache.qpid.proton.reactor.Reactor;
import org.apache.qpid.proton.reactor.ReactorOptions;

import java.io.IOException;

@Slf4j
class ReactorRunner
{
    private final static String THREAD_NAME = "azure-iot-sdk-ReactorRunner";
    private final String threadName;
    private final Reactor reactor;
<<<<<<< HEAD
    private static final int REACTOR_TIMEOUT = 3141; // reactor timeout in milliseconds
    private static final int CLOSE_REACTOR_GRACEFULLY_TIMEOUT = 10 * 1000;
=======
    public static final int REACTOR_TIMEOUT = 3141; // reactor timeout in milliseconds
    public static final int CLOSE_REACTOR_GRACEFULLY_TIMEOUT = 10 * 1000;
    private static final int MAX_FRAME_SIZE = 4 * 1024;
>>>>>>> 01b8b443

    public ReactorRunner(BaseHandler baseHandler, String threadNamePrefix, String threadNamePostfix) throws IOException
    {
        ReactorOptions options = new ReactorOptions();

        // If this option isn't set, proton defaults to 16 * 1024 max frame size. This used to default to 4 * 1024,
        // and this change to 16 * 1024 broke the websocket implementation that we layer on top of proton-j.
        // By setting this frame size back to 4 * 1024, AMQPS_WS clients can send messages with payloads up to the
        // expected 64 * 1024 bytes. For more context, see https://github.com/Azure/azure-iot-sdk-java/issues/742
        options.setMaxFrameSize(MAX_FRAME_SIZE);

        this.reactor = Proton.reactor(options, baseHandler);
        this.threadName = threadNamePrefix + "-" + THREAD_NAME + "-" + threadNamePostfix;
    }

    public void run(long timeoutMs)
    {
        Thread.currentThread().setName(this.threadName);

        try
        {
            log.trace("Starting reactor thread {}", this.threadName);
            this.reactor.setTimeout(REACTOR_TIMEOUT);

            long startTime = System.currentTimeMillis();
            long endTime = startTime + timeoutMs;

            boolean closedBeforeTimeout = true;
            this.reactor.start();
            while (this.reactor.process())
            {
                if (System.currentTimeMillis() > endTime)
                {
                    closedBeforeTimeout = false;
                    break;
                }
            }

            if (!closedBeforeTimeout)
            {
                // onTimerTask event will fire immediately in the basehandler being run. It is the responsibility of that handler
                // to close it's link/session/connection and stop this reactor. This runner will allow some time for the amqp connection
                // to be closed gracefully, but will forcefully free the resources if the graceful close takes too long
                log.trace("Scheduling shutdown event for reactor for thread {}", threadName);
                this.reactor.schedule(0, this.reactor.getHandler());

                startTime = System.currentTimeMillis();
                while (this.reactor.process())
                {
                    if (System.currentTimeMillis() - startTime > CLOSE_REACTOR_GRACEFULLY_TIMEOUT)
                    {
                        // The connection/session/link may not have been closed from the service's perspective, but we can free up the socket at least
                        log.trace("Amqp reactor in thread {} failed to close gracefully in expected time frame, forcefully closing it now", this.threadName);
                        break;
                    }
                }

                log.trace("Stopping reactor for thread {}", threadName);
                this.reactor.stop();
            }
            else
            {
                log.trace("Amqp reactor thread closed itself gracefully before the designated time out");
            }
        }
        catch (HandlerException e)
        {
            log.debug("Encountered an exception while running reactor on thread {}", threadName, e);
        }
        finally
        {
            log.trace("Freeing reactor now that reactor thread is done");
            this.reactor.free();
        }

        log.trace("Finished reactor thread {}", this.threadName);
    }

    public void run()
    {
        Thread.currentThread().setName(this.threadName);

        try
        {
            log.trace("Starting reactor thread {}", this.threadName);
            this.reactor.setTimeout(REACTOR_TIMEOUT);
            this.reactor.run();
        }
        catch (HandlerException e)
        {
            log.debug("Encountered an exception while running reactor on thread {}", threadName, e);
        }
        finally
        {
            log.trace("Freeing reactor now that reactor thread is done");
            this.reactor.free();
        }

        log.trace("Finished reactor thread {}", this.threadName);
    }

}
<|MERGE_RESOLUTION|>--- conflicted
+++ resolved
@@ -20,14 +20,9 @@
     private final static String THREAD_NAME = "azure-iot-sdk-ReactorRunner";
     private final String threadName;
     private final Reactor reactor;
-<<<<<<< HEAD
     private static final int REACTOR_TIMEOUT = 3141; // reactor timeout in milliseconds
     private static final int CLOSE_REACTOR_GRACEFULLY_TIMEOUT = 10 * 1000;
-=======
-    public static final int REACTOR_TIMEOUT = 3141; // reactor timeout in milliseconds
-    public static final int CLOSE_REACTOR_GRACEFULLY_TIMEOUT = 10 * 1000;
     private static final int MAX_FRAME_SIZE = 4 * 1024;
->>>>>>> 01b8b443
 
     public ReactorRunner(BaseHandler baseHandler, String threadNamePrefix, String threadNamePostfix) throws IOException
     {
