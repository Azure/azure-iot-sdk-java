/*
 * Copyright (c) Microsoft. All rights reserved.
 * Licensed under the MIT license. See LICENSE file in the project root for full license information.
 */

package com.microsoft.azure.sdk.iot.service;

import com.azure.core.credential.TokenCredential;
import com.azure.core.credential.TokenRequestContext;
import com.google.gson.JsonSyntaxException;
import com.microsoft.azure.sdk.iot.deps.serializer.ConfigurationParser;
import com.microsoft.azure.sdk.iot.deps.serializer.DeviceParser;
import com.microsoft.azure.sdk.iot.deps.serializer.JobPropertiesParser;
import com.microsoft.azure.sdk.iot.deps.serializer.RegistryStatisticsParser;
import com.microsoft.azure.sdk.iot.service.auth.IotHubConnectionStringCredential;
import com.microsoft.azure.sdk.iot.service.exceptions.IotHubException;
import com.microsoft.azure.sdk.iot.service.exceptions.IotHubExceptionManager;
import com.microsoft.azure.sdk.iot.service.transport.http.HttpMethod;
import com.microsoft.azure.sdk.iot.service.transport.http.HttpRequest;
import com.microsoft.azure.sdk.iot.service.transport.http.HttpResponse;

import javax.json.Json;
import javax.json.JsonArray;
import javax.json.JsonObject;
import javax.json.JsonReader;
import java.io.IOException;
import java.io.StringReader;
import java.net.Proxy;
import java.net.URL;
import java.nio.charset.StandardCharsets;
import java.util.ArrayList;
import java.util.List;
import java.util.Objects;
import java.util.concurrent.CompletableFuture;
import java.util.concurrent.ExecutorService;
import java.util.concurrent.Executors;

/**
 * Use the RegistryManager class to manage the identity registry in IoT Hubs.
 */
public class RegistryManager
{
    private static final int EXECUTOR_THREAD_POOL_SIZE = 10;
    private ExecutorService executor;
    private String hostName;
    private TokenCredential authenticationTokenProvider;

    private RegistryManagerOptions options;

    /**
     * Previously was the java default constructor, should not be used.
     *
     * @deprecated As of release 1.22.0, replaced by {@link #createFromConnectionString(String)}
     */
    @Deprecated
    public RegistryManager()
    {
        // This constructor was previously a default constructor that users could use because there was no other constructor declared.
        // However, we still prefer users use the createFromConnectionString method to build their clients.
        options = RegistryManagerOptions.builder()
                .httpConnectTimeout(RegistryManagerOptions.DEFAULT_HTTP_CONNECT_TIMEOUT_MS)
                .httpReadTimeout(RegistryManagerOptions.DEFAULT_HTTP_READ_TIMEOUT_MS)
                .build();
    }

    /**
     * Static constructor to create instance from connection string
     *
     * @param connectionString The iot hub connection string
     * @return The instance of RegistryManager
     * @deprecated because this method declares a thrown IOException even though it never throws an IOException. Users
     * are recommended to use {@link #RegistryManager(String)} instead since it does not declare this exception even
     * though it constructs the same RegistryManager.
     * @throws IOException This exception is never thrown.
     */
    @Deprecated
    public static RegistryManager createFromConnectionString(String connectionString) throws IOException
    {
        RegistryManagerOptions options = RegistryManagerOptions.builder()
                .httpConnectTimeout(RegistryManagerOptions.DEFAULT_HTTP_CONNECT_TIMEOUT_MS)
                .httpReadTimeout(RegistryManagerOptions.DEFAULT_HTTP_READ_TIMEOUT_MS)
                .build();

        return createFromConnectionString(connectionString, options);
    }

    /**
     * Static constructor to create instance from connection string
     *
     * @param connectionString The iot hub connection string
     * @param options The connection options to use when connecting to the service.
     * @return The instance of RegistryManager
     * @deprecated because this method declares a thrown IOException even though it never throws an IOException. Users
     * are recommended to use {@link #RegistryManager(String, RegistryManagerOptions)} instead since it does not declare this exception even
     * though it constructs the same RegistryManager.
     * @throws IOException This exception is never thrown.
     */
    @Deprecated
    public static RegistryManager createFromConnectionString(
            String connectionString,
            RegistryManagerOptions options) throws IOException
    {
        return new RegistryManager(connectionString, options);
    }

    /**
     * Constructor to create instance from connection string
     *
     * @param connectionString The iot hub connection string
     * @return The instance of RegistryManager
     */
    public RegistryManager(String connectionString)
    {
        this(connectionString,
             RegistryManagerOptions.builder()
                     .httpConnectTimeout(RegistryManagerOptions.DEFAULT_HTTP_CONNECT_TIMEOUT_MS)
                     .httpReadTimeout(RegistryManagerOptions.DEFAULT_HTTP_READ_TIMEOUT_MS)
                     .build());
    }

    /**
     * Constructor to create instance from connection string
     *
     * @param connectionString The iot hub connection string
     * @param options The connection options to use when connecting to the service.
     * @return The instance of RegistryManager
     */
    public RegistryManager(String connectionString, RegistryManagerOptions options)
    {
        if (Tools.isNullOrEmpty(connectionString))
        {
            throw new IllegalArgumentException("The provided connection string cannot be null or empty");
        }

        if (options == null)
        {
            throw new IllegalArgumentException("RegistryManagerOptions cannot be null for this constructor");
        }

        IotHubConnectionString iotHubConnectionString =
                IotHubConnectionStringBuilder.createIotHubConnectionString(connectionString);

        TokenCredential authenticationTokenProvider = new IotHubConnectionStringCredential(connectionString);

        this.hostName = iotHubConnectionString.getHostName();
        this.authenticationTokenProvider = authenticationTokenProvider;
        this.options = options;
        this.executor = Executors.newFixedThreadPool(EXECUTOR_THREAD_POOL_SIZE);
    }

    /**
     * Create a new RegistryManager instance.
     *
     * @param hostName The hostname of your IoT Hub instance (For instance, "your-iot-hub.azure-devices.net")
     * @param authenticationTokenProvider The custom {@link TokenCredential} that will provide authentication tokens to
     *                                    this library when they are needed.
     * @return The instance of RegistryManager
     */
    public RegistryManager(String hostName, TokenCredential authenticationTokenProvider)
    {
        this(hostName, authenticationTokenProvider, RegistryManagerOptions.builder().build());
    }

    /**
     * Create a new RegistryManager instance.
     *
     * @param hostName The hostname of your IoT Hub instance (For instance, "your-iot-hub.azure-devices.net")
     * @param authenticationTokenProvider The custom {@link TokenCredential} that will provide authentication tokens to
     *                                    this library when they are needed.
     * @param options The connection options to use when connecting to the service.
     * @return The instance of RegistryManager
     */
    public RegistryManager(String hostName, TokenCredential authenticationTokenProvider, RegistryManagerOptions options)
    {
        Objects.requireNonNull(authenticationTokenProvider, "authenticationTokenProvider cannot be null");
        Objects.requireNonNull(options, "options cannot be null");
        if (Tools.isNullOrEmpty(hostName))
        {
            throw new IllegalArgumentException("hostName cannot be null or empty");
        }

        this.executor = Executors.newFixedThreadPool(EXECUTOR_THREAD_POOL_SIZE);
        this.options = options;
        this.authenticationTokenProvider = authenticationTokenProvider;
        this.hostName = hostName;
    }

    /**
     * @deprecated as of release 1.13.0 this API is no longer supported and open is done implicitly by the respective APIs
     * Opens this registry manager's executor service after it has been closed.
     */
    @Deprecated
    public void open()
    {
    }

    /**
     * Gracefully close running threads, and then shutdown the underlying executor service
     */
    public void close()
    {
        if (executor != null && !executor.isTerminated())
        {
            this.executor.shutdownNow();
        }
    }

    /**
     * Add device using the given Device object
     * Return with the response device object from IotHub
     *
     * @param device The device object to add
     * @return The future object for the requested operation
     * @throws IOException This exception is thrown if the IO operation failed
     * @throws IotHubException This exception is thrown if the response verification failed
     */
    public Device addDevice(Device device) throws IOException, IotHubException, JsonSyntaxException
    {
        if (device == null)
        {
            throw new IllegalArgumentException("device cannot be null");
        }

        String deviceJson = device.toDeviceParser().toJson();

        URL url = IotHubConnectionString.getUrlDevice(this.hostName, device.getDeviceId());
        String authenticationToken = this.getAuthenticationToken();

        HttpRequest request = CreateRequest(url, HttpMethod.PUT, deviceJson.getBytes(), authenticationToken);

        HttpResponse response = request.send();

        IotHubExceptionManager.httpResponseVerification(response);

        String bodyStr = new String(response.getBody(), StandardCharsets.UTF_8);

        return new Device(new DeviceParser(bodyStr));
    }

    /**
     * Async wrapper for add() operation
     *
     * @param device The device object to add
     * @return The future object for the requested operation
     * @throws IOException This exception is thrown if the IO operation failed
     * @throws IotHubException This exception is thrown if the response verification failed
     */
    public CompletableFuture<Device> addDeviceAsync(Device device) throws IOException, IotHubException
    {
        if (device == null)
        {
            throw new IllegalArgumentException("device cannot be null");
        }

        final CompletableFuture<Device> future = new CompletableFuture<>();
        executor.submit(() ->
        {
            try
            {
                Device responseDevice = addDevice(device);
                future.complete(responseDevice);
            }
            catch (IOException | IotHubException e)
            {
                future.completeExceptionally(e);
            }
        });
        return future;
    }

    /**
     * Get device data by device Id from IotHub
     *
     * @param deviceId The id of requested device
     * @return The device object of requested device
     * @throws IOException This exception is thrown if the IO operation failed
     * @throws IotHubException This exception is thrown if the response verification failed
     */
    public Device getDevice(String deviceId) throws IOException, IotHubException, JsonSyntaxException
    {
        if (Tools.isNullOrEmpty(deviceId))
        {
            throw new IllegalArgumentException("deviceId cannot be null or empty");
        }

        URL url = IotHubConnectionString.getUrlDevice(this.hostName, deviceId);
        String authenticationToken = this.getAuthenticationToken();

        HttpRequest request = CreateRequest(url, HttpMethod.GET, new byte[0], authenticationToken);

        HttpResponse response = request.send();

        IotHubExceptionManager.httpResponseVerification(response);

        String bodyStr = new String(response.getBody(), StandardCharsets.UTF_8);

        return new Device(new DeviceParser(bodyStr));
    }

    /**
     * Async wrapper for getDevice() operation
     *
     * @param deviceId The id of requested device
     * @return The future object for the requested operation
     * @throws IOException This exception is thrown if the IO operation failed
     * @throws IotHubException This exception is thrown if the response verification failed
     */
    public CompletableFuture<Device> getDeviceAsync(String deviceId) throws IOException, IotHubException
    {
        if (Tools.isNullOrEmpty(deviceId))
        {
            throw new IllegalArgumentException("deviceId cannot be null or empty");
        }

        final CompletableFuture<Device> future = new CompletableFuture<>();
        executor.submit(() ->
        {
            try
            {
                Device responseDevice = getDevice(deviceId);
                future.complete(responseDevice);
            }
            catch (IotHubException | IOException e)
            {
                future.completeExceptionally(e);
            }
        });
        return future;
    }

    /**
     * Get list of devices
     * @deprecated as of release 1.12.0. Please use
     * {@link com.microsoft.azure.sdk.iot.service.devicetwin.DeviceTwin#queryTwin(String sqlQuery, Integer pageSize)}
     * to query for all devices.
     *
     * @param maxCount The requested count of devices
     * @return The array of requested device objects
     * @throws IOException This exception is thrown if the IO operation failed
     * @throws IotHubException This exception is thrown if the response verification failed
     */
    @Deprecated
    public ArrayList<Device> getDevices(Integer maxCount) throws IOException, IotHubException, JsonSyntaxException
    {
        if (maxCount < 1)
        {
            throw new IllegalArgumentException("maxCount cannot be less then 1");
        }

        URL url = IotHubConnectionString.getUrlDeviceList(this.hostName, maxCount);
        String authenticationToken = this.getAuthenticationToken();

        HttpRequest request = CreateRequest(url, HttpMethod.GET, new byte[0], authenticationToken);

        HttpResponse response = request.send();

        IotHubExceptionManager.httpResponseVerification(response);

        String bodyStr = new String(response.getBody(), StandardCharsets.UTF_8);
        try (JsonReader jsonReader = Json.createReader(new StringReader(bodyStr)))
        {
            ArrayList<Device> deviceList = new ArrayList<>();
            JsonArray deviceArray = jsonReader.readArray();
            
            for (int i = 0; i < deviceArray.size(); i++)
            {
                JsonObject jsonObject = deviceArray.getJsonObject(i);
                Device iotHubDevice = new Device(new DeviceParser(jsonObject.toString()));
                deviceList.add(iotHubDevice);
            }

            return deviceList;
        }
    }

    /**
     * Async wrapper for getDevices() operation
     *
     * @deprecated as of release 1.12.0. Please use
     * {@link com.microsoft.azure.sdk.iot.service.devicetwin.DeviceTwin#queryTwin(String sqlQuery, Integer pageSize)}
     * to query for all devices.
     *
     * @param maxCount The requested count of devices
     * @return The future object for the requested operation
     * @throws IOException This exception is thrown if the IO operation failed
     * @throws IotHubException This exception is thrown if the response verification failed
     */
    @Deprecated
    public CompletableFuture<ArrayList<Device>> getDevicesAsync(Integer maxCount) throws IOException, IotHubException
    {
        if (maxCount < 1)
        {
            throw new IllegalArgumentException("maxCount cannot be less then 1");
        }

        final CompletableFuture<ArrayList<Device>> future = new CompletableFuture<>();
        executor.submit(() ->
        {
            try
            {
                ArrayList<Device> response = getDevices(maxCount);
                future.complete(response);
            }
            catch (IotHubException | IOException e)
            {
                future.completeExceptionally(e);
            }
        });
        return future;
    }

    /**
     * Return the iothub device connection string for a provided device.
     * @param device The device object to get the connectionString
     * @return The iothub device connection string
     */
    public String getDeviceConnectionString(Device device)
    {
        if (device == null)
        {
            throw new IllegalArgumentException("device cannot be null");
        }

        if (Tools.isNullOrEmpty(device.getDeviceId()) || (Tools.isNullOrEmpty(device.getPrimaryKey())) && Tools.isNullOrEmpty(device.getPrimaryThumbprint()))
        {
            throw new IllegalArgumentException("device is not valid");
        }

        StringBuilder stringBuilder = new StringBuilder();
        stringBuilder.append(String.format("HostName=%s;", this.hostName));
        stringBuilder.append(String.format("DeviceId=%s;", device.getDeviceId()));
        if (device.getPrimaryKey() == null)
        {
            //self signed or CA signed
            stringBuilder.append("x509=true");
        }
        else
        {
            stringBuilder.append(String.format("SharedAccessKey=%s", device.getPrimaryKey()));
        }
        return stringBuilder.toString();
    }

    /**
     * Update device not forced
     *
     * @param device The device object containing updated data
     * @return The updated device object
     * @throws IOException This exception is thrown if the IO operation failed
     * @throws IotHubException This exception is thrown if the response verification failed
     */
    public Device updateDevice(Device device) throws IOException, IotHubException
    {
        if (device == null)
        {
            throw new IllegalArgumentException("device cannot be null");
        }
        return updateDevice(device, false);
    }

    /**
     * Update device with forceUpdate input parameter
     * @deprecated The forceUpdate argument does nothing so this method will always behave the same as {@link #updateDevice(Device)}
     *
     * @param device The device object containing updated data
     * @param forceUpdate True if the update has to be forced regardless of the device state
     * @return The updated device object
     * @throws IOException This exception is thrown if the IO operation failed
     * @throws IotHubException This exception is thrown if the response verification failed
     */
<<<<<<< HEAD
    public Device updateDevice(Device device, Boolean forceUpdate)
            throws IOException, IotHubException, JsonSyntaxException
=======
    @Deprecated
    public Device updateDevice(Device device, Boolean forceUpdate) throws IOException, IotHubException, JsonSyntaxException
>>>>>>> 0e926995
    {
        if (device == null)
        {
            throw new IllegalArgumentException("device cannot be null");
        }

        device.setForceUpdate(forceUpdate);

        URL url = IotHubConnectionString.getUrlDevice(this.hostName, device.getDeviceId());
        String authenticationToken = this.getAuthenticationToken();

        HttpRequest request = CreateRequest(
                url,
                HttpMethod.PUT,
                device.toDeviceParser().toJson().getBytes(),
                authenticationToken);

        request.setHeaderField("If-Match", "*");

        HttpResponse response = request.send();

        IotHubExceptionManager.httpResponseVerification(response);

        String bodyStr = new String(response.getBody(), StandardCharsets.UTF_8);

        return new Device(new DeviceParser(bodyStr));
    }

    /**
     * Async wrapper for updateDevice() operation
     *
     * @param device The device object containing updated data
     * @return The future object for the requested operation
     * @throws IOException This exception is thrown if the IO operation failed
     * @throws IotHubException This exception is thrown if the response verification failed
     */
    public CompletableFuture<Device> updateDeviceAsync(Device device) throws IOException, IotHubException
    {
        if (device == null)
        {
            throw new IllegalArgumentException("device cannot be null");
        }
        final CompletableFuture<Device> future = new CompletableFuture<>();
        executor.submit(() ->
        {
            try
            {
                Device responseDevice = updateDevice(device);
                future.complete(responseDevice);
            }
            catch (IotHubException | IOException e)
            {
                future.completeExceptionally(e);
            }
        });
        return future;
    }

    /**
     * Async wrapper for forced updateDevice() operation
     * @deprecated The forceUpdate argument does nothing so this method will always behave the same as {@link #updateDeviceAsync(Device)}
     *
     * @param device The device object containing updated data
     * @param forceUpdate True is the update has to be forced regardless if the device state
     * @return The future object for the requested operation
     * @throws IOException This exception is thrown if the IO operation failed
     * @throws IotHubException This exception is thrown if the response verification failed
     */
    @Deprecated
    public CompletableFuture<Device> updateDeviceAsync(Device device, Boolean forceUpdate) throws IOException, IotHubException
    {
        if (device == null)
        {
            throw new IllegalArgumentException("device cannot be null");
        }
        final CompletableFuture<Device> future = new CompletableFuture<>();
        executor.submit(() ->
        {
            try
            {
                Device responseDevice = updateDevice(device, forceUpdate);
                future.complete(responseDevice);
            }
            catch (IotHubException | IOException e)
            {
                future.completeExceptionally(e);
            }
        });
        return future;
    }

    /**
     * Remove device
     *
     * @param deviceId The device name to remove
     * @throws IOException This exception is thrown if the IO operation failed
     * @throws IotHubException This exception is thrown if the response verification failed
     */
    public void removeDevice(String deviceId) throws IOException, IotHubException
    {
        removeDeviceOperation(deviceId, "*");
    }

    /**
     * Remove device
     *
     * @param device The device name to remove
     * @throws IOException This exception is thrown if the IO operation failed
     * @throws IotHubException This exception is thrown if the response verification failed
     * @throws IllegalArgumentException This exception is thrown if the device is null
     */
    public void removeDevice(Device device) throws IOException, IotHubException, IllegalArgumentException
    {
        if (device == null)
        {
            throw new IllegalArgumentException("device cannot be null or empty");
        }

        removeDeviceOperation(device.getDeviceId(), device.geteTag());
    }

    /**
     * send remove device request and verify response
     *
     * @param deviceId The device name to remove
     * @param etag The etag associated with the device to remove
     * @throws IOException This exception is thrown if the IO operation failed
     * @throws IotHubException This exception is thrown if the response verification failed
     */
    private void removeDeviceOperation(String deviceId, String etag) throws IOException, IotHubException
    {
        if (Tools.isNullOrEmpty(deviceId))
        {
            throw new IllegalArgumentException("deviceId cannot be null or empty");
        }

        if (Tools.isNullOrEmpty(etag))
        {
            throw new IllegalArgumentException("etag cannot be null or empty");
        }

        URL url = IotHubConnectionString.getUrlDevice(this.hostName, deviceId);

        String accessToken = this.authenticationTokenProvider.getToken(new TokenRequestContext()).block().getToken();

        HttpRequest request = CreateRequest(url, HttpMethod.DELETE, new byte[0], accessToken);
        request.setHeaderField("If-Match", etag);

        HttpResponse response = request.send();

        IotHubExceptionManager.httpResponseVerification(response);
    }

    /**
     * Async wrapper for removeDevice() operation
     *
     * @param deviceId The device object to remove
     * @return The future object for the requested operation
     * @throws IOException This exception is thrown if the IO operation failed
     * @throws IotHubException This exception is thrown if the response verification failed
     */
    public CompletableFuture<Boolean> removeDeviceAsync(String deviceId) throws IOException, IotHubException
    {

        if (Tools.isNullOrEmpty(deviceId))
        {
            throw new IllegalArgumentException("deviceId cannot be null or empty");
        }

        final CompletableFuture<Boolean> future = new CompletableFuture<>();
        executor.submit(() ->
        {
            try
            {
                removeDevice(deviceId);
                future.complete(true);
            }
            catch (IotHubException | IOException e)
            {
                future.completeExceptionally(e);
            }
        });
        return future;
    }

    /**
     * Get device statistics
     *
     * @return RegistryStatistics object containing the requested data
     * @throws IOException This exception is thrown if the IO operation failed
     * @throws IotHubException This exception is thrown if the response verification failed
     */
    public RegistryStatistics getStatistics() throws IOException, IotHubException, JsonSyntaxException
    {
        URL url = IotHubConnectionString.getUrlDeviceStatistics(this.hostName);

        String authenticationToken = this.getAuthenticationToken();

        HttpRequest request = CreateRequest(url, HttpMethod.GET, new byte[0], authenticationToken);

        HttpResponse response = request.send();

        IotHubExceptionManager.httpResponseVerification(response);

        String bodyStr = new String(response.getBody(), StandardCharsets.UTF_8);
        return new RegistryStatistics(new RegistryStatisticsParser(bodyStr));
    }

    /**
     * Async wrapper for getStatistics() operation
     *
     * @return The future object for the requested operation
     * @throws IOException This exception is thrown if the IO operation failed
     * @throws IotHubException This exception is thrown if the response verification failed
     */
    public CompletableFuture<RegistryStatistics> getStatisticsAsync() throws IOException, IotHubException
    {
        final CompletableFuture<RegistryStatistics> future = new CompletableFuture<>();
        executor.submit(() ->
        {
            try
            {
                RegistryStatistics responseDevice = getStatistics();
                future.complete(responseDevice);
            }
            catch (IotHubException | IOException e)
            {
                future.completeExceptionally(e);
            }
        });
        return future;
    }

    /**
     * Create a bulk export job.
     *
     * @param exportBlobContainerUri URI containing SAS token to a blob container where export data will be placed
     * @param excludeKeys Whether the devices keys should be excluded from the exported data or not
     *
     * @return A JobProperties object for the newly created bulk export job
     *
     * @throws IllegalArgumentException This exception is thrown if the exportBlobContainerUri or excludeKeys parameters are null
     * @throws IOException This exception is thrown if the IO operation failed
     * @throws IotHubException This exception is thrown if the response verification failed
     */
    public JobProperties exportDevices(String exportBlobContainerUri, Boolean excludeKeys)
            throws IllegalArgumentException, IOException, IotHubException, JsonSyntaxException
    {
        if (exportBlobContainerUri == null || excludeKeys == null)
        {
            throw new IllegalArgumentException("Export blob uri cannot be null");
        }

        URL url = IotHubConnectionString.getUrlCreateExportImportJob(this.hostName);

        String authenticationToken = this.getAuthenticationToken();

        String jobPropertiesJson = CreateExportJobPropertiesJson(exportBlobContainerUri, excludeKeys);
        HttpRequest request = CreateRequest(url, HttpMethod.POST, jobPropertiesJson.getBytes(), authenticationToken);

        HttpResponse response = request.send();

        return ProcessJobResponse(response);
    }

    /**
     * Async wrapper for exportDevices() operation
     * @param excludeKeys if to exclude keys or not
     * @param exportBlobContainerUri the blob storage container URI to store at.
     * @return The future object for the requested operation
     *
     * @throws IllegalArgumentException This exception is thrown if the exportBlobContainerUri or excludeKeys parameters are null
     * @throws IOException This exception is thrown if the IO operation failed
     * @throws IotHubException This exception is thrown if the response verification failed
     */
    public CompletableFuture<JobProperties> exportDevicesAsync(String exportBlobContainerUri, Boolean excludeKeys)
            throws IllegalArgumentException, IOException, IotHubException, JsonSyntaxException
    {
        final CompletableFuture<JobProperties> future = new CompletableFuture<>();
        executor.submit(() ->
        {
            try
            {
                JobProperties responseJobProperties = exportDevices(exportBlobContainerUri, excludeKeys);
                future.complete(responseJobProperties);
            }
            catch (IllegalArgumentException | IotHubException | IOException e)
            {
                future.completeExceptionally(e);
            }
        });
        return future;
    }

    /**
     * Create a bulk export job.
     *
     * @param exportDevicesParameters A JobProperties object containing input parameters for export Devices job
     *                                This API also supports identity based storage authentication, identity authentication
     *                                support is currently available in limited regions. If a user wishes to try it out,
     *                                they will need to set an Environment Variable of "EnabledStorageIdentity" and set it to "1"
     *                                otherwise default key based authentication is used for storage
     *                                <a href="https://docs.microsoft.com/en-us/azure/iot-hub/virtual-network-support"> More details here </a>
     *
     * @return A JobProperties object for the newly created bulk export job
     *
     * @throws IllegalArgumentException This exception is thrown if the exportBlobContainerUri or excludeKeys parameters are null
     * @throws IOException This exception is thrown if the IO operation failed
     * @throws IotHubException This exception is thrown if the response verification failed
     */
    public JobProperties exportDevices(JobProperties exportDevicesParameters)
            throws IllegalArgumentException, IOException, IotHubException, JsonSyntaxException
    {
        URL url = IotHubConnectionString.getUrlCreateExportImportJob(this.hostName);

        String authenticationToken = this.getAuthenticationToken();

        exportDevicesParameters.setType(JobProperties.JobType.EXPORT);
        String jobPropertiesJson = exportDevicesParameters.toJobPropertiesParser().toJson();
        HttpRequest request = CreateRequest(url, HttpMethod.POST, jobPropertiesJson.getBytes(), authenticationToken);

        HttpResponse response = request.send();

        return ProcessJobResponse(response);
    }

    /**
     * Async wrapper for exportDevices() operation
     * @param exportDevicesParameters A JobProperties object containing input parameters for export Devices job
     *                                This API also supports identity based storage authentication, identity authentication
     *                                support is currently available in limited regions. If a user wishes to try it out,
     *                                they will need to set an Environment Variable of "EnabledStorageIdentity" and set it to "1"
     *                                otherwise default key based authentication is used for storage
     *                                <a href="https://docs.microsoft.com/en-us/azure/iot-hub/virtual-network-support"> More details here </a>
     * @return The future object for the requested operation
     *
     * @throws IllegalArgumentException This exception is thrown if the exportBlobContainerUri or excludeKeys parameters are null
     * @throws IOException This exception is thrown if the IO operation failed
     * @throws IotHubException This exception is thrown if the response verification failed
     */
    public CompletableFuture<JobProperties> exportDevicesAsync(JobProperties exportDevicesParameters)
            throws IllegalArgumentException, IOException, IotHubException, JsonSyntaxException
    {
        final CompletableFuture<JobProperties> future = new CompletableFuture<>();
        executor.submit(() ->
        {
            try
            {
                JobProperties responseJobProperties = exportDevices(exportDevicesParameters);
                future.complete(responseJobProperties);
            }
            catch (IllegalArgumentException | IotHubException | IOException e)
            {
                future.completeExceptionally(e);
            }
        });
        return future;
    }

    /**
     * Create a bulk import job.
     *
     * @param importBlobContainerUri URI containing SAS token to a blob container that contains registry data to sync
     * @param outputBlobContainerUri URI containing SAS token to a blob container where the result of the bulk import operation will be placed
     *
     * @return A JobProperties object for the newly created bulk import job
     *
     * @throws IllegalArgumentException This exception is thrown if the importBlobContainerUri or outputBlobContainerUri parameters are null
     * @throws IOException This exception is thrown if the IO operation failed
     * @throws IotHubException This exception is thrown if the response verification failed
     */
    public JobProperties importDevices(String importBlobContainerUri, String outputBlobContainerUri)
            throws IllegalArgumentException, IOException, IotHubException, JsonSyntaxException
    {
        if (importBlobContainerUri == null || outputBlobContainerUri == null)
        {
            throw new IllegalArgumentException("Import blob uri or output blob uri cannot be null");
        }

        URL url = IotHubConnectionString.getUrlCreateExportImportJob(this.hostName);

        String authenticationToken = this.getAuthenticationToken();

        String jobPropertiesJson = CreateImportJobPropertiesJson(importBlobContainerUri, outputBlobContainerUri);
        HttpRequest request = CreateRequest(url, HttpMethod.POST, jobPropertiesJson.getBytes(), authenticationToken);

        HttpResponse response = request.send();

        return ProcessJobResponse(response);
    }

    /**
     * Async wrapper for importDevices() operation
     *
     * @param importBlobContainerUri Uri for importBlobContainer
     * @param outputBlobContainerUri Uri for outputBlobContainer
     * @return The future object for the requested operation
     *
     * @throws IllegalArgumentException This exception is thrown if the exportBlobContainerUri or excludeKeys parameters are null
     * @throws IOException This exception is thrown if the IO operation failed
     * @throws IotHubException This exception is thrown if the response verification failed
     */
    public CompletableFuture<JobProperties> importDevicesAsync(String importBlobContainerUri, String outputBlobContainerUri)
            throws IllegalArgumentException, IOException, IotHubException, JsonSyntaxException
    {
        final CompletableFuture<JobProperties> future = new CompletableFuture<>();
        executor.submit(() ->
        {
            try
            {
                JobProperties responseJobProperties = importDevices(importBlobContainerUri, outputBlobContainerUri);
                future.complete(responseJobProperties);
            }
            catch (IllegalArgumentException | IotHubException | IOException e)
            {
                future.completeExceptionally(e);
            }
        });
        return future;
    }

    /**
     * Create a bulk import job.
     *
     * @param importDevicesParameters A JobProperties object containing input parameters for import Devices job
     *                                This API also supports identity based storage authentication, identity authentication
     *                                support is currently available in limited regions. If a user wishes to try it out,
     *                                they will need to set an Environment Variable of "EnabledStorageIdentity" and set it to "1"
     *                                otherwise default key based authentication is used for storage
     *                                <a href="https://docs.microsoft.com/en-us/azure/iot-hub/virtual-network-support"> More details here </a>
     *
     * @return A JobProperties object for the newly created bulk import job
     *
     * @throws IllegalArgumentException This exception is thrown if the importBlobContainerUri or outputBlobContainerUri parameters are null
     * @throws IOException This exception is thrown if the IO operation failed
     * @throws IotHubException This exception is thrown if the response verification failed
     */
    public JobProperties importDevices(JobProperties importDevicesParameters)
            throws IllegalArgumentException, IOException, IotHubException, JsonSyntaxException
    {
        URL url = IotHubConnectionString.getUrlCreateExportImportJob(this.hostName);

        String authenticationToken = this.getAuthenticationToken();

        importDevicesParameters.setType(JobProperties.JobType.IMPORT);
        String jobPropertiesJson = importDevicesParameters.toJobPropertiesParser().toJson();
        HttpRequest request = CreateRequest(url, HttpMethod.POST, jobPropertiesJson.getBytes(), authenticationToken);

        HttpResponse response = request.send();

        return ProcessJobResponse(response);
    }

    /**
     * Async wrapper for importDevices() operation
     *
     * @param importParameters A JobProperties object containing input parameters for import Devices job
     *                         This API also supports identity based storage authentication, identity authentication
     *                         support is currently available in limited regions. If a user wishes to try it out,
     *                         they will need to set an Environment Variable of "EnabledStorageIdentity" and set it to "1"
     *                         otherwise default key based authentication is used for storage
     *                         <a href="https://docs.microsoft.com/en-us/azure/iot-hub/virtual-network-support"> More details here </a>
     * @return The future object for the requested operation
     *
     * @throws IllegalArgumentException This exception is thrown if the exportBlobContainerUri or excludeKeys parameters are null
     * @throws IOException This exception is thrown if the IO operation failed
     * @throws IotHubException This exception is thrown if the response verification failed
     */
    public CompletableFuture<JobProperties> importDevicesAsync(JobProperties importParameters)
            throws IllegalArgumentException, IOException, IotHubException, JsonSyntaxException
    {
        final CompletableFuture<JobProperties> future = new CompletableFuture<>();
        executor.submit(() ->
        {
            try
            {
                JobProperties responseJobProperties = importDevices(importParameters);
                future.complete(responseJobProperties);
            }
            catch (IllegalArgumentException | IotHubException | IOException e)
            {
                future.completeExceptionally(e);
            }
        });
        return future;
    }

    /**
     * Get the properties of an existing job.
     *
     * @param jobId The id of the job to be retrieved.
     *
     * @return A JobProperties object for the requested job id
     *
     * @throws IllegalArgumentException This exception is thrown if the jobId parameter is null
     * @throws IOException This exception is thrown if the IO operation failed
     * @throws IotHubException This exception is thrown if the response verification failed
     */
    public JobProperties getJob(String jobId)
            throws IllegalArgumentException, IOException, IotHubException, JsonSyntaxException
    {
        if (jobId == null)
        {
            throw new IllegalArgumentException("Job id cannot be null");
        }

        URL url = IotHubConnectionString.getUrlImportExportJob(this.hostName, jobId);

        String authenticationToken = this.getAuthenticationToken();

        HttpRequest request = CreateRequest(url, HttpMethod.GET, new byte[0], authenticationToken);

        HttpResponse response = request.send();

        return ProcessJobResponse(response);
    }

    /**
     * Async wrapper for getJob() operation
     * @param jobId jobID as String
     * @return The future object for the requested operation
     *
     * @throws IllegalArgumentException This exception is thrown if the jobId parameter is null
     * @throws IOException This exception is thrown if the IO operation failed
     * @throws IotHubException This exception is thrown if the response verification failed
     */
    public CompletableFuture<JobProperties> getJobAsync(String jobId)
            throws IllegalArgumentException, IOException, IotHubException
    {
        final CompletableFuture<JobProperties> future = new CompletableFuture<>();
        executor.submit(() ->
        {
            try
            {
                JobProperties responseJobProperties = getJob(jobId);
                future.complete(responseJobProperties);
            }
            catch (IllegalArgumentException | IotHubException | IOException e)
            {
                future.completeExceptionally(e);
            }
        });
        return future;
    }

    /**
     * Add module using the given Module object
     * Return with the response module object from IotHub
     *
     * @param module The module object to add
     * @return The module object for the requested operation
     * @throws IOException This exception is thrown if the IO operation failed
     * @throws IotHubException This exception is thrown if the response verification failed
     */
    public Module addModule(Module module) throws IOException, IotHubException, JsonSyntaxException
    {
        if (module == null)
        {
            throw new IllegalArgumentException("module cannot be null");
        }

        String moduleJson = module.toDeviceParser().toJson();

        URL url = IotHubConnectionString.getUrlModule(this.hostName, module.getDeviceId(), module.getId());
        String authenticationToken = this.getAuthenticationToken();

        HttpRequest request = CreateRequest(url, HttpMethod.PUT, moduleJson.getBytes(), authenticationToken);

        HttpResponse response = request.send();

        IotHubExceptionManager.httpResponseVerification(response);

        String bodyStr = new String(response.getBody(), StandardCharsets.UTF_8);

        return new Module(new DeviceParser(bodyStr));
    }

    /**
     * Get module data by device Id and module Id from IotHub
     *
     * @param deviceId The id of requested device
     * @param moduleId The id of requested module
     * @return The module object of requested module on the specific device
     * @throws IOException This exception is thrown if the IO operation failed
     * @throws IotHubException This exception is thrown if the response verification failed
     */
    public Module getModule(String deviceId, String moduleId) throws IOException, IotHubException, JsonSyntaxException
    {
        if (Tools.isNullOrEmpty(deviceId))
        {
            throw new IllegalArgumentException("deviceId cannot be null or empty");
        }

        if (Tools.isNullOrEmpty(moduleId))
        {
            throw new IllegalArgumentException("moduleId cannot be null or empty");
        }

        URL url = IotHubConnectionString.getUrlModule(this.hostName, deviceId, moduleId);
        String authenticationToken = this.getAuthenticationToken();

        HttpRequest request = CreateRequest(url, HttpMethod.GET, new byte[0], authenticationToken);

        HttpResponse response = request.send();

        IotHubExceptionManager.httpResponseVerification(response);

        String bodyStr = new String(response.getBody(), StandardCharsets.UTF_8);

        return new Module(new DeviceParser(bodyStr));
    }

    /**
     * Get modules data by device Id from IotHub
     *
     * @param deviceId The id of requested device
     * @return The module objects on the specific device
     * @throws IOException This exception is thrown if the IO operation failed
     * @throws IotHubException This exception is thrown if the response verification failed
     */
    public List<Module> getModulesOnDevice(String deviceId) throws IOException, IotHubException, JsonSyntaxException
    {
        if (Tools.isNullOrEmpty(deviceId))
        {
            throw new IllegalArgumentException("deviceId cannot be null or empty");
        }

        URL url = IotHubConnectionString.getUrlModulesOnDevice(this.hostName, deviceId);
        String authenticationToken = this.getAuthenticationToken();

        HttpRequest request = CreateRequest(url, HttpMethod.GET, new byte[0], authenticationToken);

        HttpResponse response = request.send();

        IotHubExceptionManager.httpResponseVerification(response);

        String bodyStr = new String(response.getBody(), StandardCharsets.UTF_8);
        try (JsonReader jsonReader = Json.createReader(new StringReader(bodyStr)))
        {
            List<Module> moduleList = new ArrayList<>();
            JsonArray deviceArray = jsonReader.readArray();

            for (int i = 0; i < deviceArray.size(); i++)
            {
                JsonObject jsonObject = deviceArray.getJsonObject(i);
                Module iotHubModule = new Module(new DeviceParser(jsonObject.toString()));
                moduleList.add(iotHubModule);
            }
            return moduleList;
        }
    }

    /**
     * Update module not forced
     *
     * @param module The module object containing updated data
     * @return The updated module object
     * @throws IOException This exception is thrown if the IO operation failed
     * @throws IotHubException This exception is thrown if the response verification failed
     */
    public Module updateModule(Module module) throws IOException, IotHubException
    {
        if (module == null)
        {
            throw new IllegalArgumentException("module cannot be null");
        }
        return updateModule(module, false);
    }

    /**
     * Update module with forceUpdate input parameter
     * @deprecated The forceUpdate argument does nothing so this method will always behave the same as @link #updateModule(Module)}
     *
     * @param module The module object containing updated data
     * @param forceUpdate True if the update has to be forced regardless of the module state
     * @return The updated module object
     * @throws IOException This exception is thrown if the IO operation failed
     * @throws IotHubException This exception is thrown if the response verification failed
     */
<<<<<<< HEAD
    public Module updateModule(Module module, Boolean forceUpdate)
            throws IOException, IotHubException, JsonSyntaxException
=======
    @Deprecated
    public Module updateModule(Module module, Boolean forceUpdate) throws IOException, IotHubException, JsonSyntaxException
>>>>>>> 0e926995
    {
        if (module == null)
        {
            throw new IllegalArgumentException("module cannot be null");
        }

        module.setForceUpdate(forceUpdate);

        URL url = IotHubConnectionString.getUrlModule(this.hostName, module.getDeviceId(), module.getId());
        String authenticationToken = this.getAuthenticationToken();

        HttpRequest request = CreateRequest(url, HttpMethod.PUT, module.toDeviceParser().toJson().getBytes(), authenticationToken);
        request.setHeaderField("If-Match", "*");

        HttpResponse response = request.send();

        IotHubExceptionManager.httpResponseVerification(response);

        String bodyStr = new String(response.getBody(), StandardCharsets.UTF_8);

        return new Module(new DeviceParser(bodyStr));
    }

    /**
     * Remove module
     *
     * @param deviceId The device name associated with the module to be removed
     * @param moduleId The module name to be removed
     * @throws IOException This exception is thrown if the IO operation failed
     * @throws IotHubException This exception is thrown if the response verification failed
     */
    public void removeModule(String deviceId, String moduleId) throws IOException, IotHubException
    {
        removeModuleOperation(deviceId, moduleId, "*");
    }

    /**
     * Remove module
     *
     * @param module The module to be removed
     * @throws IOException This exception is thrown if the IO operation failed
     * @throws IotHubException This exception is thrown if the response verification failed
     * @throws IllegalArgumentException This exception is thrown if the input module is null
     */
    public void removeModule(Module module) throws IOException, IotHubException, IllegalArgumentException
    {
        if (module == null)
        {
            throw new IllegalArgumentException("module cannot be null or empty");
        }

        removeModuleOperation(module.getDeviceId(), module.getId(), module.geteTag());
    }

    /**
     * Send remove module request and verify response
     *
     * @param deviceId The device name associated with the module to be removed
     * @param moduleId The module name to be removed
     * @param etag The etag of the module to be removed, "*" as wildcard.
     * @throws IOException This exception is thrown if the IO operation failed
     * @throws IotHubException This exception is thrown if the response verification failed
     */
    private void removeModuleOperation(String deviceId, String moduleId, String etag)
            throws IOException, IotHubException
    {
        if (Tools.isNullOrEmpty(deviceId))
        {
            throw new IllegalArgumentException("deviceId cannot be null or empty");
        }

        if (Tools.isNullOrEmpty(moduleId))
        {
            throw new IllegalArgumentException("moduleId cannot be null or empty");
        }

        if (Tools.isNullOrEmpty(etag))
        {
            throw new IllegalArgumentException("etag cannot be null or empty");
        }

        URL url = IotHubConnectionString.getUrlModule(this.hostName, deviceId, moduleId);

        String accessToken = this.authenticationTokenProvider.getToken(new TokenRequestContext()).block().getToken();

        HttpRequest request = CreateRequest(url, HttpMethod.DELETE, new byte[0], accessToken);
        request.setHeaderField("If-Match", etag);

        HttpResponse response = request.send();

        IotHubExceptionManager.httpResponseVerification(response);
    }

    /**
     * Add configuration using the given Configuration object
     * Return with the response configuration object from IotHub
     *
     * @param configuration The configuration object to add
     * @return The configuration object for the requested operation
     * @throws IOException This exception is thrown if the IO operation failed
     * @throws IotHubException This exception is thrown if the response verification failed
     */
    public Configuration addConfiguration(Configuration configuration)
            throws IOException, IotHubException, JsonSyntaxException
    {
        if (configuration == null)
        {
            throw new IllegalArgumentException("configuration cannot be null");
        }

        String configurationJson = configuration.toConfigurationParser().toJson();

        URL url = IotHubConnectionString.getUrlConfiguration(this.hostName, configuration.getId());
        String authenticationToken = this.getAuthenticationToken();

        HttpRequest request = CreateRequest(url, HttpMethod.PUT, configurationJson.getBytes(), authenticationToken);

        HttpResponse response = request.send();

        IotHubExceptionManager.httpResponseVerification(response);

        String bodyStr = new String(response.getBody(), StandardCharsets.UTF_8);

        return new Configuration(new ConfigurationParser(bodyStr));
    }

    /**
     * Get configuration by configuration Id from IotHub
     *
     * @param configurationId The id of requested configuration
     * @return The configuration object of requested configuration on the specific device
     * @throws IOException This exception is thrown if the IO operation failed
     * @throws IotHubException This exception is thrown if the response verification failed
     */
    public Configuration getConfiguration(String configurationId)
            throws IOException, IotHubException, JsonSyntaxException
    {
        if (Tools.isNullOrEmpty(configurationId))
        {
            throw new IllegalArgumentException("configurationId cannot be null or empty");
        }

        URL url = IotHubConnectionString.getUrlConfiguration(this.hostName, configurationId);
        String authenticationToken = this.getAuthenticationToken();

        HttpRequest request = CreateRequest(url, HttpMethod.GET, new byte[0], authenticationToken);

        HttpResponse response = request.send();

        IotHubExceptionManager.httpResponseVerification(response);

        String bodyStr = new String(response.getBody(), StandardCharsets.UTF_8);

        return new Configuration(new ConfigurationParser(bodyStr));
    }

    /**
     * Get list of Configuration
     *
     * @param maxCount The requested count of configurations
     * @return The array of requested configuration objects
     * @throws IOException This exception is thrown if the IO operation failed
     * @throws IotHubException This exception is thrown if the response verification failed
     */
    public List<Configuration> getConfigurations(Integer maxCount)
            throws IOException, IotHubException, JsonSyntaxException
    {
        if (maxCount < 1)
        {
            throw new IllegalArgumentException("maxCount cannot be less then 1");
        }

        URL url = IotHubConnectionString.getUrlConfigurationsList(this.hostName, maxCount);
        String authenticationToken = this.getAuthenticationToken();

        HttpRequest request = CreateRequest(url, HttpMethod.GET, new byte[0], authenticationToken);

        HttpResponse response = request.send();

        IotHubExceptionManager.httpResponseVerification(response);

        String bodyStr = new String(response.getBody(), StandardCharsets.UTF_8);
        try (JsonReader jsonReader = Json.createReader(new StringReader(bodyStr)))
        {
            List<Configuration> configurationList = new ArrayList<>();
            JsonArray deviceArray = jsonReader.readArray();

            for (int i = 0; i < deviceArray.size(); i++)
            {
                JsonObject jsonObject = deviceArray.getJsonObject(i);
                Configuration iotHubConfiguration = new Configuration(new ConfigurationParser(jsonObject.toString()));
                configurationList.add(iotHubConfiguration);
            }
            return configurationList;
        }
    }

    /**
     * Update configuration not forced
     *
     * @param configuration The configuration object containing updated data
     * @return The updated configuration object
     * @throws IOException This exception is thrown if the IO operation failed
     * @throws IotHubException This exception is thrown if the response verification failed
     */
    public Configuration updateConfiguration(Configuration configuration) throws IOException, IotHubException
    {
        if (configuration == null)
        {
            throw new IllegalArgumentException("configuration cannot be null");
        }
        return updateConfiguration(configuration, false);
    }

    /**
     * Update configuration with forceUpdate input parameter
     * @deprecated the forceUpdate argument does nothing so this method will always behave the same as @link #updateConfiguration(Configuration)}
     *
     * @param configuration The configuration object containing updated data
     * @param forceUpdate True if the update has to be forced regardless of the configuration state
     * @return The updated configuration object
     * @throws IOException This exception is thrown if the IO operation failed
     * @throws IotHubException This exception is thrown if the response verification failed
     */
<<<<<<< HEAD
    public Configuration updateConfiguration(Configuration configuration, Boolean forceUpdate)
            throws IOException, IotHubException, JsonSyntaxException
=======
    @Deprecated
    public Configuration updateConfiguration(Configuration configuration, Boolean forceUpdate) throws IOException, IotHubException, JsonSyntaxException
>>>>>>> 0e926995
    {
        if (configuration == null)
        {
            throw new IllegalArgumentException("configuration cannot be null");
        }

        configuration.setForceUpdate(forceUpdate);

        URL url = IotHubConnectionString.getUrlConfiguration(this.hostName, configuration.getId());
        String authenticationToken = this.getAuthenticationToken();

        HttpRequest request = CreateRequest(
                url,
                HttpMethod.PUT,
                configuration.toConfigurationParser().toJson().getBytes(),
                authenticationToken);

        request.setHeaderField("If-Match", "*");

        HttpResponse response = request.send();

        IotHubExceptionManager.httpResponseVerification(response);

        String bodyStr = new String(response.getBody(), StandardCharsets.UTF_8);

        return new Configuration(new ConfigurationParser(bodyStr));
    }

    /**
     * Send remove configuration request and verify response
     *
     * @param configurationId The configuration to be removed
     * @throws IOException This exception is thrown if the IO operation failed
     * @throws IotHubException This exception is thrown if the response verification failed
     */
    public void removeConfiguration(String configurationId) throws IOException, IotHubException
    {
        removeConfigurationOperation(configurationId, "*");
    }

    /**
     * Send remove configuration request and verify response
     *
     * @param config The configuration to be removed
     * @throws IOException This exception is thrown if the IO operation failed
     * @throws IotHubException This exception is thrown if the response verification failed
     * @throws IllegalArgumentException This exception is thrown if the input configuration is null
     */
    public void removeConfiguration(Configuration config) throws IOException, IotHubException, IllegalArgumentException
    {
        if (config == null)
        {
            throw new IllegalArgumentException("configuration cannot be null or empty");
        }

        removeConfigurationOperation(config.getId(), config.getEtag());
    }

    /**
     * Send remove configuration request and verify response
     *
     * @param configurationId The configuration to be removed
     * @param etag The etag of the configuration to be removed. "*" as wildcard
     * @throws IOException This exception is thrown if the IO operation failed
     * @throws IotHubException This exception is thrown if the response verification failed
     */
    private void removeConfigurationOperation(String configurationId, String etag) throws IOException, IotHubException
    {
        if (Tools.isNullOrEmpty(configurationId))
        {
            throw new IllegalArgumentException("configurationId cannot be null or empty");
        }

        if (Tools.isNullOrEmpty(etag))
        {
            throw new IllegalArgumentException("etag cannot be null or empty");
        }

        URL url = IotHubConnectionString.getUrlConfiguration(this.hostName, configurationId);

        String accessToken = this.authenticationTokenProvider.getToken(new TokenRequestContext()).block().getToken();

        HttpRequest request = CreateRequest(url, HttpMethod.DELETE, new byte[0], accessToken);
        request.setHeaderField("If-Match", etag);

        HttpResponse response = request.send();

        IotHubExceptionManager.httpResponseVerification(response);
    }

    /**
     * Apply the provided configuration content to the provided device
     * @param deviceId The device to apply the configuration to
     * @param content The configuration content to apply to the device
     * @throws IOException If the iot hub cannot be reached
     * @throws IotHubException If the response from the hub was an error code. This exception will contain that code
     */
    public void applyConfigurationContentOnDevice(String deviceId, ConfigurationContent content)
            throws IOException, IotHubException
    {
        if (content == null)
        {
            throw new IllegalArgumentException("content cannot be null");
        }

        URL url = IotHubConnectionString.getUrlApplyConfigurationContent(this.hostName, deviceId);

        String authenticationToken = this.getAuthenticationToken();

        HttpRequest request = CreateRequest(
                url,
                HttpMethod.POST,
                content.toConfigurationContentParser().toJson().getBytes(),
                authenticationToken);

        HttpResponse response = request.send();

        IotHubExceptionManager.httpResponseVerification(response);
    }

    private String CreateExportJobPropertiesJson(String exportBlobContainerUri, Boolean excludeKeysInExport)
    {
        JobProperties jobProperties = new JobProperties();
        jobProperties.setType(JobProperties.JobType.EXPORT);
        jobProperties.setOutputBlobContainerUri(exportBlobContainerUri);
        jobProperties.setExcludeKeysInExport(excludeKeysInExport);
        return jobProperties.toJobPropertiesParser().toJson();
    }

    private String CreateImportJobPropertiesJson(String importBlobContainerUri, String outputBlobContainerUri)
    {
        JobProperties jobProperties = new JobProperties();
        jobProperties.setType(JobProperties.JobType.IMPORT);
        jobProperties.setInputBlobContainerUri(importBlobContainerUri);
        jobProperties.setOutputBlobContainerUri(outputBlobContainerUri);
        return jobProperties.toJobPropertiesParser().toJson();
    }

    private JobProperties ProcessJobResponse(HttpResponse response) throws IotHubException, JsonSyntaxException {
        IotHubExceptionManager.httpResponseVerification(response);
        String bodyStr = new String(response.getBody(), StandardCharsets.UTF_8);
        return new JobProperties(new JobPropertiesParser(bodyStr));
    }

    private HttpRequest CreateRequest(URL url, HttpMethod method, byte[] payload, String authenticationToken)
            throws IOException
    {
        Proxy proxy = null;
        if (this.options.getProxyOptions() != null)
        {
            proxy = this.options.getProxyOptions().getProxy();
        }

        HttpRequest request = new HttpRequest(url, method, payload, proxy);
        request.setReadTimeoutMillis(options.getHttpReadTimeout());
        request.setConnectTimeoutMillis(options.getHttpConnectTimeout());

        request.setHeaderField("authorization", authenticationToken);
        request.setHeaderField("Request-Id", "1001");
        request.setHeaderField("Accept", "application/json");
        request.setHeaderField("Content-Type", "application/json");
        request.setHeaderField("charset", "utf-8");
        return request;
    }

    private String getAuthenticationToken()
    {
        return this.authenticationTokenProvider.getToken(new TokenRequestContext()).block().getToken();
    }
}<|MERGE_RESOLUTION|>--- conflicted
+++ resolved
@@ -463,18 +463,14 @@
      * @deprecated The forceUpdate argument does nothing so this method will always behave the same as {@link #updateDevice(Device)}
      *
      * @param device The device object containing updated data
-     * @param forceUpdate True if the update has to be forced regardless of the device state
+     * @param forceUpdate This value is not used
      * @return The updated device object
      * @throws IOException This exception is thrown if the IO operation failed
      * @throws IotHubException This exception is thrown if the response verification failed
      */
-<<<<<<< HEAD
+    @Deprecated
     public Device updateDevice(Device device, Boolean forceUpdate)
             throws IOException, IotHubException, JsonSyntaxException
-=======
-    @Deprecated
-    public Device updateDevice(Device device, Boolean forceUpdate) throws IOException, IotHubException, JsonSyntaxException
->>>>>>> 0e926995
     {
         if (device == null)
         {
@@ -1149,18 +1145,14 @@
      * @deprecated The forceUpdate argument does nothing so this method will always behave the same as @link #updateModule(Module)}
      *
      * @param module The module object containing updated data
-     * @param forceUpdate True if the update has to be forced regardless of the module state
+     * @param forceUpdate This value is not used
      * @return The updated module object
      * @throws IOException This exception is thrown if the IO operation failed
      * @throws IotHubException This exception is thrown if the response verification failed
      */
-<<<<<<< HEAD
+    @Deprecated
     public Module updateModule(Module module, Boolean forceUpdate)
             throws IOException, IotHubException, JsonSyntaxException
-=======
-    @Deprecated
-    public Module updateModule(Module module, Boolean forceUpdate) throws IOException, IotHubException, JsonSyntaxException
->>>>>>> 0e926995
     {
         if (module == null)
         {
@@ -1380,18 +1372,14 @@
      * @deprecated the forceUpdate argument does nothing so this method will always behave the same as @link #updateConfiguration(Configuration)}
      *
      * @param configuration The configuration object containing updated data
-     * @param forceUpdate True if the update has to be forced regardless of the configuration state
+     * @param forceUpdate This value is not used
      * @return The updated configuration object
      * @throws IOException This exception is thrown if the IO operation failed
      * @throws IotHubException This exception is thrown if the response verification failed
      */
-<<<<<<< HEAD
+    @Deprecated
     public Configuration updateConfiguration(Configuration configuration, Boolean forceUpdate)
             throws IOException, IotHubException, JsonSyntaxException
-=======
-    @Deprecated
-    public Configuration updateConfiguration(Configuration configuration, Boolean forceUpdate) throws IOException, IotHubException, JsonSyntaxException
->>>>>>> 0e926995
     {
         if (configuration == null)
         {
