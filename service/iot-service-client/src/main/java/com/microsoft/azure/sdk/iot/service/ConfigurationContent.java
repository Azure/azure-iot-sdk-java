package com.microsoft.azure.sdk.iot.service;

import com.microsoft.azure.sdk.iot.deps.serializer.ConfigurationContentParser;
import lombok.Getter;
import lombok.Setter;

import java.util.HashMap;
import java.util.Map;

public class ConfigurationContent
{
<<<<<<< HEAD
    @Getter
    @Setter
    Map<String, Map<String, Object>> modulesContent;

    @Getter
    @Setter
    Map<String, Object> deviceContent;
=======
    /**
     * The configurations to be applied to the Edge agent.
     * @see <a href="https://docs.microsoft.com/en-us/azure/iot-edge/module-composition?view=iotedge-2020-11#create-a-deployment-manifest">Create a deployment manifest</a>
     */
    @Getter
    @Setter
    protected Map<String, Map<String, Object>> modulesContent;

    /**
     * The configurations to be applied on device modules.
     */
    @Getter
    @Setter
    protected Map<String, Object> moduleContent;

    /**
     * The configurations to be applied on devices.
     */
    @Getter
    @Setter
    protected Map<String, Object> deviceContent;
>>>>>>> 29203f97

    public ConfigurationContent()
    {
        this.modulesContent = new HashMap<>();
        this.deviceContent = new HashMap<>();
<<<<<<< HEAD
=======
        this.moduleContent = new HashMap<>();
>>>>>>> 29203f97
    }

    public ConfigurationContentParser toConfigurationContentParser()
    {
        ConfigurationContentParser parser = new ConfigurationContentParser();
        parser.setModulesContent(this.modulesContent);
        parser.setDeviceContent(this.deviceContent);
        return parser;
    }
}<|MERGE_RESOLUTION|>--- conflicted
+++ resolved
@@ -9,15 +9,6 @@
 
 public class ConfigurationContent
 {
-<<<<<<< HEAD
-    @Getter
-    @Setter
-    Map<String, Map<String, Object>> modulesContent;
-
-    @Getter
-    @Setter
-    Map<String, Object> deviceContent;
-=======
     /**
      * The configurations to be applied to the Edge agent.
      * @see <a href="https://docs.microsoft.com/en-us/azure/iot-edge/module-composition?view=iotedge-2020-11#create-a-deployment-manifest">Create a deployment manifest</a>
@@ -39,16 +30,12 @@
     @Getter
     @Setter
     protected Map<String, Object> deviceContent;
->>>>>>> 29203f97
 
     public ConfigurationContent()
     {
         this.modulesContent = new HashMap<>();
         this.deviceContent = new HashMap<>();
-<<<<<<< HEAD
-=======
         this.moduleContent = new HashMap<>();
->>>>>>> 29203f97
     }
 
     public ConfigurationContentParser toConfigurationContentParser()
