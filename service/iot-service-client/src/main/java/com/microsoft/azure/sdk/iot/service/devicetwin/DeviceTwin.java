--- conflicted
+++ resolved
@@ -231,13 +231,7 @@
 
         TwinState twinState = TwinState.createFromTwinJson(twin);
 
-<<<<<<< HEAD
-=======
-        /*
-        **Codes_SRS_DEVICETWIN_25_012: [** The function shall set eTag, tags, desired property map, reported property map on the user device **]**
-         */
         device.setVersion(twinState.getVersion());
->>>>>>> 245abb7d
         device.setModelId(twinState.getModelId());
         device.setETag(twinState.getETag());
         device.setTags(twinState.getTags());
@@ -287,7 +281,6 @@
         TwinState twinState = new TwinState(device.getTagsMap(), device.getDesiredMap(), null);
         String twinJson = twinState.toJsonElement().toString();
 
-<<<<<<< HEAD
         ProxyOptions proxyOptions = options.getProxyOptions();
         Proxy proxy = proxyOptions != null ? proxyOptions.getProxy() : null;
         DeviceOperations.request(
@@ -299,28 +292,6 @@
                 options.getHttpConnectTimeout(),
                 options.getHttpReadTimeout(),
                 proxy);
-=======
-        /*
-        **Codes_SRS_DEVICETWIN_25_016: [** The function shall create a new SAS token **]**
-
-        **Codes_SRS_DEVICETWIN_25_017: [** The function shall create a new HttpRequest with http method as Patch **]**
-
-        **Codes_SRS_DEVICETWIN_25_018: [** The function shall set the following HTTP headers specified in the IotHub DeviceTwin doc.
-                                                1. Key as authorization with value as sastoken
-                                                2. Key as request id with a new string value for every request
-                                                3. Key as User-Agent with value specified by the clientIdentifier and its version
-                                                4. Key as Accept with value as application/json
-                                                5. Key as Content-Type and value as application/json
-                                                6. Key as charset and value as utf-8
-                                                7. Key as If-Match and value as '*'  **]**
-
-        **Codes_SRS_DEVICETWIN_25_019: [** The function shall send the created request and get the response **]**
-
-        **Codes_SRS_DEVICETWIN_25_020: [** The function shall verify the response status and throw proper Exception **]**
-         */
-        Proxy proxy = options.getProxyOptions() != null ? options.getProxyOptions().getProxy() : null;
-        DeviceOperations.request(this.iotHubConnectionString, url, HttpMethod.PATCH, twinJson.getBytes(StandardCharsets.UTF_8), String.valueOf(requestId++),options.getHttpConnectTimeout(), options.getHttpReadTimeout(), proxy);
->>>>>>> 245abb7d
     }
 
     /**
