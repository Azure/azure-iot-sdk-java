/*
 *  Copyright (c) Microsoft. All rights reserved.
 *  Licensed under the MIT license. See LICENSE file in the project root for full license information.
 */

package com.microsoft.azure.sdk.iot.service.devicetwin;

import com.azure.core.credential.AzureSasCredential;
import com.microsoft.azure.sdk.iot.deps.serializer.ParserUtility;
import com.microsoft.azure.sdk.iot.deps.serializer.QueryRequestParser;
import com.microsoft.azure.sdk.iot.service.IotHubConnectionString;
import com.microsoft.azure.sdk.iot.service.auth.IotHubServiceSasToken;
import com.microsoft.azure.sdk.iot.service.auth.TokenCredentialCache;
import com.microsoft.azure.sdk.iot.service.exceptions.IotHubException;
import com.microsoft.azure.sdk.iot.service.transport.http.HttpMethod;
import com.microsoft.azure.sdk.iot.service.transport.http.HttpResponse;

import java.io.IOException;
import java.net.Proxy;
import java.net.URL;
import java.nio.charset.StandardCharsets;
import java.util.HashMap;
import java.util.Map;
import java.util.NoSuchElementException;

/**
 * Sql style query IotHub for twin, jobs, device jobs or raw data
 */
public class Query
{
    private static final String CONTINUATION_TOKEN_KEY = "x-ms-continuation";
    private static final String ITEM_TYPE_KEY = "x-ms-item-type";
    private static final String PAGE_SIZE_KEY = "x-ms-max-item-count";

    private final int pageSize;
    private final String query;
    private final boolean isSqlQuery;

    private String requestContinuationToken;
    private String responseContinuationToken;

    private final QueryType requestQueryType;
    private QueryType responseQueryType;

    private QueryResponse queryResponse;

    private IotHubConnectionString iotHubConnectionString;
    private AzureSasCredential azureSasCredential;
    private TokenCredentialCache credentialCache;
    private URL url;
    private HttpMethod httpMethod;

    private int httpConnectTimeout;
    private int httpReadTimeout;

    private Proxy proxy;

    /**
     * Constructor for Query.
     *
     * @param query Sql style query to be sent to IotHub.
     * @param pageSize page size for the query response to request query over.
     * @param requestQueryType Type of query.
     * @throws IllegalArgumentException if the input parameters are invalid.
     */
    public Query(String query, int pageSize, QueryType requestQueryType) throws IllegalArgumentException
    {
        ParserUtility.validateQuery(query);

        if (pageSize <= 0)
        {
            throw new IllegalArgumentException("Page Size cannot be zero or negative");
        }

        if (requestQueryType == null || requestQueryType == QueryType.UNKNOWN)
        {
            throw new IllegalArgumentException("Cannot process a unknown type query");
        }

        this.pageSize = pageSize;
        this.query = query;
        this.requestContinuationToken = null;
        this.responseContinuationToken = null;
        this.requestQueryType = requestQueryType;
        this.responseQueryType = QueryType.UNKNOWN;
        this.queryResponse = null;
        this.isSqlQuery = true;
    }

    /**
     * Constructor for Query.
     *
     * @param pageSize page size for the query response to request query over.
     * @param requestQueryType Type of query.
     * @throws IllegalArgumentException if the input parameters are invalid.
     */
    public Query(int pageSize, QueryType requestQueryType) throws IllegalArgumentException
    {
        if (pageSize <= 0)
        {
            throw new IllegalArgumentException("Page Size cannot be zero or negative");
        }

        if (requestQueryType == null || requestQueryType == QueryType.UNKNOWN)
        {
            throw new IllegalArgumentException("Cannot process a unknown type query");
        }

        this.pageSize = pageSize;
        this.query = null;
        this.requestContinuationToken = null;
        this.responseContinuationToken = null;
        this.requestQueryType = requestQueryType;
        this.responseQueryType = QueryType.UNKNOWN;
        this.queryResponse = null;
        this.isSqlQuery = false;
    }

    /**
     * Continuation token to be used for next query request.
     *
     * @param continuationToken token to be used for next query request. Can be {@code null}.
     * @throws IOException if sending the request is unsuccessful because of input parameters.
     * @throws IotHubException if sending the request is unsuccessful at the Hub.
     */
    private void continueQuery(String continuationToken) throws IOException, IotHubException
    {
        this.requestContinuationToken = continuationToken;

            sendQueryRequest(
                    this.credentialCache,
                    this.azureSasCredential,
                    this.iotHubConnectionString,
                    this.url,
                    this.httpMethod,
                    this.httpConnectTimeout,
                    this.httpReadTimeout,
                    this.proxy);
    }

    /**
     * Sends request for the query to the IotHub.
     *
     * @param iotHubConnectionString Hub Connection String.
     * @param url URL to Query on.
     * @param method HTTP Method for the requesting a query.
<<<<<<< HEAD
=======
     * @param timeoutInMs Unused.
     * @return QueryResponse object which holds the response Iterator.
     * @throws IOException If any of the input parameters are not valid.
     * @throws IotHubException If HTTP response other then status ok is received.
     * @deprecated use {@link #sendQueryRequest(IotHubConnectionString, URL, HttpMethod, int, int, Proxy)} instead.
     */
    @Deprecated
    public QueryResponse sendQueryRequest(
            IotHubConnectionString iotHubConnectionString,
            URL url,
            HttpMethod method,
            Long timeoutInMs)
            throws IOException, IotHubException
    {
        if (iotHubConnectionString == null || url == null || method == null)
        {
            throw new IllegalArgumentException("Input parameters cannot be null");
        }

        this.iotHubConnectionString = iotHubConnectionString;
        this.url = url;
        this.httpMethod = method;

        this.httpConnectTimeout = DeviceTwinClientOptions.DEFAULT_HTTP_CONNECT_TIMEOUT_MS;
        this.httpReadTimeout = DeviceTwinClientOptions.DEFAULT_HTTP_READ_TIMEOUT_MS;

        byte[] payload;
        Map<String, String> queryHeaders = new HashMap<>();

        if (this.requestContinuationToken != null)
        {
            queryHeaders.put(CONTINUATION_TOKEN_KEY, requestContinuationToken);
        }
        queryHeaders.put(PAGE_SIZE_KEY, String.valueOf(pageSize));

        DeviceOperations.setHeaders(queryHeaders);

        if (isSqlQuery)
        {
            QueryRequestParser requestParser = new QueryRequestParser(this.query);
            payload = requestParser.toJson().getBytes(StandardCharsets.UTF_8);
        }
        else
        {
            payload = new byte[0];
        }

        HttpResponse httpResponse =
                DeviceOperations.request(
                        iotHubConnectionString,
                        url,
                        method,
                        payload,
                        null,
                        this.httpConnectTimeout,
                        this.httpReadTimeout,
                        null);

        this.responseContinuationToken = null;
        Map<String, String> headers = httpResponse.getHeaderFields();
        for (Map.Entry<String, String> header : headers.entrySet())
        {
            switch (header.getKey())
            {
                case CONTINUATION_TOKEN_KEY:
                    this.responseContinuationToken = header.getValue();
                    break;
                case ITEM_TYPE_KEY:
                    this.responseQueryType = QueryType.fromString(header.getValue());
                    break;
                default:
                    break;
            }
        }

        if (this.responseQueryType == null || this.responseQueryType == QueryType.UNKNOWN)
        {
            throw new IotHubException("Query response type is not defined by IotHub");
        }

        if (this.requestQueryType != this.responseQueryType)
        {
            throw new IotHubException("Query response does not match query request");
        }

        this.queryResponse = new QueryResponse(new String(httpResponse.getBody(), StandardCharsets.UTF_8));
        return this.queryResponse;
    }

    /**
     * Sends request for the query to the IotHub.
     *
     * @param iotHubConnectionString Hub Connection String.
     * @param url URL to Query on.
     * @param method HTTP Method for the requesting a query.
>>>>>>> 1238a81c
     * @param httpConnectTimeout the http connect timeout to use for this request.
     * @param httpReadTimeout the http read timeout to use for this request.
     * @param proxy the proxy to use, or null if no proxy should be used.
     * @return QueryResponse object which holds the response Iterator.
     * @throws IOException If any of the input parameters are not valid.
     * @throws IotHubException If HTTP response other then status ok is received.
     */
    @SuppressWarnings("UnusedReturnValue") // Public method
    public QueryResponse sendQueryRequest(IotHubConnectionString iotHubConnectionString,
                                          URL url,
                                          HttpMethod method,
                                          int httpConnectTimeout,
                                          int httpReadTimeout,
                                          Proxy proxy) throws IOException, IotHubException
    {
        if (iotHubConnectionString == null || url == null || method == null)
        {
            throw new IllegalArgumentException("Input parameters cannot be null");
        }

        this.iotHubConnectionString = iotHubConnectionString;
        this.url = url;
        this.httpMethod = method;

        this.httpConnectTimeout = httpConnectTimeout;
        this.httpReadTimeout = httpReadTimeout;

        this.proxy = proxy;

        byte[] payload;
        Map<String, String> queryHeaders = new HashMap<>();

        if (this.requestContinuationToken != null)
        {
            queryHeaders.put(CONTINUATION_TOKEN_KEY, requestContinuationToken);
        }
        queryHeaders.put(PAGE_SIZE_KEY, String.valueOf(pageSize));

        DeviceOperations.setHeaders(queryHeaders);

        if (isSqlQuery)
        {
            QueryRequestParser requestParser = new QueryRequestParser(this.query);
            payload = requestParser.toJson().getBytes(StandardCharsets.UTF_8);
        }
        else
        {
            payload = new byte[0];
        }

        HttpResponse httpResponse =
                DeviceOperations.request(
                        iotHubConnectionString,
                        url,
                        method,
                        payload,
                        null,
                        httpConnectTimeout,
                        httpReadTimeout,
                        proxy);

        this.responseContinuationToken = null;
        Map<String, String> headers = httpResponse.getHeaderFields();
        for (Map.Entry<String, String> header : headers.entrySet())
        {
            switch (header.getKey())
            {
                case CONTINUATION_TOKEN_KEY:
                    this.responseContinuationToken = header.getValue();
                    break;
                case ITEM_TYPE_KEY:
                    this.responseQueryType = QueryType.fromString(header.getValue());
                    break;
                default:
                    break;
            }
        }

        if (this.responseQueryType == null || this.responseQueryType == QueryType.UNKNOWN)
        {
            throw new IotHubException("Query response type is not defined by IotHub");
        }

        if (this.requestQueryType != this.responseQueryType)
        {
            throw new IotHubException("Query response does not match query request");
        }

        this.queryResponse = new QueryResponse(new String(httpResponse.getBody(), StandardCharsets.UTF_8));
        return this.queryResponse;
    }

    /**
     * Sends request for the query to the IotHub.
     *
     * @param credentialCache The RBAC authorization token provider. May be null if azureSasCredential or iotHubConnectionString is not.
     * @param azureSasCredential The SAS authorization token provider. May be null if credential or iotHubConnectionString is not.
     * @param iotHubConnectionString The iot hub connection string that SAS tokens will be derived from. May be null if azureSasCredential or credential is not.
     * @param url URL to Query on.
     * @param method HTTP Method for the requesting a query.
     * @param httpConnectTimeout the http connect timeout to use for this request.
     * @param httpReadTimeout the http read timeout to use for this request.
     * @param proxy the proxy to use, or null if no proxy should be used.
     * @return QueryResponse object which holds the response Iterator.
     * @throws IOException If any of the input parameters are not valid.
     * @throws IotHubException If HTTP response other then status ok is received.
     */
    public QueryResponse sendQueryRequest(
            TokenCredentialCache credentialCache,
            AzureSasCredential azureSasCredential,
            IotHubConnectionString iotHubConnectionString,
            URL url,
            HttpMethod method,
            int httpConnectTimeout,
            int httpReadTimeout,
            Proxy proxy)
            throws IOException, IotHubException
    {
        this.url = url;
        this.httpMethod = method;
        this.azureSasCredential = azureSasCredential;
        this.credentialCache = credentialCache;
        this.iotHubConnectionString = iotHubConnectionString;

        this.httpConnectTimeout = httpConnectTimeout;
        this.httpReadTimeout = httpReadTimeout;

        this.proxy = proxy;

        byte[] payload;
        Map<String, String> queryHeaders = new HashMap<>();

        if (this.requestContinuationToken != null)
        {
            queryHeaders.put(CONTINUATION_TOKEN_KEY, requestContinuationToken);
        }
        queryHeaders.put(PAGE_SIZE_KEY, String.valueOf(pageSize));

        DeviceOperations.setHeaders(queryHeaders);

        if (isSqlQuery)
        {
            QueryRequestParser requestParser = new QueryRequestParser(this.query);
            payload = requestParser.toJson().getBytes(StandardCharsets.UTF_8);
        }
        else
        {
            payload = new byte[0];
        }

        String authorizationToken;
        if (credentialCache != null)
        {
            authorizationToken = this.credentialCache.getTokenString();
        }
        else if (azureSasCredential != null)
        {
            authorizationToken = azureSasCredential.getSignature();
        }
        else
        {
            authorizationToken = new IotHubServiceSasToken(iotHubConnectionString).toString();
        }

        HttpResponse httpResponse =
                DeviceOperations.request(
                        authorizationToken,
                        url,
                        method,
                        payload,
                        null,
                        httpConnectTimeout,
                        httpReadTimeout,
                        proxy);

        this.responseContinuationToken = null;
        Map<String, String> headers = httpResponse.getHeaderFields();
        for (Map.Entry<String, String> header : headers.entrySet())
        {
            switch (header.getKey())
            {
                case CONTINUATION_TOKEN_KEY:
                    this.responseContinuationToken = header.getValue();
                    break;
                case ITEM_TYPE_KEY:
                    this.responseQueryType = QueryType.fromString(header.getValue());
                    break;
                default:
                    break;
            }
        }

        if (this.responseQueryType == null || this.responseQueryType == QueryType.UNKNOWN)
        {
            throw new IotHubException("Query response type is not defined by IotHub");
        }

        if (this.requestQueryType != this.responseQueryType)
        {
            throw new IotHubException("Query response does not match query request");
        }

        this.queryResponse = new QueryResponse(new String(httpResponse.getBody(), StandardCharsets.UTF_8));
        return this.queryResponse;
    }

    /**
     * Getter for the continuation token received on response
     * @return continuation token. Can be {@code null}.
     */
    private String getContinuationToken()
    {
        return this.responseContinuationToken;
    }

    /**
     * Returns the availability of next element in the query response.
     *
     * @return the availability of next element in the query response.
     * @throws IOException if sending the request is unsuccessful because of input parameters.
     * @throws IotHubException if sending the request is unsuccessful at the Hub.
     */
    public boolean hasNext() throws IOException, IotHubException
    {
        boolean isNextAvailable = this.queryResponse.hasNext();
        if (!isNextAvailable && this.getContinuationToken() != null)
        {
            this.continueQuery(this.getContinuationToken());
            return this.queryResponse.hasNext();
        }
        else
        {
            return isNextAvailable;
        }
    }

    /**
     * provides the next element in query response.
     *
     * @return the next element in query response.
     * @throws IOException if sending the request is unsuccessful because of input parameters.
     * @throws IotHubException if sending the request is unsuccessful at the Hub.
     * @throws NoSuchElementException if no further elements are available.
     */
    public Object next() throws IOException, IotHubException, NoSuchElementException
    {
       if (this.hasNext())
       {
           return queryResponse.next();
       }
       else
       {
           throw new NoSuchElementException();
       }
    }
}<|MERGE_RESOLUTION|>--- conflicted
+++ resolved
@@ -144,104 +144,6 @@
      * @param iotHubConnectionString Hub Connection String.
      * @param url URL to Query on.
      * @param method HTTP Method for the requesting a query.
-<<<<<<< HEAD
-=======
-     * @param timeoutInMs Unused.
-     * @return QueryResponse object which holds the response Iterator.
-     * @throws IOException If any of the input parameters are not valid.
-     * @throws IotHubException If HTTP response other then status ok is received.
-     * @deprecated use {@link #sendQueryRequest(IotHubConnectionString, URL, HttpMethod, int, int, Proxy)} instead.
-     */
-    @Deprecated
-    public QueryResponse sendQueryRequest(
-            IotHubConnectionString iotHubConnectionString,
-            URL url,
-            HttpMethod method,
-            Long timeoutInMs)
-            throws IOException, IotHubException
-    {
-        if (iotHubConnectionString == null || url == null || method == null)
-        {
-            throw new IllegalArgumentException("Input parameters cannot be null");
-        }
-
-        this.iotHubConnectionString = iotHubConnectionString;
-        this.url = url;
-        this.httpMethod = method;
-
-        this.httpConnectTimeout = DeviceTwinClientOptions.DEFAULT_HTTP_CONNECT_TIMEOUT_MS;
-        this.httpReadTimeout = DeviceTwinClientOptions.DEFAULT_HTTP_READ_TIMEOUT_MS;
-
-        byte[] payload;
-        Map<String, String> queryHeaders = new HashMap<>();
-
-        if (this.requestContinuationToken != null)
-        {
-            queryHeaders.put(CONTINUATION_TOKEN_KEY, requestContinuationToken);
-        }
-        queryHeaders.put(PAGE_SIZE_KEY, String.valueOf(pageSize));
-
-        DeviceOperations.setHeaders(queryHeaders);
-
-        if (isSqlQuery)
-        {
-            QueryRequestParser requestParser = new QueryRequestParser(this.query);
-            payload = requestParser.toJson().getBytes(StandardCharsets.UTF_8);
-        }
-        else
-        {
-            payload = new byte[0];
-        }
-
-        HttpResponse httpResponse =
-                DeviceOperations.request(
-                        iotHubConnectionString,
-                        url,
-                        method,
-                        payload,
-                        null,
-                        this.httpConnectTimeout,
-                        this.httpReadTimeout,
-                        null);
-
-        this.responseContinuationToken = null;
-        Map<String, String> headers = httpResponse.getHeaderFields();
-        for (Map.Entry<String, String> header : headers.entrySet())
-        {
-            switch (header.getKey())
-            {
-                case CONTINUATION_TOKEN_KEY:
-                    this.responseContinuationToken = header.getValue();
-                    break;
-                case ITEM_TYPE_KEY:
-                    this.responseQueryType = QueryType.fromString(header.getValue());
-                    break;
-                default:
-                    break;
-            }
-        }
-
-        if (this.responseQueryType == null || this.responseQueryType == QueryType.UNKNOWN)
-        {
-            throw new IotHubException("Query response type is not defined by IotHub");
-        }
-
-        if (this.requestQueryType != this.responseQueryType)
-        {
-            throw new IotHubException("Query response does not match query request");
-        }
-
-        this.queryResponse = new QueryResponse(new String(httpResponse.getBody(), StandardCharsets.UTF_8));
-        return this.queryResponse;
-    }
-
-    /**
-     * Sends request for the query to the IotHub.
-     *
-     * @param iotHubConnectionString Hub Connection String.
-     * @param url URL to Query on.
-     * @param method HTTP Method for the requesting a query.
->>>>>>> 1238a81c
      * @param httpConnectTimeout the http connect timeout to use for this request.
      * @param httpReadTimeout the http read timeout to use for this request.
      * @param proxy the proxy to use, or null if no proxy should be used.
