// Copyright (c) Microsoft. All rights reserved.
// Licensed under the MIT license. See LICENSE file in the project root for full license information.

package com.microsoft.azure.sdk.iot.service.transport;

import lombok.extern.slf4j.Slf4j;

import java.io.IOException;
import java.io.InputStream;
import java.util.Collections;
import java.util.Map;
import java.util.Properties;
import java.util.stream.Collectors;

@Slf4j
public class TransportUtils
{
    /** Version identifier key */
    public static final String versionIdentifierKey = "com.microsoft:client-version";
    public static final String javaServiceClientIdentifier = "com.microsoft.azure.sdk.iot.iot-service-client/";
<<<<<<< HEAD
    public static final String serviceVersion = "2.0.0-preview-002";
=======
    public static final String serviceVersion = getPackageVersion();
>>>>>>> 517d9a37

    private static final String JAVA_RUNTIME = System.getProperty("java.version");
    private static final String OPERATING_SYSTEM = System.getProperty("java.runtime.name").toLowerCase().contains("android") ? "Android" : System.getProperty("os.name");
    private static final String PROCESSOR_ARCHITECTURE = System.getProperty("os.arch");

    public static final String USER_AGENT_STRING = javaServiceClientIdentifier + serviceVersion + " (" + JAVA_RUNTIME + "; " + OPERATING_SYSTEM +"; " + PROCESSOR_ARCHITECTURE + ")";
    public static final String IOTHUB_API_VERSION = "2021-04-12";

    // Gets the version of this SDK package from the iothub-service-client.properties file
    private static String getPackageVersion()
    {
        Map<String, String> properties = getProperties("iothub-service-client.properties");
        return properties.getOrDefault("version", "UnknownVersion");
    }

    private static Map<String, String> getProperties(String propertiesFileName)
    {
        try (InputStream inputStream = TransportUtils.class.getClassLoader().getResourceAsStream(propertiesFileName))
        {
            if (inputStream != null)
            {
                Properties properties = new Properties();
                properties.load(inputStream);
                return Collections.unmodifiableMap(properties.entrySet().stream()
                    .collect(Collectors.toMap(entry -> (String) entry.getKey(),
                        entry -> (String) entry.getValue())));
            }
        }
        catch (IOException ex)
        {
            log.warn("Failed to get properties from " + propertiesFileName, ex);
        }

        return Collections.emptyMap();
    }
}<|MERGE_RESOLUTION|>--- conflicted
+++ resolved
@@ -18,11 +18,7 @@
     /** Version identifier key */
     public static final String versionIdentifierKey = "com.microsoft:client-version";
     public static final String javaServiceClientIdentifier = "com.microsoft.azure.sdk.iot.iot-service-client/";
-<<<<<<< HEAD
-    public static final String serviceVersion = "2.0.0-preview-002";
-=======
     public static final String serviceVersion = getPackageVersion();
->>>>>>> 517d9a37
 
     private static final String JAVA_RUNTIME = System.getProperty("java.version");
     private static final String OPERATING_SYSTEM = System.getProperty("java.runtime.name").toLowerCase().contains("android") ? "Android" : System.getProperty("os.name");
