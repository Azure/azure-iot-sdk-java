// Copyright (c) Microsoft. All rights reserved.
// Licensed under the MIT license. See LICENSE file in the project root for full license information.

package com.microsoft.azure.sdk.iot.service.transport;

public class TransportUtils
{
    /** Version identifier key */
    public static final String versionIdentifierKey = "com.microsoft:client-version";
<<<<<<< HEAD
    public static String javaServiceClientIdentifier = "com.microsoft.azure.sdk.iot.iot-service-client-preview/";
    public static String serviceVersion = "1.0.1";
=======
    public static String javaServiceClientIdentifier = "com.microsoft.azure.sdk.iot.iot-service-client/";
    public static String serviceVersion = "1.22.0";
>>>>>>> 23c0e24e

    private static String JAVA_RUNTIME = System.getProperty("java.version");
    private static String OPERATING_SYSTEM = System.getProperty("java.runtime.name").toLowerCase().contains("android") ? "Android" : System.getProperty("os.name");
    private static String PROCESSOR_ARCHITECTURE = System.getProperty("os.arch");

    public static final String USER_AGENT_STRING = javaServiceClientIdentifier + serviceVersion + " (" + JAVA_RUNTIME + "; " + OPERATING_SYSTEM +"; " + PROCESSOR_ARCHITECTURE + ")";
    public static final String IOTHUB_API_VERSION = "2020-03-13";
}<|MERGE_RESOLUTION|>--- conflicted
+++ resolved
@@ -7,13 +7,8 @@
 {
     /** Version identifier key */
     public static final String versionIdentifierKey = "com.microsoft:client-version";
-<<<<<<< HEAD
     public static String javaServiceClientIdentifier = "com.microsoft.azure.sdk.iot.iot-service-client-preview/";
     public static String serviceVersion = "1.0.1";
-=======
-    public static String javaServiceClientIdentifier = "com.microsoft.azure.sdk.iot.iot-service-client/";
-    public static String serviceVersion = "1.22.0";
->>>>>>> 23c0e24e
 
     private static String JAVA_RUNTIME = System.getProperty("java.version");
     private static String OPERATING_SYSTEM = System.getProperty("java.runtime.name").toLowerCase().contains("android") ? "Android" : System.getProperty("os.name");
