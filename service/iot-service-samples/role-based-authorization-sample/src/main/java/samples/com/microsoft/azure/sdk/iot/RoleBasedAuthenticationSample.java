/*
 * Copyright (c) Microsoft. All rights reserved.
 * Licensed under the MIT license. See LICENSE file in the project root for full license information.
 */

package samples.com.microsoft.azure.sdk.iot;

import com.azure.core.credential.TokenCredential;
import com.azure.identity.ClientSecretCredentialBuilder;
import com.microsoft.azure.sdk.iot.deps.serializer.ErrorCodeDescription;
import com.microsoft.azure.sdk.iot.service.Device;
import com.microsoft.azure.sdk.iot.service.FeedbackBatch;
import com.microsoft.azure.sdk.iot.service.FeedbackReceiver;
import com.microsoft.azure.sdk.iot.service.FeedbackRecord;
import com.microsoft.azure.sdk.iot.service.FileUploadNotification;
import com.microsoft.azure.sdk.iot.service.FileUploadNotificationReceiver;
import com.microsoft.azure.sdk.iot.service.IotHubServiceClientProtocol;
import com.microsoft.azure.sdk.iot.service.Message;
import com.microsoft.azure.sdk.iot.service.RegistryManager;
import com.microsoft.azure.sdk.iot.service.RegistryManagerOptions;
import com.microsoft.azure.sdk.iot.service.ServiceClient;
import com.microsoft.azure.sdk.iot.service.ServiceClientOptions;
import com.microsoft.azure.sdk.iot.service.auth.AuthenticationType;
import com.microsoft.azure.sdk.iot.service.devicetwin.DeviceMethod;
import com.microsoft.azure.sdk.iot.service.devicetwin.DeviceMethodClientOptions;
import com.microsoft.azure.sdk.iot.service.devicetwin.DeviceTwin;
import com.microsoft.azure.sdk.iot.service.devicetwin.DeviceTwinClientOptions;
import com.microsoft.azure.sdk.iot.service.devicetwin.DeviceTwinDevice;
import com.microsoft.azure.sdk.iot.service.devicetwin.Query;
import com.microsoft.azure.sdk.iot.service.devicetwin.SqlQuery;
import com.microsoft.azure.sdk.iot.service.digitaltwin.DigitalTwinClient;
import com.microsoft.azure.sdk.iot.service.exceptions.IotHubException;
import com.microsoft.azure.sdk.iot.service.jobs.JobClient;
import com.microsoft.azure.sdk.iot.service.jobs.JobClientOptions;
import com.microsoft.azure.sdk.iot.service.jobs.JobResult;

import java.io.IOException;
import java.util.UUID;

/**
 * This sample demonstrates how to use the constructors in the various service clients that take an instance of
 * {@link TokenCredential} in order to authenticate with role based access credentials.
 */
public class RoleBasedAuthenticationSample
{
    private static final int FILE_UPLOAD_NOTIFICATION_LISTEN_SECONDS = 5 * 1000; // 5 seconds
    private static final int FEEDBACK_MESSAGE_LISTEN_SECONDS = 5 * 1000; // 5 seconds

    public static void main(String[] args)
    {
        SamplesArguments parsedArguments = new SamplesArguments(args);

        // Credentials can be built from types from the Azure Identity library like ClientSecretCredential.
        // The Azure Identity library also defines other implementations of the TokenCredential interface such as
        // DefaultAzureCredential, InteractiveBrowserCredential, and many others.
        TokenCredential credential =
            new ClientSecretCredentialBuilder()
                .tenantId(parsedArguments.getTenantId())
                .clientId(parsedArguments.getClientId())
                .clientSecret(parsedArguments.getClientSecret())
                .authorityHost("https://login.windows-ppe.net")
                .build();

        // "my-azure-iot-hub.azure-devices.net" for example
        String iotHubHostName = parsedArguments.getIotHubHostName();

        String newDeviceId = runRegistryManagerSample(iotHubHostName, credential);

        //runTwinClientSample(iotHubHostName, credential, newDeviceId);

        //runServiceClientSample(iotHubHostName, credential, newDeviceId);

        runJobClientSample(iotHubHostName, credential);

        //runDeviceMethodClientSample(iotHubHostName, credential, newDeviceId);
    }

    private static String runRegistryManagerSample(String iotHubHostName, TokenCredential credential)
    {
        // RegistryManager has some configurable options for HTTP read and connect timeouts, as well as for setting proxies.
        // For this sample, the default options will be used though.
        RegistryManagerOptions options = RegistryManagerOptions.builder().build();

        // This constructor takes in your implementation of TokenCredential which allows you to use RBAC authentication
        // rather than symmetric key based authentication that comes with constructors that take connection strings.
        RegistryManager registryManager = new RegistryManager(iotHubHostName, credential, options);

        String deviceId = "my-new-device-" + UUID.randomUUID().toString();
        Device newDevice = Device.createDevice(deviceId, AuthenticationType.SAS);

        try
        {
            System.out.println("Creating device " + deviceId);
            registryManager.addDevice(newDevice);
            System.out.println("Successfully created device " + deviceId);
        }
        catch (IOException | IotHubException e)
        {
            System.err.println("Failed to register new device");
            e.printStackTrace();
            System.exit(-1);
        }

        return deviceId;
    }

    private static void runTwinClientSample(String iotHubHostName, TokenCredential credential, String deviceId)
    {
        // DeviceTwin has some configurable options for HTTP read and connect timeouts, as well as for setting proxies.
        // For this sample, the default options will be used though.
        DeviceTwinClientOptions options = DeviceTwinClientOptions.builder().build();

        // This constructor takes in your implementation of TokenCredential which allows you to use RBAC authentication
        // rather than symmetric key based authentication that comes with constructors that take connection strings.
        DeviceTwin twinClient = new DeviceTwin(iotHubHostName, credential, options);

        DeviceTwinDevice newDeviceTwin = new DeviceTwinDevice(deviceId);

        try
        {
            System.out.println("Getting twin for device " + deviceId);
            twinClient.getTwin(newDeviceTwin);
        }
        catch (IotHubException | IOException e)
        {
            System.err.println("Failed to get twin for device " + deviceId);
            e.printStackTrace();
            System.exit(-1);
        }

        System.out.println("Successfully got the twin for the new device");
        System.out.println("Device Id: " + newDeviceTwin.getDeviceId());
        System.out.println("ETag: " + newDeviceTwin.getETag());
    }

    private static void runServiceClientSample(String iotHubHostName, TokenCredential credential, String deviceId)
    {
        // ServiceClient has some configurable options for setting a custom SSLContext, as well as for setting proxies.
        // For this sample, the default options will be used though.
        ServiceClientOptions options = ServiceClientOptions.builder().build();

        // This constructor takes in your implementation of TokenCredential which allows you to use RBAC authentication
        // rather than symmetric key based authentication that comes with constructors that take connection strings.
        ServiceClient serviceClient =
            new ServiceClient(
                iotHubHostName,
                credential,
                IotHubServiceClientProtocol.AMQPS,
                options);

        String cloudToDeviceMessagePayload = "This is a message sent by an RBAC authenticated service client!";
        Message cloudToDeviceMessage = new Message(cloudToDeviceMessagePayload.getBytes());
        try
        {
            System.out.println("Sending cloud to device message to the new device");
            serviceClient.send(deviceId, cloudToDeviceMessage);
            System.out.println("Successfully sent cloud to device message to the new device");
        }
        catch (IOException | IotHubException e)
        {
            System.err.println("Failed to send a cloud to device message to the new device");
            e.printStackTrace();
            System.exit(-1);
        }

        try
        {
            // FeedbackReceiver will use the same authentication mechanism that the ServiceClient itself uses,
            // so the below APIs are also RBAC authenticated.
            FeedbackReceiver feedbackReceiver = serviceClient.getFeedbackReceiver();

            System.out.println("Opening feedback receiver to listen for feedback messages");
            feedbackReceiver.open();
            FeedbackBatch feedbackBatch = feedbackReceiver.receive(FEEDBACK_MESSAGE_LISTEN_SECONDS);

            if (feedbackBatch != null)
            {
                for (FeedbackRecord feedbackRecord : feedbackBatch.getRecords())
                {
                    System.out.println(String.format("Feedback record received for device %s with status %s", feedbackRecord.getDeviceId(), feedbackRecord.getStatusCode()));
                }
            }
            else
            {
                System.out.println("No feedback records were received");
            }

            feedbackReceiver.close();
        }
        catch (IOException | InterruptedException e)
        {
            System.err.println("Failed to listen for feedback messages");
            e.printStackTrace();
            System.exit(-1);
        }

        try
        {
            // FileUploadNotificationReceiver will use the same authentication mechanism that the ServiceClient itself uses,
            // so the below APIs are also RBAC authenticated.
            FileUploadNotificationReceiver fileUploadNotificationReceiver = serviceClient.getFileUploadNotificationReceiver();

            System.out.println("Opening file upload notification receiver and listening for file upload notifications");
            fileUploadNotificationReceiver.open();
            FileUploadNotification fileUploadNotification = fileUploadNotificationReceiver.receive(FILE_UPLOAD_NOTIFICATION_LISTEN_SECONDS);

            if (fileUploadNotification != null)
            {
                System.out.println("File upload notification received for device " + fileUploadNotification.getDeviceId());
            }
            else
            {
                System.out.println("No feedback records were received");
            }

            fileUploadNotificationReceiver.close();
        }
        catch (IOException | InterruptedException e)
        {
            System.err.println("Failed to listen for file upload notification messages");
            e.printStackTrace();
            System.exit(-1);
        }
    }

    private static void runJobClientSample(String iotHubHostName, TokenCredential credential)
    {
        // JobClient has some configurable options for HTTP read and connect timeouts, as well as for setting proxies.
        // For this sample, the default options will be used though.
        JobClientOptions options = JobClientOptions.builder().build();

        // This constructor takes in your implementation of TokenCredential which allows you to use RBAC authentication
        // rather than symmetric key based authentication that comes with constructors that take connection strings.
        JobClient jobClient = new JobClient(iotHubHostName, credential, options);

        try
        {
<<<<<<< HEAD
            log.info("Querying all active jobs for your IoT Hub");

            try
            {
                DigitalTwinClient client = new DigitalTwinClient(iotHubHostName, credential);
                client.getDigitalTwin("asdf", DigitalTwinClient.class);

            }
            catch (Exception e)
            {
                log.error("faile d to joobb", e);
                System.exit(-1);
            }
=======
            System.out.println("Querying all active jobs for your IoT Hub");
>>>>>>> 675a4fc2

            Query deviceJobQuery = jobClient.queryDeviceJob(SqlQuery.createSqlQuery("*", SqlQuery.FromType.JOBS, null, null).getQuery());
            int queriedJobCount = 0;
            while (jobClient.hasNextJob(deviceJobQuery))
            {
                queriedJobCount++;
                JobResult job = jobClient.getNextJob(deviceJobQuery);
                System.out.println(String.format("Job %s of type %s has status %s", job.getJobId(), job.getJobType(), job.getJobStatus()));
            }

            if (queriedJobCount == 0)
            {
                System.out.println("No active jobs found for your IoT Hub");
            }
        }
        catch (IotHubException | IOException e)
        {
            System.err.println("Failed to query the jobs for your IoT Hub");
            e.printStackTrace();
            System.exit(-1);
        }
    }

    private static void runDeviceMethodClientSample(String iotHubHostName, TokenCredential credential, String deviceId)
    {
        // JobClient has some configurable options for HTTP read and connect timeouts, as well as for setting proxies.
        // For this sample, the default options will be used though.
        DeviceMethodClientOptions options = DeviceMethodClientOptions.builder().build();

        // This constructor takes in your implementation of TokenCredential which allows you to use RBAC authentication
        // rather than symmetric key based authentication that comes with constructors that take connection strings.
        DeviceMethod deviceMethod = new DeviceMethod(iotHubHostName, credential, options);

        try
        {
            System.out.println("Invoking method on device if it is online");
            deviceMethod.invoke(
                deviceId,
                "someMethodName",
                5L,
                2L,
                "Some method invocation payload");
        }
        catch (IotHubException e)
        {
            if (e.getErrorCodeDescription() == ErrorCodeDescription.DeviceNotOnline)
            {
                System.out.println("Device was not online, so the method invocation failed.");
            }
            else
            {
                System.err.println("Failed to invoke a method on your device");
                e.printStackTrace();
                System.exit(-1);
            }
        }
        catch (IOException e)
        {
            System.err.println("Failed to invoke a method on your device");
            e.printStackTrace();
            System.exit(-1);
        }
    }
}<|MERGE_RESOLUTION|>--- conflicted
+++ resolved
@@ -235,23 +235,7 @@
 
         try
         {
-<<<<<<< HEAD
-            log.info("Querying all active jobs for your IoT Hub");
-
-            try
-            {
-                DigitalTwinClient client = new DigitalTwinClient(iotHubHostName, credential);
-                client.getDigitalTwin("asdf", DigitalTwinClient.class);
-
-            }
-            catch (Exception e)
-            {
-                log.error("faile d to joobb", e);
-                System.exit(-1);
-            }
-=======
             System.out.println("Querying all active jobs for your IoT Hub");
->>>>>>> 675a4fc2
 
             Query deviceJobQuery = jobClient.queryDeviceJob(SqlQuery.createSqlQuery("*", SqlQuery.FromType.JOBS, null, null).getQuery());
             int queriedJobCount = 0;
