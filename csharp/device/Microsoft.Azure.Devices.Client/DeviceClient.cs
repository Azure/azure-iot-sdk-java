﻿// Copyright (c) Microsoft. All rights reserved.
// Licensed under the MIT license. See LICENSE file in the project root for full license information.

namespace Microsoft.Azure.Devices.Client
{
    using System;
    using System.Collections.Generic;
    using System.Text.RegularExpressions;
    using System.Linq;
    using Microsoft.Azure.Devices.Client.Extensions;
    using Microsoft.Azure.Devices.Client.Transport;

    using System.Threading.Tasks;
    using Microsoft.Azure.Devices.Client.Exceptions;

#if !WINDOWS_UWP && !PCL
    using System.Net.Sockets;
    using Microsoft.Azure.Devices.Client.Transport.Mqtt;
#endif

    // C# using aliases cannot name an unbound generic type declaration without supplying type arguments
    // Therefore, define a separate alias for each type argument
#if WINDOWS_UWP
    using AsyncTask = Windows.Foundation.IAsyncAction;
    using AsyncTaskOfMessage = Windows.Foundation.IAsyncOperation<Message>;
#else
    using AsyncTask = System.Threading.Tasks.Task;
    using AsyncTaskOfMessage = System.Threading.Tasks.Task<Message>;
#endif

    /// <summary>
    /// Transport types supported by DeviceClient - Amqp and HTTP 1.1
    /// </summary>
    public enum TransportType
    {
        /// <summary>
        /// Advanced Message Queuing Protocol transport.
        /// Try Amqp over TCP first and fallback to Amqp over WebSocket if that fails
        /// </summary>
        Amqp = 0,

        /// <summary>
        /// HyperText Transfer Protocol version 1 transport.
        /// </summary>
        Http1 = 1,

        /// <summary>
        /// Advanced Message Queuing Protocol transport over WebSocket only.
        /// </summary>
        Amqp_WebSocket_Only = 2,

        /// <summary>
        /// Advanced Message Queuing Protocol transport over native TCP only
        /// </summary>
        Amqp_Tcp_Only = 3,

        /// <summary>
        /// Message Queuing Telemetry Transport.
        /// </summary>
        Mqtt = 4
    }

    /// <summary>
    /// Contains methods that a device can use to send messages to and receive from the service.
    /// </summary>
    public sealed class DeviceClient
    {
        const string DeviceId = "DeviceId";
        const string DeviceIdParameterPattern = @"(^\s*?|.*;\s*?)" + DeviceId + @"\s*?=.*";
#if !PCL
        const RegexOptions RegexOptions = System.Text.RegularExpressions.RegexOptions.Compiled | System.Text.RegularExpressions.RegexOptions.IgnoreCase;
#else
        const RegexOptions RegexOptions = System.Text.RegularExpressions.RegexOptions.IgnoreCase;
#endif

        static readonly Regex DeviceIdParameterRegex = new Regex(DeviceIdParameterPattern, RegexOptions);
        TransportHandlerBase impl;
<<<<<<< HEAD
        volatile bool closeCalled;
#if !WINDOWS_UWP
=======
#if !PCL
>>>>>>> 0e0fe786
        readonly IotHubConnectionString iotHubConnectionString;
        readonly ITransportSettings[] transportSettings;
        readonly object thisLock = new object();

        volatile TaskCompletionSource<object> openTaskCompletionSource;

        DeviceClient(IotHubConnectionString iotHubConnectionString, ITransportSettings[] transportSettings)
        {
            this.iotHubConnectionString = iotHubConnectionString;
            this.transportSettings = transportSettings;
        }
#else
        DeviceClient(TransportHandlerBase impl, TransportType transportType)
        {
            this.impl = impl;
            this.TransportTypeInUse = transportType;
        }
#endif


        public TransportType TransportTypeInUse { get; private set; }

        /// <summary>
        /// Create an Amqp DeviceClient from individual parameters
        /// </summary>
        /// <param name="hostname">The fully-qualified DNS hostname of IoT Hub</param>
        /// <param name="authenticationMethod">The authentication method that is used</param>
        /// <returns>DeviceClient</returns>
        public static DeviceClient Create(string hostname, IAuthenticationMethod authenticationMethod)
        {
<<<<<<< HEAD
#if WINDOWS_UWP
=======
#if WINDOWS_UWP || PCL
>>>>>>> 0e0fe786
            return Create(hostname, authenticationMethod, TransportType.Http1);
#else
            return Create(hostname, authenticationMethod, TransportType.Amqp);
#endif
        }

        /// <summary>
        /// Create a DeviceClient from individual parameters
        /// </summary>
        /// <param name="hostname">The fully-qualified DNS hostname of IoT Hub</param>
        /// <param name="authenticationMethod">The authentication method that is used</param>
        /// <param name="transportType">The transportType used (Http1 or Amqp)</param>
        /// <returns>DeviceClient</returns>
        public static DeviceClient Create(string hostname, IAuthenticationMethod authenticationMethod, TransportType transportType)
        {
            if (hostname == null)
            {
                throw new ArgumentNullException("hostname");
            }

            if (authenticationMethod == null)
            {
                throw new ArgumentNullException("authenticationMethod");
            }

            var connectionStringBuilder = IotHubConnectionStringBuilder.Create(hostname, authenticationMethod);
            return CreateFromConnectionString(connectionStringBuilder.ToString(), transportType);
        }

        /// <summary>
        /// Create a DeviceClient using Amqp transport from the specified connection string
        /// </summary>
        /// <param name="connectionString">Connection string for the IoT hub (including DeviceId)</param>
        /// <returns>DeviceClient</returns>
        public static DeviceClient CreateFromConnectionString(string connectionString)
        {
#if WINDOWS_UWP || PCL
            return CreateFromConnectionString(connectionString, TransportType.Http1);
#else
            return CreateFromConnectionString(connectionString, TransportType.Amqp);
#endif

        }

        /// <summary>
        /// Create a DeviceClient using Amqp transport from the specified connection string
        /// (WinRT) Create a DeviceClient using Http transport from the specified connection string
        /// </summary>
        /// <param name="connectionString">IoT Hub-Scope Connection string for the IoT hub (without DeviceId)</param>
        /// <param name="deviceId">Id of the Device</param>
        /// <returns>DeviceClient</returns>
        public static DeviceClient CreateFromConnectionString(string connectionString, string deviceId)
        {
#if WINDOWS_UWP || PCL
            return CreateFromConnectionString(connectionString, deviceId, TransportType.Http1);    
#else
            return CreateFromConnectionString(connectionString, deviceId, TransportType.Amqp);
#endif
        }

#if WINDOWS_UWP
        [Windows.Foundation.Metadata.DefaultOverloadAttribute()]
#endif
        /// <summary>
        /// Create DeviceClient from the specified connection string using the specified transport type
        /// (PCL) Only Http transport is allowed
        /// </summary>
        /// <param name="connectionString">Connection string for the IoT hub (including DeviceId)</param>
        /// <param name="transportType">Specifies whether Amqp or Http transport is used</param>
        /// <returns>DeviceClient</returns>
        public static DeviceClient CreateFromConnectionString(string connectionString, TransportType transportType)
        {
            if (connectionString == null)
            {
                throw new ArgumentNullException("connectionString");
            }

            switch (transportType)
            {
                case TransportType.Amqp:
#if PCL
                    throw new NotImplementedException("Amqp protocol is not supported");
#else
                    return CreateFromConnectionString(connectionString, new ITransportSettings[]
                    {
                        new AmqpTransportSettings(TransportType.Amqp_Tcp_Only),
                        new AmqpTransportSettings(TransportType.Amqp_WebSocket_Only)
                    });
#endif
                case TransportType.Mqtt:
#if WINDOWS_UWP || PCL
                    throw new NotImplementedException("Mqtt protocol is not supported");
#else
                    return CreateFromConnectionString(connectionString, new ITransportSettings[] { new MqttTransportSettings(transportType) });
#endif
                case TransportType.Amqp_WebSocket_Only:
                case TransportType.Amqp_Tcp_Only:
#if PCL
                    throw new NotImplementedException("Amqp protocol is not supported");
#else
                    return CreateFromConnectionString(connectionString, new ITransportSettings[] { new AmqpTransportSettings(transportType) });
#endif
                case TransportType.Http1:

#if PCL
                    var iotHubConnectionString = IotHubConnectionString.Parse(connectionString);
                    return new DeviceClient(new HttpTransportHandler(iotHubConnectionString), TransportType.Http1);
#else
                    return CreateFromConnectionString(connectionString, new ITransportSettings[] { new Http1TransportSettings() });
#endif
                default:
#if !PCL
                    throw new InvalidOperationException("Unsupported Transport Type {0}".FormatInvariant(transportType));
#else
                    throw new InvalidOperationException(string.Format("Unsupported Transport Type {0}", transportType));
#endif
            }
        }

        /// <summary>
        /// Create DeviceClient from the specified connection string using the specified transport type
        /// </summary>
        /// <param name="connectionString">IoT Hub-Scope Connection string for the IoT hub (without DeviceId)</param>
        /// <param name="deviceId">Id of the device</param>
        /// <param name="transportType">The transportType used (Http1 or Amqp)</param>
        /// <returns>DeviceClient</returns>
        public static DeviceClient CreateFromConnectionString(string connectionString, string deviceId, TransportType transportType)
        {
            if (connectionString == null)
            {
                throw new ArgumentNullException("connectionString");
            }

            if (deviceId == null)
            {
                throw new ArgumentNullException("deviceId");
            }

            if (DeviceIdParameterRegex.IsMatch(connectionString))
            {
                throw new ArgumentException("connectionString must not contain DeviceId keyvalue parameter", "connectionString");
            }

            return CreateFromConnectionString(connectionString + ";" + DeviceId + "=" + deviceId, transportType);
        }

#if !PCL
        /// <summary>
        /// Create DeviceClient from the specified connection string using a prioritized list of transports
        /// </summary>
        /// <param name="connectionString">Connection string for the IoT hub (with DeviceId)</param>
        /// <param name="transportSettings">Prioritized list of transports</param>
        /// <returns>DeviceClient</returns>
        public static DeviceClient CreateFromConnectionString(string connectionString, [System.Runtime.InteropServices.WindowsRuntime.ReadOnlyArrayAttribute] ITransportSettings[] transportSettings)
        {
            if (connectionString == null)
            {
                throw new ArgumentNullException("connectionString");
            }

            if (transportSettings == null)
            {
                throw new ArgumentNullException("transportSettings");
            }

            if (transportSettings.Length == 0)
            {
                throw new ArgumentOutOfRangeException("connectionString", "Must specify at least one TransportSettings instance");
            }

            var iotHubConnectionString = IotHubConnectionString.Parse(connectionString);

            foreach (var transportSetting in transportSettings)
            {
                switch (transportSetting.GetTransportType())
                {
                    case TransportType.Amqp_WebSocket_Only:
                    case TransportType.Amqp_Tcp_Only:
                        if (!(transportSetting is AmqpTransportSettings))
                        {
                            throw new InvalidOperationException("Unknown implementation of ITransportSettings type");
                        }
                        break;
                    case TransportType.Http1:
                        if (!(transportSetting is Http1TransportSettings))
                        {
                            throw new InvalidOperationException("Unknown implementation of ITransportSettings type");
                        }
                        break;
#if !WINDOWS_UWP
                    case TransportType.Mqtt:
                        if (!(transportSetting is MqttTransportSettings))
                        {
                            throw new InvalidOperationException("Unknown implementation of ITransportSettings type");
                        }
                        break;
#endif
                    default:
                        throw new InvalidOperationException("Unsupported Transport Type {0}".FormatInvariant(transportSetting.GetTransportType()));
                }
            }

            // Defer concrete DeviceClient creation to OpenAsync
            return new DeviceClient(iotHubConnectionString, transportSettings);
        }

        /// <summary>
        /// Create DeviceClient from the specified connection string using the prioritized list of transports
        /// </summary>
        /// <param name="connectionString">Connection string for the IoT hub (without DeviceId)</param>
        /// <param name="deviceId">Id of the device</param>
        /// <param name="transportSettings">Prioritized list of transportTypes</param>
        /// <returns>DeviceClient</returns>
#if WINDOWS_UWP
        [Windows.Foundation.Metadata.DefaultOverloadAttribute]
#endif
        public static DeviceClient CreateFromConnectionString(string connectionString, string deviceId, [System.Runtime.InteropServices.WindowsRuntime.ReadOnlyArrayAttribute] ITransportSettings[] transportSettings)
        {
            if (connectionString == null)
            {
                throw new ArgumentNullException("connectionString");
            }

            if (deviceId == null)
            {
                throw new ArgumentNullException("deviceId");
            }

            if (DeviceIdParameterRegex.IsMatch(connectionString))
            {
                throw new ArgumentException("connectionString must not contain DeviceId keyvalue parameter", "connectionString");
            }

            return CreateFromConnectionString(connectionString + ";" + DeviceId + "=" + deviceId, transportSettings);
        }
#endif

        /// <summary>
        /// Explicitly open the DeviceClient instance.
        /// </summary>
        public AsyncTask OpenAsync()
        {
<<<<<<< HEAD
            this.ThrowIfDisposed();
#if WINDOWS_UWP
=======
#if PCL
>>>>>>> 0e0fe786
            return impl.OpenAsync().AsTaskOrAsyncOp();
#else
            return this.EnsureOpenedAsync().AsTaskOrAsyncOp();
#endif
        }

        /// <summary>
        /// Close the DeviceClient instance
        /// </summary>
        /// <returns></returns>
        public AsyncTask CloseAsync()
        {
<<<<<<< HEAD
            this.closeCalled = true;
#if !WINDOWS_UWP
=======
#if !PCL
>>>>>>> 0e0fe786
            if (this.impl != null)
            {
#endif
                return this.impl.CloseAsync().AsTaskOrAsyncOp();
<<<<<<< HEAD
#if !WINDOWS_UWP
            }

            return TaskHelpers.CompletedTask;
=======
#if !PCL
            }
>>>>>>> 0e0fe786
#endif
            return TaskHelpers.CompletedTask.AsTaskOrAsyncOp();
        }

        /// <summary>
        /// Receive a message from the device queue using the default timeout.
        /// </summary>
        /// <returns>The receive message or null if there was no message until the default timeout</returns>
        public AsyncTaskOfMessage ReceiveAsync()
        {
#if !PCL
            if (this.impl == null)
            {
                return Task.Run(async () =>
                {
                    await this.EnsureOpenedAsync();

                    return await this.impl.ReceiveAsync();
                }).AsTaskOrAsyncOp();
            }
            else
            {
#endif
                this.ThrowIfDisposed();
                return this.impl.ReceiveAsync().AsTaskOrAsyncOp();
#if !PCL
            }
#endif
        }

        /// <summary>
        /// Receive a message from the device queue with the specified timeout
        /// </summary>
        /// <returns>The receive message or null if there was no message until the specified time has elapsed</returns>
        public AsyncTaskOfMessage ReceiveAsync(TimeSpan timeout)
        {
#if !PCL
            if (this.impl == null)
            {
                return Task.Run(async () =>
                {
                    await this.EnsureOpenedAsync();

                    return await this.impl.ReceiveAsync(timeout);
                }).AsTaskOrAsyncOp();
            }
            else
            {
#endif
                this.ThrowIfDisposed();
                return this.impl.ReceiveAsync(timeout).AsTaskOrAsyncOp();
#if !PCL
            }
#endif
        }

#if WINDOWS_UWP
        [Windows.Foundation.Metadata.DefaultOverloadAttribute()]
#endif
        /// <summary>
        /// Deletes a received message from the device queue
        /// </summary>
        /// <returns>The lock identifier for the previously received message</returns>
        public AsyncTask CompleteAsync(string lockToken)
        {
#if !PCL
            if (this.impl == null)
            {
                return Task.Run(async () =>
                {
                    await this.EnsureOpenedAsync();

                    await this.impl.CompleteAsync(lockToken).AsTaskOrAsyncOp();
<<<<<<< HEAD
                });
=======
                }).AsTaskOrAsyncOp();
>>>>>>> 0e0fe786
            }
            else
            {
#endif
                this.ThrowIfDisposed();
                return this.impl.CompleteAsync(lockToken).AsTaskOrAsyncOp();
<<<<<<< HEAD
#if !WINDOWS_UWP
=======
#if !PCL
>>>>>>> 0e0fe786
            }
#endif
        }

        /// <summary>
        /// Deletes a received message from the device queue
        /// </summary>
        /// <returns>The previously received message</returns>
        public AsyncTask CompleteAsync(Message message)
        {
#if !PCL
            if (this.impl == null)
            {
                return Task.Run(async () =>
                {
                    await this.EnsureOpenedAsync();

<<<<<<< HEAD
                    await this.impl.CompleteAsync(message).AsTaskOrAsyncOp();
                });
=======
                    await this.impl.CompleteAsync(message);
                }).AsTaskOrAsyncOp();
>>>>>>> 0e0fe786
            }
            else
            {
#endif
                this.ThrowIfDisposed();
                return this.impl.CompleteAsync(message).AsTaskOrAsyncOp();
#if !PCL
            }
#endif
        }

#if WINDOWS_UWP
        [Windows.Foundation.Metadata.DefaultOverloadAttribute()]
#endif
        /// <summary>
        /// Puts a received message back onto the device queue
        /// </summary>
        /// <returns>The previously received message</returns>
        public AsyncTask AbandonAsync(string lockToken)
        {
#if !PCL
            if (this.impl == null)
            {
                return Task.Run(async () =>
                {
                    await this.EnsureOpenedAsync();

<<<<<<< HEAD
                    await this.impl.AbandonAsync(lockToken).AsTaskOrAsyncOp();
                });
=======
                    await this.impl.AbandonAsync(lockToken);
                }).AsTaskOrAsyncOp();
>>>>>>> 0e0fe786
            }
            else
            {
#endif
                this.ThrowIfDisposed();
                return this.impl.AbandonAsync(lockToken).AsTaskOrAsyncOp();
#if !PCL
            }
#endif
        }

        /// <summary>
        /// Puts a received message back onto the device queue
        /// </summary>
        /// <returns>The lock identifier for the previously received message</returns>
        public AsyncTask AbandonAsync(Message message)
        {
#if !PCL
            if (this.impl == null)
            {
                return Task.Run(async () =>
                {
                    await this.EnsureOpenedAsync();

<<<<<<< HEAD
                    await this.impl.AbandonAsync(message).AsTaskOrAsyncOp();
                });
=======
                    await this.impl.AbandonAsync(message);
                }).AsTaskOrAsyncOp();
>>>>>>> 0e0fe786
            }
            else
            {
#endif
                this.ThrowIfDisposed();
                return this.impl.AbandonAsync(message).AsTaskOrAsyncOp();
<<<<<<< HEAD
#if !WINDOWS_UWP
=======
#if !PCL
>>>>>>> 0e0fe786
            }
#endif
        }

#if WINDOWS_UWP
        [Windows.Foundation.Metadata.DefaultOverloadAttribute()]
#endif
        /// <summary>
        /// Deletes a received message from the device queue and indicates to the server that the message could not be processed.
        /// </summary>
        /// <returns>The previously received message</returns>
        public AsyncTask RejectAsync(string lockToken)
        {
#if !WINDOWS_UWP && !PCL
            if (this.impl == null)
            {
                return AsyncTask.Run(async () =>
                {
                    await this.EnsureOpenedAsync();

                    await this.impl.RejectAsync(lockToken).AsTaskOrAsyncOp();
                });
            }
            else
            {
#endif
                this.ThrowIfDisposed();
                return this.impl.RejectAsync(lockToken).AsTaskOrAsyncOp();
#if !WINDOWS_UWP && !PCL
            }
#endif
        }

        /// <summary>
        /// Deletes a received message from the device queue and indicates to the server that the message could not be processed.
        /// </summary>
        /// <returns>The lock identifier for the previously received message</returns>
        public AsyncTask RejectAsync(Message message)
        {
#if !PCL
            if (this.impl == null)
            {
                return Task.Run(async () =>
                {
                    await this.EnsureOpenedAsync();

<<<<<<< HEAD
                    await this.impl.RejectAsync(message).AsTaskOrAsyncOp();
                });
=======
                    await this.impl.RejectAsync(message);
                }).AsTaskOrAsyncOp();
>>>>>>> 0e0fe786
            }
            else
            {
#endif
                this.ThrowIfDisposed();
                return this.impl.RejectAsync(message).AsTaskOrAsyncOp();
#if !PCL
            }
#endif
        }

        /// <summary>
        /// Sends an event to device hub
        /// </summary>
        /// <returns>The message containing the event</returns>
        public AsyncTask SendEventAsync(Message message)
        {
#if !PCL
            if (this.impl == null)
            {
                return Task.Run(async () =>
                {
                    await this.EnsureOpenedAsync();

                    await this.impl.SendEventAsync(message);
                }).AsTaskOrAsyncOp();
            }
            else
            {
#endif
                this.ThrowIfDisposed();
                return this.impl.SendEventAsync(message).AsTaskOrAsyncOp();
<<<<<<< HEAD
#if !WINDOWS_UWP
=======
#if !PCL
>>>>>>> 0e0fe786
            }
#endif
        }

        /// <summary>
        /// Sends a batch of events to device hub
        /// </summary>
        /// <returns>The task containing the event</returns>
        public AsyncTask SendEventBatchAsync(IEnumerable<Message> messages)
        {
#if !PCL
            if (this.impl == null)
            {
                return Task.Run(async () =>
                {
                    await this.EnsureOpenedAsync();

                    await this.impl.SendEventBatchAsync(messages);
                }).AsTaskOrAsyncOp();
            }
            else
            {
#endif
                this.ThrowIfDisposed();
                return this.impl.SendEventBatchAsync(messages).AsTaskOrAsyncOp();
#if !PCL
            }
#endif
        }

#if !PCL
        async Task EnsureOpenedAsync()
        {
            this.ThrowIfDisposed();

            bool executeOpen = false;
            var localTcs = this.openTaskCompletionSource;

            if (localTcs == null)
            {
                lock (this.thisLock)
                {
                    localTcs = this.openTaskCompletionSource;
                    if (localTcs == null)
                    {
                        localTcs = this.openTaskCompletionSource = new TaskCompletionSource<object>();
                        executeOpen = true;
                    }
                }
            }

            if (executeOpen)
            {
                try
                {
                    await this.TryOpenPrioritizedTransportsAsync();
                    localTcs.SetResult(this.impl);
                }
                catch (Exception e)
                {
                    localTcs.SetException(e);
                    lock (this.thisLock)
                    {
                        // set to null so we retry on next attempt?
                        this.openTaskCompletionSource = null;
                    }
                }
            }

            await localTcs.Task;
        }

        async Task TryOpenPrioritizedTransportsAsync()
        {
            Exception lastException = null;
            // Concrete Device Client creation was deferred. Use prioritized list of transports.
            foreach (var transportSetting in this.transportSettings)
            {
                TransportHandlerBase helper = null;
                try
                {
                    switch (transportSetting.GetTransportType())
                    {
                        case TransportType.Amqp_WebSocket_Only:
                        case TransportType.Amqp_Tcp_Only:
                            helper = new AmqpTransportHandler(this.iotHubConnectionString, transportSetting as AmqpTransportSettings);
                            break;
                        case TransportType.Http1:
                            helper = new HttpTransportHandler(this.iotHubConnectionString, transportSetting as Http1TransportSettings);
                            break;
#if !WINDOWS_UWP
                        case TransportType.Mqtt:
                            helper = new MqttTransportHandler(this.iotHubConnectionString, transportSetting as MqttTransportSettings);
                            break;
#endif
                        default:
                            throw new InvalidOperationException("Unsupported Transport Setting {0}".FormatInvariant(transportSetting));
                    }

                    // Try to open a connection with this transport
                    await helper.OpenAsync();
                }
                catch (Exception exception)
                {
                    await helper.CloseAsync();

#if WINDOWS_UWP
                    // UWP does not use sockets
                    if (!(exception is IotHubCommunicationException || exception is TimeoutException || exception is AggregateException))
#else
                    if (!(exception is IotHubCommunicationException || exception is TimeoutException || exception is SocketException || exception is AggregateException))
#endif
                    {
                        throw;
                    }

                    if (exception is AggregateException)
                    {
                        var aggregateException = (AggregateException)exception;
                        var innerExceptions = aggregateException.Flatten().InnerExceptions;
#if WINDOWS_UWP
                        if (!innerExceptions.Any(x => x is IotHubCommunicationException || x is TimeoutException))
#else
                        if (!innerExceptions.Any(x => x is IotHubCommunicationException || x is SocketException || x is TimeoutException))
#endif
                        {
                            throw;
                        }
                    }

                    lastException = exception;

                    // open connection failed. Move to next transport type
                    continue;
                }

                // Success - return this transport type
                this.impl = helper;
                this.TransportTypeInUse = transportSetting.GetTransportType();

                return;
            }

            throw lastException;
        }
#endif

        void ThrowIfDisposed()
        {
            if (this.closeCalled)
            {
                throw new ObjectDisposedException("DeviceClient object is closed.");
            }
        }
    }
}<|MERGE_RESOLUTION|>--- conflicted
+++ resolved
@@ -75,12 +75,8 @@
 
         static readonly Regex DeviceIdParameterRegex = new Regex(DeviceIdParameterPattern, RegexOptions);
         TransportHandlerBase impl;
-<<<<<<< HEAD
         volatile bool closeCalled;
-#if !WINDOWS_UWP
-=======
-#if !PCL
->>>>>>> 0e0fe786
+#if !PCL
         readonly IotHubConnectionString iotHubConnectionString;
         readonly ITransportSettings[] transportSettings;
         readonly object thisLock = new object();
@@ -99,8 +95,6 @@
             this.TransportTypeInUse = transportType;
         }
 #endif
-
-
         public TransportType TransportTypeInUse { get; private set; }
 
         /// <summary>
@@ -111,11 +105,7 @@
         /// <returns>DeviceClient</returns>
         public static DeviceClient Create(string hostname, IAuthenticationMethod authenticationMethod)
         {
-<<<<<<< HEAD
-#if WINDOWS_UWP
-=======
 #if WINDOWS_UWP || PCL
->>>>>>> 0e0fe786
             return Create(hostname, authenticationMethod, TransportType.Http1);
 #else
             return Create(hostname, authenticationMethod, TransportType.Amqp);
@@ -200,7 +190,7 @@
                     throw new NotImplementedException("Amqp protocol is not supported");
 #else
                     return CreateFromConnectionString(connectionString, new ITransportSettings[]
-                    {
+            {
                         new AmqpTransportSettings(TransportType.Amqp_Tcp_Only),
                         new AmqpTransportSettings(TransportType.Amqp_WebSocket_Only)
                     });
@@ -276,7 +266,7 @@
                 throw new ArgumentNullException("connectionString");
             }
 
-            if (transportSettings == null)
+            if (transportSettings == null) 
             {
                 throw new ArgumentNullException("transportSettings");
             }
@@ -358,12 +348,8 @@
         /// </summary>
         public AsyncTask OpenAsync()
         {
-<<<<<<< HEAD
             this.ThrowIfDisposed();
-#if WINDOWS_UWP
-=======
 #if PCL
->>>>>>> 0e0fe786
             return impl.OpenAsync().AsTaskOrAsyncOp();
 #else
             return this.EnsureOpenedAsync().AsTaskOrAsyncOp();
@@ -376,25 +362,14 @@
         /// <returns></returns>
         public AsyncTask CloseAsync()
         {
-<<<<<<< HEAD
             this.closeCalled = true;
-#if !WINDOWS_UWP
-=======
-#if !PCL
->>>>>>> 0e0fe786
+#if !PCL
             if (this.impl != null)
             {
 #endif
                 return this.impl.CloseAsync().AsTaskOrAsyncOp();
-<<<<<<< HEAD
-#if !WINDOWS_UWP
-            }
-
-            return TaskHelpers.CompletedTask;
-=======
-#if !PCL
-            }
->>>>>>> 0e0fe786
+#if !PCL
+        }
 #endif
             return TaskHelpers.CompletedTask.AsTaskOrAsyncOp();
         }
@@ -468,23 +443,15 @@
                     await this.EnsureOpenedAsync();
 
                     await this.impl.CompleteAsync(lockToken).AsTaskOrAsyncOp();
-<<<<<<< HEAD
-                });
-=======
-                }).AsTaskOrAsyncOp();
->>>>>>> 0e0fe786
-            }
+                }).AsTaskOrAsyncOp();
+        }
             else
             {
 #endif
                 this.ThrowIfDisposed();
                 return this.impl.CompleteAsync(lockToken).AsTaskOrAsyncOp();
-<<<<<<< HEAD
-#if !WINDOWS_UWP
-=======
-#if !PCL
->>>>>>> 0e0fe786
-            }
+#if !PCL
+        }
 #endif
         }
 
@@ -501,14 +468,9 @@
                 {
                     await this.EnsureOpenedAsync();
 
-<<<<<<< HEAD
-                    await this.impl.CompleteAsync(message).AsTaskOrAsyncOp();
-                });
-=======
                     await this.impl.CompleteAsync(message);
                 }).AsTaskOrAsyncOp();
->>>>>>> 0e0fe786
-            }
+        }
             else
             {
 #endif
@@ -535,14 +497,9 @@
                 {
                     await this.EnsureOpenedAsync();
 
-<<<<<<< HEAD
-                    await this.impl.AbandonAsync(lockToken).AsTaskOrAsyncOp();
-                });
-=======
                     await this.impl.AbandonAsync(lockToken);
                 }).AsTaskOrAsyncOp();
->>>>>>> 0e0fe786
-            }
+        }
             else
             {
 #endif
@@ -566,25 +523,16 @@
                 {
                     await this.EnsureOpenedAsync();
 
-<<<<<<< HEAD
-                    await this.impl.AbandonAsync(message).AsTaskOrAsyncOp();
-                });
-=======
                     await this.impl.AbandonAsync(message);
                 }).AsTaskOrAsyncOp();
->>>>>>> 0e0fe786
-            }
+        }
             else
             {
 #endif
                 this.ThrowIfDisposed();
                 return this.impl.AbandonAsync(message).AsTaskOrAsyncOp();
-<<<<<<< HEAD
-#if !WINDOWS_UWP
-=======
-#if !PCL
->>>>>>> 0e0fe786
-            }
+#if !PCL
+        }
 #endif
         }
 
@@ -606,7 +554,7 @@
 
                     await this.impl.RejectAsync(lockToken).AsTaskOrAsyncOp();
                 });
-            }
+        }
             else
             {
 #endif
@@ -630,13 +578,8 @@
                 {
                     await this.EnsureOpenedAsync();
 
-<<<<<<< HEAD
-                    await this.impl.RejectAsync(message).AsTaskOrAsyncOp();
-                });
-=======
                     await this.impl.RejectAsync(message);
                 }).AsTaskOrAsyncOp();
->>>>>>> 0e0fe786
             }
             else
             {
@@ -669,12 +612,8 @@
 #endif
                 this.ThrowIfDisposed();
                 return this.impl.SendEventAsync(message).AsTaskOrAsyncOp();
-<<<<<<< HEAD
-#if !WINDOWS_UWP
-=======
-#if !PCL
->>>>>>> 0e0fe786
-            }
+#if !PCL
+        }
 #endif
         }
 
@@ -711,7 +650,7 @@
 
             bool executeOpen = false;
             var localTcs = this.openTaskCompletionSource;
-
+       
             if (localTcs == null)
             {
                 lock (this.thisLock)
@@ -756,7 +695,7 @@
                 try
                 {
                     switch (transportSetting.GetTransportType())
-                    {
+                    {                    
                         case TransportType.Amqp_WebSocket_Only:
                         case TransportType.Amqp_Tcp_Only:
                             helper = new AmqpTransportHandler(this.iotHubConnectionString, transportSetting as AmqpTransportSettings);
